--- conflicted
+++ resolved
@@ -52,47 +52,23 @@
           name: dev-frontend
           path: build
 
-<<<<<<< HEAD
-      - name: Notify Slack success
-        if: success()
-        env:
-          SLACK_BOT_TOKEN: ${{ secrets.SLACK_BOT_TOKEN }}
-        uses: slackapi/slack-github-action@v1.15.0
-        with:
-          channel-id: infrastructure-notifications
-          slack-message: ":white_check_mark: barnbridge-frontend dev build"
-
-      - name: Notify Slack failure
-        if: failure()
-        env:
-          SLACK_BOT_TOKEN: ${{ secrets.SLACK_BOT_TOKEN }}
-        uses: slackapi/slack-github-action@v1.15.0
-        with:
-          channel-id: infrastructure-notifications
-          slack-message: ":octagonal_sign: barnbridge-frontend build FAILED"
-=======
 #      - name: Notify Slack success
 #        if: success()
 #        env:
 #          SLACK_BOT_TOKEN: ${{ secrets.SLACK_BOT_TOKEN }}
-#        uses: voxmedia/github-action-slack-notify-build@v1
+#        uses: slackapi/slack-github-action@v1.15.0
 #        with:
-#          message_id: ${{ steps.slack.outputs.message_id }}
-#          channel_id: C01D16VJ84C
-#          status: BUILD SUCCESSFUL
-#          color: good
-
+#          channel-id: infrastructure-notifications
+#          slack-message: ":white_check_mark: barnbridge-frontend dev build"
+#
 #      - name: Notify Slack failure
 #        if: failure()
 #        env:
 #          SLACK_BOT_TOKEN: ${{ secrets.SLACK_BOT_TOKEN }}
-#        uses: voxmedia/github-action-slack-notify-build@v1
+#        uses: slackapi/slack-github-action@v1.15.0
 #        with:
-#          message_id: ${{ steps.slack.outputs.message_id }}
-#          channel_id: C01D16VJ84C
-#          status: BUILD FAILED
-#          color: danger
->>>>>>> e2ad1a14
+#          channel-id: infrastructure-notifications
+#          slack-message: ":octagonal_sign: barnbridge-frontend build FAILED"
 
   deploy:
     needs: build
@@ -136,44 +112,20 @@
             sleep 5
           done
 
-<<<<<<< HEAD
-      - name: Notify Slack success
-        if: success()
-        env:
-          SLACK_BOT_TOKEN: ${{ secrets.SLACK_BOT_TOKEN }}
-        uses: slackapi/slack-github-action@v1.15.0
-        with:
-          channel-id: infrastructure-notifications
-          slack-message: ":white_check_mark: barnbridge-frontend dev deployment successful"
-
-      - name: Notify Slack failure
-        if: failure()
-        env:
-          SLACK_BOT_TOKEN: ${{ secrets.SLACK_BOT_TOKEN }}
-        uses: slackapi/slack-github-action@v1.15.0
-        with:
-          channel-id: infrastructure-notifications
-          slack-message: ":octagonal_sign: barnbridge-frontend dev deployment FAILED"
-=======
 #      - name: Notify Slack success
 #        if: success()
 #        env:
 #          SLACK_BOT_TOKEN: ${{ secrets.SLACK_BOT_TOKEN }}
-#        uses: voxmedia/github-action-slack-notify-build@v1
+#        uses: slackapi/slack-github-action@v1.15.0
 #        with:
-#          message_id: ${{ steps.slack.outputs.message_id }}
-#          channel_id: C01D16VJ84C
-#          status: DEPLOYMENT SUCCESSFUL
-#          color: good
-
+#          channel-id: infrastructure-notifications
+#          slack-message: ":white_check_mark: barnbridge-frontend dev deployment successful"
+#
 #      - name: Notify Slack failure
 #        if: failure()
 #        env:
 #          SLACK_BOT_TOKEN: ${{ secrets.SLACK_BOT_TOKEN }}
-#        uses: voxmedia/github-action-slack-notify-build@v1
+#        uses: slackapi/slack-github-action@v1.15.0
 #        with:
-#          message_id: ${{ steps.slack.outputs.message_id }}
-#          channel_id: C01D16VJ84C
-#          status: DEPLOYMENT FAILED
-#          color: danger
->>>>>>> e2ad1a14
+#          channel-id: infrastructure-notifications
+#          slack-message: ":octagonal_sign: barnbridge-frontend dev deployment FAILED"
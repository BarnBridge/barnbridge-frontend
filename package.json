--- conflicted
+++ resolved
@@ -96,16 +96,10 @@
   "dependencies": {
     "@ethersproject/abi": "5.0.13",
     "@ethersproject/providers": "5.0.24",
-<<<<<<< HEAD
-    "@rooks/use-debounce": "4.9.2",
-    "@rooks/use-interval": "4.9.2",
-    "@rooks/use-window-event-listener": "4.9.2",
-    "@walletconnect/browser-utils": "^1.4.0",
-=======
     "@rooks/use-debounce": "4.10.0",
     "@rooks/use-interval": "4.10.0",
     "@rooks/use-window-event-listener": "4.10.0",
->>>>>>> 9bd71f21
+    "@walletconnect/browser-utils": "^1.4.0",
     "@web3-react/abstract-connector": "6.0.7",
     "@web3-react/core": "6.1.9",
     "@web3-react/injected-connector": "6.0.7",
@@ -121,12 +115,8 @@
     "date-fns": "2.19.0",
     "identicon.js": "2.3.3",
     "lodash": "4.17.21",
-<<<<<<< HEAD
     "nanoid": "^3.1.22",
-    "query-string": "6.14.1",
-=======
     "query-string": "7.0.0",
->>>>>>> 9bd71f21
     "react": "17.0.1",
     "react-device-detect": "1.17.0",
     "react-dom": "17.0.1",

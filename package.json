--- conflicted
+++ resolved
@@ -55,6 +55,8 @@
           "endOfLine": "lf"
         }
       ],
+      "css-modules/no-unused-class": "warn",
+      "css-modules/no-undef-class": "warn",
       "react-hooks/exhaustive-deps": "off"
     }
   },
@@ -144,12 +146,8 @@
     "@types/recharts": "1.8.19",
     "@types/wolfy87-eventemitter": "5.2.0",
     "dotenv": "8.2.0",
-<<<<<<< HEAD
-    "eslint-config-prettier": "8.2.0",
+    "eslint-config-prettier": "8.3.0",
     "eslint-plugin-css-modules": "^2.11.0",
-=======
-    "eslint-config-prettier": "8.3.0",
->>>>>>> ed81373b
     "eslint-plugin-prettier": "3.4.0",
     "husky": "6.0.0",
     "import-sort-style-vmv": "2.0.2",

--- conflicted
+++ resolved
@@ -13,23 +13,6 @@
     "start": "react-scripts start",
     "start:prod": "node -r dotenv/config ./node_modules/.bin/react-scripts start dotenv_config_path=.env.production.local",
     "lessc": "lessc src/styles/antd.less src/styles/antd.css -js",
-<<<<<<< HEAD
-    "lint:script": "eslint src --ext '.ts,.tsx' --color",
-    "lint:style": "stylelint 'src/**/*.scss' --syntax scss",
-    "tsc": "tsc --noEmit",
-    "analyze": "source-map-explorer 'build/static/js/*.js'",
-    "import:abi": "node tools/import_abi.js"
-  },
-  "eslintConfig": {
-    "extends": "react-app",
-    "rules": {
-      "react-hooks/exhaustive-deps": [
-        "off",
-        {
-          "additionalHooks": "useMergeState"
-        }
-      ]
-=======
     "lint": "eslint 'src/**/*.{ts,tsx}'",
     "lint:fix": "npm run lint -- --fix",
     "lint:types": "tsc --noEmit",
@@ -77,7 +60,6 @@
     ".ts, .tsx": {
       "style": "vmv",
       "parser": "typescript"
->>>>>>> 185a43c7
     }
   },
   "browserslist": {
@@ -94,45 +76,30 @@
   },
   "dependencies": {
     "@animated-burgers/burger-squeeze": "1.1.2",
-<<<<<<< HEAD
-    "@ethersproject/providers": "5.0.21",
-    "@rooks/use-debounce": "4.8.1",
-    "@rooks/use-interval": "4.8.1",
-    "@rooks/use-window-event-listener": "^4.8.1",
-=======
     "@ethersproject/providers": "5.0.23",
-    "@rooks/use-debounce": "4.9.1",
-    "@rooks/use-interval": "4.9.1",
-    "@rooks/use-window-event-listener": "4.9.1",
->>>>>>> 185a43c7
-    "@web3-react/core": "6.1.1",
+    "@rooks/use-debounce": "4.9.2",
+    "@rooks/use-interval": "4.9.2",
+    "@rooks/use-window-event-listener": "4.9.2",
+    "@web3-react/core": "6.1.9",
     "@web3-react/injected-connector": "6.0.7",
-    "@web3-react/ledger-connector": "6.1.1",
-    "@web3-react/portis-connector": "6.1.6",
-    "@web3-react/trezor-connector": "6.1.6",
-    "@web3-react/walletconnect-connector": "6.1.6",
-    "@web3-react/walletlink-connector": "6.1.6",
-<<<<<<< HEAD
-    "antd": "4.12.2",
-=======
+    "@web3-react/ledger-connector": "6.1.9",
+    "@web3-react/portis-connector": "6.1.9",
+    "@web3-react/trezor-connector": "6.1.9",
+    "@web3-react/walletconnect-connector": "6.1.9",
+    "@web3-react/walletlink-connector": "6.1.9",
     "antd": "4.12.3",
->>>>>>> 185a43c7
     "bignumber.js": "9.0.1",
     "classnames": "2.2.6",
     "date-fns": "2.17.0",
     "identicon.js": "2.3.3",
-    "lodash": "4.17.20",
+    "lodash": "4.17.21",
     "query-string": "6.14.0",
     "react": "17.0.1",
     "react-device-detect": "1.15.0",
     "react-dom": "17.0.1",
     "react-router-dom": "5.2.0",
     "react-use-storage": "0.4.3",
-<<<<<<< HEAD
-    "recharts": "2.0.4",
-=======
-    "recharts": "2.0.6",
->>>>>>> 185a43c7
+    "recharts": "2.0.7",
     "rewire": "5.0.0",
     "web3": "1.3.4",
     "web3-eth-contract": "1.3.4",
@@ -147,19 +114,9 @@
     "@types/react-router-dom": "5.1.7",
     "@types/recharts": "1.8.19",
     "@types/wolfy87-eventemitter": "5.2.0",
-    "@typescript-eslint/parser": "4.15.1",
+    "@typescript-eslint/parser": "4.15.2",
     "dotenv": "8.2.0",
-<<<<<<< HEAD
-    "husky": "4.3.8",
-    "lessc": "1.0.2",
-    "node-sass": "5.0.0",
-    "react-scripts": "4.0.2",
-    "source-map-explorer": "2.5.2",
-    "stylelint": "13.10.0",
-    "stylelint-config-sass-guidelines": "8.0.0",
-    "typescript": "4.1.3"
-=======
-    "husky": "5.0.9",
+    "husky": "5.1.1",
     "import-sort-style-vmv": "2.0.2",
     "lessc": "1.0.2",
     "node-sass": "5.0.0",
@@ -168,9 +125,8 @@
     "react-scripts": "4.0.2",
     "rimraf": "3.0.2",
     "source-map-explorer": "2.5.2",
-    "stylelint": "13.10.0",
+    "stylelint": "13.11.0",
     "stylelint-config-sass-guidelines": "8.0.0",
     "typescript": "4.1.5"
->>>>>>> 185a43c7
   }
 }
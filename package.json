{
  "name": "barnbridge-frontend",
  "author": "BarnBridge",
  "license": "Apache-2",
  "version": "0.1.0",
  "private": false,
  "scripts": {
    "postinstall": "husky install",
    "clean": "rimraf build/",
    "prebuild": "npm run clean",
    "build": "GENERATE_SOURCEMAP=false node ./scripts/build-non-split.js",
    "build:prod": "react-scripts build",
    "start": "react-scripts start",
    "start:prod": "node -r dotenv/config ./node_modules/.bin/react-scripts start dotenv_config_path=.env.production.local",
    "lessc": "lessc src/styles/antd.less src/styles/antd.css -js",
    "lint": "eslint src/**/*.ts{,x} && tsc --noEmit && stylelint --syntax scss 'src/**/*.scss'",
    "format": "prettier --write src/**/*.ts{,x}",
    "analyze": "source-map-explorer 'build/static/js/*.js'"
  },
  "engines": {
    "node": "> 12.x",
    "npm": "> 6.x"
  },
  "husky": {
    "hooks": {
      "pre-commit": "lint-staged"
    }
  },
  "lint-staged": {
    "*.{json,md,yml}": [
      "prettier --write"
    ],
    "*.{ts,tsx}": [
      "prettier --write",
      "eslint --cache --fix"
    ],
    "*.scss": [
      "stylelint --cache --fix --syntax scss"
    ]
  },
  "eslintConfig": {
    "extends": [
      "react-app",
      "prettier"
    ],
    "plugins": [
      "prettier"
    ],
    "rules": {
      "prettier/prettier": [
        "warn",
        {
          "endOfLine": "lf"
        }
<<<<<<< HEAD
      ]
=======
      ],
      "react-hooks/exhaustive-deps": "warn"
>>>>>>> 542d83dc
    }
  },
  "prettier": {
    "printWidth": 120,
    "singleQuote": true,
    "jsxBracketSameLine": true,
    "arrowParens": "avoid",
    "trailingComma": "all",
    "endOfLine": "lf"
  },
  "stylelint": {
    "extends": "stylelint-config-sass-guidelines",
    "rules": {
      "order/properties-alphabetical-order": null,
      "selector-max-id": 1,
      "selector-class-pattern": null,
      "selector-no-qualifying-type": null,
      "selector-max-compound-selectors": 8,
      "max-nesting-depth": 7
    }
  },
  "importSort": {
    ".ts, .tsx": {
      "style": "vmv",
      "parser": "typescript"
    }
  },
  "browserslist": {
    "production": [
      ">0.2%",
      "not dead",
      "not op_mini all"
    ],
    "development": [
      "last 1 chrome version",
      "last 1 firefox version",
      "last 1 safari version"
    ]
  },
  "dependencies": {
    "@ethersproject/abi": "5.1.2",
    "@ethersproject/providers": "5.1.2",
    "@rooks/use-debounce": "4.11.2",
    "@rooks/use-interval": "4.11.2",
    "@rooks/use-window-event-listener": "4.11.2",
    "@walletconnect/browser-utils": "1.4.1",
    "@web3-react/abstract-connector": "6.0.7",
    "@web3-react/core": "6.1.9",
    "@web3-react/injected-connector": "6.0.7",
    "@web3-react/ledger-connector": "6.1.9",
    "@web3-react/portis-connector": "6.1.9",
    "@web3-react/trezor-connector": "6.1.9",
    "@web3-react/walletconnect-connector": "6.2.0",
    "@web3-react/walletlink-connector": "6.2.0",
    "antd": "4.12.3",
    "async-wait-until": "2.0.5",
    "bignumber.js": "9.0.1",
    "classnames": "2.3.1",
    "date-fns": "2.21.1",
    "identicon.js": "2.3.3",
    "lodash": "4.17.21",
    "nanoid": "3.1.22",
    "outy": "0.1.2",
    "query-string": "7.0.0",
    "react": "17.0.2",
    "react-device-detect": "1.17.0",
    "react-dom": "17.0.2",
    "react-popper": "2.2.5",
    "react-router-dom": "5.2.0",
    "react-use-storage": "0.4.3",
    "recharts": "2.0.9",
    "rewire": "5.0.0",
    "web3": "1.3.5",
    "web3-eth": "1.3.5",
    "web3-eth-contract": "1.3.5",
    "web3-utils": "1.3.5",
    "wolfy87-eventemitter": "5.2.9"
  },
  "devDependencies": {
    "@popperjs/core": "2.9.2",
    "@types/classnames": "2.3.1",
    "@types/identicon.js": "2.3.0",
    "@types/lodash": "4.14.168",
    "@types/react": "17.0.4",
    "@types/react-dom": "17.0.3",
    "@types/react-router-dom": "5.1.7",
    "@types/recharts": "1.8.19",
    "@types/wolfy87-eventemitter": "5.2.0",
    "dotenv": "8.2.0",
    "eslint-config-prettier": "8.3.0",
    "eslint-plugin-prettier": "3.4.0",
    "husky": "6.0.0",
    "import-sort-style-vmv": "2.0.2",
    "lessc": "1.0.2",
    "node-sass": "5.0.0",
    "prettier": "2.2.1",
    "prettier-plugin-import-sort": "0.0.6",
    "react-scripts": "4.0.3",
    "rimraf": "3.0.2",
    "source-map-explorer": "2.5.2",
    "stylelint": "13.13.1",
    "stylelint-config-sass-guidelines": "8.0.0",
    "typescript": "4.2.4"
  }
}<|MERGE_RESOLUTION|>--- conflicted
+++ resolved
@@ -52,12 +52,8 @@
         {
           "endOfLine": "lf"
         }
-<<<<<<< HEAD
-      ]
-=======
       ],
       "react-hooks/exhaustive-deps": "warn"
->>>>>>> 542d83dc
     }
   },
   "prettier": {

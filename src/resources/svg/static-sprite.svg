<svg xmlns="http://www.w3.org/2000/svg" style="position: absolute; width: 0; height: 0;">
  <defs>
    <!-- TOKEN BOND MASK -->
    <mask id="icon__static/token-bond__mask" width="36" height="36" x="4" y="4" maskUnits="userSpaceOnUse">
      <circle cx="22" cy="22" r="17.6" fill="white"/>
    </mask>
    <!-- TOKEN UNISWAP MASK -->
    <mask id="icon__static/token-uniswap__mask" width="30" height="30" x="5" y="7" maskUnits="userSpaceOnUse">
      <circle cx="20" cy="22" r="15" fill="white"/>
    </mask>
    <!-- TOKEN AAVE GRADIENT -->
    <linearGradient id="icon__static/aave__gradient" x1="34.912" x2="5.152" y1="7.453" y2="32.493"
                    gradientUnits="userSpaceOnUse">
      <stop stop-color="#B6509E"/>
      <stop offset="1" stop-color="#2EBAC6"/>
    </linearGradient>
    <!-- TOKEN STAKED AAVE TOKEN GRADIENT -->
    <filter id="icon__static/token-staked-aave_c" width="292" height="292" x="-18" y="-17" filterUnits="userSpaceOnUse">
      <feOffset dy="1"/>
      <feGaussianBlur result="b" stdDeviation="6"/>
      <feFlood flood-opacity=".161"/>
      <feComposite in2="b" operator="in"/>
      <feComposite in="SourceGraphic"/>
    </filter>
    <filter id="icon__static/token-staked-aave_d" width="186.926" height="215.014" x="35" y="26"
            filterUnits="userSpaceOnUse">
      <feOffset/>
      <feGaussianBlur result="e" stdDeviation="6"/>
      <feFlood flood-opacity=".2"/>
      <feComposite in2="e" operator="in"/>
      <feComposite in="SourceGraphic"/>
    </filter>
    <filter id="icon__static/token-staked-aave_e" width="105.037" height="113.047" x="76" y="67"
            filterUnits="userSpaceOnUse">
      <feOffset/>
      <feGaussianBlur result="h" stdDeviation="3"/>
      <feFlood flood-opacity=".161"/>
      <feComposite in2="h" operator="in"/>
      <feComposite in="SourceGraphic"/>
    </filter>
    <linearGradient id="icon__static/token-staked-aave_a" x1=".907" x2=".163" y1=".227" y2=".853"
                    gradientUnits="objectBoundingBox">
      <stop offset="0" stop-color="#b6509e"/>
      <stop offset="1" stop-color="#2ebac6"/>
    </linearGradient>
    <linearGradient id="icon__static/token-staked-aave_f" x1=".699" x2=".059" y1=".251" y2="1"
                    xlink:href="#icon__static/token-staked-aave_a"/>
    <clipPath id="icon__static/token-staked-aave_b">
      <path d="M0 0h256v256H0z"/>
    </clipPath>
  </defs>
  <!-- TOKEN BOND -->
  <symbol id="icon__static/token-bond" viewBox="0 0 44 44" fill="none">
    <rect rx="22" width="44" height="44" fill="#ff4339"/>
    <path
      fill="#fff"
      d="M22.084 19.631h-.169c-2.284 0-4.061 1.862-4.061 4.231v4.57L22 25.3l4.146 3.13v-4.569c0-2.285-1.862-4.146-4.062-4.23z"
    />
    <g mask="url(#icon__static/token-bond__mask)">
      <path
        fill="#fff"
        d="M4.4 4.4v34.016l10.577-7.87v-8.969l-1.946-1.523L22 13.284l8.97 6.77-1.947 1.523v8.97L39.6 38.415V4.4H4.4z"
      />
    </g>
  </symbol>
  <!-- TOKEN UNISWAP -->
  <symbol id="icon__static/token-uniswap" viewBox="0 0 42 44" fill="none">
    <rect y="2" width="40" height="40" rx="20" fill="#FF4339"/>
    <path
      d="M20.0731 19.9805H19.9288C17.9817 19.9805 16.4673 21.567 16.4673 23.5862V27.4805L20.0009 24.8122L23.5346 27.4805V23.5862C23.5346 21.6391 21.9481 20.0526 20.0731 19.9805Z"
      fill="white"/>
    <g mask="url(#icon__static/token-uniswap__mask)">
      <path
        d="M5 7V35.9904L14.0144 29.2837V21.6394L12.3558 20.3413L20 14.5721L27.6442 20.3413L25.9856 21.6394V29.2837L35 35.9904V7H5Z"
        fill="white"/>
    </g>
    <rect x="23" y="1" width="18" height="18" rx="9" fill="#FF4339" stroke="white" stroke-width="2"/>
    <path
      d="M30.1107 4.85275C29.9698 4.82925 29.9638 4.82649 30.0301 4.81553C30.1572 4.79451 30.4572 4.82316 30.664 4.87603C31.1466 4.99944 31.5858 5.31557 32.0546 5.87702L32.1792 6.02617L32.3573 5.99536C33.1079 5.86562 33.8715 5.96874 34.5102 6.28609C34.6859 6.3734 34.9629 6.5472 34.9975 6.59186C35.0086 6.60609 35.0288 6.69771 35.0425 6.79548C35.0899 7.13372 35.0662 7.39298 34.97 7.58663C34.9177 7.692 34.9148 7.7254 34.95 7.81558C34.9781 7.88755 35.0564 7.94081 35.1339 7.9407C35.2926 7.94046 35.4634 7.66449 35.5426 7.2805L35.5741 7.12798L35.6363 7.20386C35.978 7.62021 36.2463 8.18802 36.2924 8.59219L36.3044 8.69757L36.247 8.60177C36.1482 8.43693 36.0488 8.32471 35.9217 8.2342C35.6924 8.07105 35.4501 8.01554 34.8082 7.97915C34.2285 7.94629 33.9004 7.89303 33.575 7.77892C33.0215 7.58479 32.7425 7.32625 32.0849 6.39832C31.7929 5.98617 31.6124 5.75813 31.4328 5.57449C31.0248 5.15721 30.6239 4.93837 30.1107 4.85275Z"
      fill="white"/>
    <path
      d="M35.1284 5.77278C35.143 5.4966 35.1778 5.31443 35.2478 5.14806C35.2755 5.08222 35.3015 5.02832 35.3055 5.02832C35.3095 5.02832 35.2974 5.07692 35.2787 5.13632C35.2278 5.29778 35.2194 5.51861 35.2545 5.77555C35.299 6.10155 35.3243 6.14859 35.6447 6.50074C35.7949 6.66592 35.9697 6.87424 36.033 6.96368L36.1482 7.12631L36.033 7.01009C35.8921 6.86796 35.5682 6.59077 35.4966 6.55115C35.4486 6.52458 35.4415 6.52504 35.4119 6.55673C35.3846 6.58592 35.3788 6.6298 35.3751 6.83722C35.3692 7.16051 35.3282 7.36801 35.2294 7.57549C35.1759 7.6877 35.1674 7.66375 35.2158 7.53709C35.2519 7.44252 35.2556 7.40095 35.2554 7.08799C35.2548 6.45918 35.1854 6.30801 34.7784 6.04905C34.6754 5.98345 34.5054 5.88884 34.4009 5.83879C34.2964 5.78875 34.2134 5.74516 34.2164 5.7419C34.2279 5.72957 34.6248 5.85417 34.7846 5.92028C35.0222 6.0186 35.0614 6.03135 35.0903 6.01949C35.1097 6.01153 35.119 5.95093 35.1284 5.77278Z"
      fill="white"/>
    <path
      d="M30.3845 6.84829C30.0984 6.42474 29.9215 5.77534 29.9598 5.28988L29.9716 5.13965L30.0367 5.15243C30.159 5.17641 30.3698 5.26081 30.4685 5.3253C30.7394 5.50225 30.8567 5.73523 30.976 6.33348C31.0109 6.50872 31.0568 6.70702 31.0779 6.77415C31.1118 6.88221 31.2402 7.13462 31.3445 7.29854C31.4197 7.4166 31.3698 7.47255 31.2036 7.45641C30.9499 7.43178 30.6062 7.17663 30.3845 6.84829Z"
      fill="white"/>
    <path
      d="M34.781 10.0008C33.4444 9.42189 32.9736 8.91941 32.9736 8.07158C32.9736 7.94681 32.9776 7.84473 32.9825 7.84473C32.9874 7.84473 33.0391 7.8859 33.0974 7.93624C33.3685 8.17008 33.672 8.26995 34.5122 8.40181C35.0067 8.47941 35.2849 8.54208 35.5416 8.63364C36.3574 8.92468 36.8622 9.51529 36.9826 10.3197C37.0175 10.5535 36.997 10.9918 36.9403 11.2229C36.8956 11.4053 36.7589 11.7342 36.7227 11.7469C36.7126 11.7504 36.7028 11.7089 36.7002 11.6526C36.6865 11.3505 36.5446 11.0564 36.3063 10.8361C36.0353 10.5857 35.6712 10.3863 34.781 10.0008Z"
      fill="white"/>
    <path
      d="M33.8429 10.2416C33.8262 10.1344 33.7971 9.99754 33.7784 9.93742L33.7443 9.82812L33.8076 9.9046C33.8953 10.0104 33.9646 10.1459 34.0233 10.3263C34.0681 10.4639 34.0731 10.5049 34.0728 10.7286C34.0725 10.9483 34.0669 10.9943 34.0255 11.1182C33.9602 11.3136 33.8793 11.4522 33.7434 11.6009C33.4992 11.8682 33.1853 12.0162 32.7323 12.0776C32.6536 12.0882 32.4241 12.1062 32.2223 12.1175C31.7138 12.1459 31.3792 12.2047 31.0785 12.3183C31.0352 12.3346 30.9966 12.3446 30.9927 12.3404C30.9805 12.3273 31.1853 12.196 31.3544 12.1084C31.5928 11.9848 31.8302 11.9175 32.362 11.8222C32.6247 11.7751 32.896 11.718 32.9649 11.6953C33.6155 11.4807 33.95 10.927 33.8429 10.2416Z"
      fill="white"/>
    <path
      d="M34.4558 11.4118C34.2782 11.0012 34.2374 10.6047 34.3347 10.2349C34.3451 10.1954 34.3618 10.1631 34.3719 10.1631C34.382 10.1631 34.4239 10.1875 34.465 10.2172C34.5469 10.2765 34.711 10.3763 35.1482 10.6327C35.6939 10.9527 36.005 11.2005 36.2166 11.4836C36.4019 11.7315 36.5165 12.0139 36.5717 12.3583C36.603 12.5533 36.5846 13.0226 36.5381 13.219C36.3914 13.8383 36.0504 14.3247 35.5641 14.6085C35.4929 14.6501 35.4289 14.6843 35.422 14.6844C35.415 14.6846 35.441 14.6136 35.4797 14.5266C35.6432 14.1588 35.6619 13.801 35.5382 13.4027C35.4625 13.1588 35.308 12.8612 34.9963 12.3583C34.6338 11.7736 34.5449 11.618 34.4558 11.4118Z"
      fill="white"/>
    <path
      d="M29.4353 13.6276C29.9313 13.1771 30.5484 12.857 31.1106 12.7588C31.3529 12.7164 31.7565 12.7332 31.9809 12.795C32.3405 12.894 32.6622 13.1158 32.8295 13.3799C32.993 13.6381 33.0631 13.8631 33.1362 14.3637C33.165 14.5612 33.1963 14.7595 33.2058 14.8044C33.2607 15.0639 33.3674 15.2712 33.4996 15.3754C33.7097 15.5408 34.0714 15.551 34.4273 15.4017C34.4877 15.3763 34.5401 15.3588 34.5438 15.3628C34.5567 15.3766 34.3775 15.5056 34.2511 15.5735C34.081 15.6649 33.9458 15.7003 33.766 15.7003C33.4401 15.7003 33.1696 15.522 32.9438 15.1583C32.8994 15.0867 32.7995 14.8724 32.7219 14.682C32.4835 14.0971 32.3658 13.919 32.089 13.724C31.8481 13.5544 31.5375 13.5239 31.3038 13.6472C30.9968 13.8091 30.9112 14.2311 31.131 14.4985C31.2184 14.6048 31.3814 14.6964 31.5146 14.7142C31.7639 14.7476 31.9781 14.5436 31.9781 14.2729C31.9781 14.0971 31.9153 13.9968 31.7572 13.92C31.5412 13.8152 31.3091 13.9378 31.3102 14.156C31.3107 14.2491 31.3483 14.3074 31.4351 14.3497C31.4907 14.3768 31.492 14.3789 31.4466 14.3687C31.2485 14.3246 31.2021 14.0676 31.3614 13.897C31.5527 13.6923 31.9482 13.7826 32.084 14.0622C32.1411 14.1796 32.1477 14.4134 32.098 14.5546C31.9866 14.8706 31.662 15.0368 31.3326 14.9464C31.1084 14.8847 31.0171 14.8181 30.7467 14.5186C30.277 13.998 30.0946 13.8972 29.4174 13.7835L29.2876 13.7617L29.4353 13.6276Z"
      fill="white"/>
    <path
      d="M27.231 4.31134C28.7998 6.35946 29.8803 7.20447 30.0004 7.383C30.0996 7.53042 30.0622 7.66294 29.8924 7.76681C29.798 7.82456 29.6038 7.88307 29.5065 7.88307C29.3966 7.88307 29.3588 7.83744 29.3588 7.83744C29.2951 7.77239 29.2592 7.78376 28.9317 7.1586C28.4772 6.39988 28.0967 5.77049 28.0864 5.75995C28.0624 5.73558 28.0628 5.7364 28.8854 7.31961C29.0183 7.64959 28.9118 7.77072 28.9118 7.81771C28.9118 7.91332 28.8876 7.96357 28.7779 8.09513C28.5951 8.31446 28.5134 8.56091 28.4545 9.07096C28.3883 9.64272 28.2024 10.0466 27.6871 10.7378C27.3855 11.1425 27.3362 11.2166 27.26 11.3797C27.1642 11.5851 27.1378 11.7001 27.1271 11.9594C27.1158 12.2337 27.1378 12.4108 27.2157 12.673C27.2839 12.9025 27.3551 13.054 27.537 13.3571C27.694 13.6187 27.7844 13.8131 27.7844 13.8892C27.7844 13.9497 27.7952 13.9498 28.0385 13.8906C28.6207 13.7492 29.0935 13.5005 29.3594 13.1956C29.524 13.0069 29.5626 12.9027 29.5639 12.6443C29.5647 12.4751 29.5592 12.4397 29.5167 12.3424C29.4475 12.184 29.3215 12.0524 29.0439 11.8483C28.6802 11.5808 28.5249 11.3655 28.482 11.0694C28.4468 10.8264 28.4876 10.655 28.6888 10.2014C28.8971 9.73183 28.9487 9.53174 28.9836 9.05847C29.0061 8.7527 29.0374 8.63211 29.119 8.53532C29.2042 8.43438 29.2809 8.4002 29.4917 8.36922C29.8354 8.31872 30.0542 8.22308 30.2341 8.04478C30.3902 7.8901 30.4555 7.74106 30.4655 7.5167L30.4731 7.34664L30.3859 7.23728C30.0701 6.84121 27.0196 4 27.0001 4C26.996 4 27.0999 4.14011 27.231 4.31134ZM27.9617 12.2697C28.0331 12.1337 27.9952 11.9589 27.8757 11.8734C27.7629 11.7927 27.5876 11.8308 27.5876 11.9359C27.5876 11.968 27.6041 11.9914 27.6413 12.012C27.7039 12.0466 27.7084 12.0856 27.6592 12.1652C27.6093 12.2459 27.6133 12.3168 27.6705 12.365C27.7628 12.4427 27.8933 12.4 27.9617 12.2697Z"
      fill="white"/>
    <path
      d="M30.6902 8.45861C30.5288 8.51197 30.372 8.69607 30.3234 8.88912C30.2938 9.00689 30.3106 9.21347 30.355 9.27727C30.4267 9.38032 30.496 9.40747 30.6837 9.40605C31.0511 9.40329 31.3705 9.23362 31.4076 9.02152C31.4381 8.84766 31.2978 8.6067 31.1046 8.50092C31.0048 8.44636 30.7928 8.42471 30.6902 8.45861ZM31.1197 8.82023C31.1764 8.73355 31.1516 8.63986 31.0552 8.5765C30.8717 8.45585 30.5942 8.55569 30.5942 8.74235C30.5942 8.83526 30.7389 8.93664 30.8716 8.93664C30.9599 8.93664 31.0807 8.87995 31.1197 8.82023Z"
      fill="white"/>
    <path
      d="M32 43C36.9856 43 41 38.9856 41 34C41 29.0144 36.9856 25 32 25C27.0144 25 23 29.0144 23 34C23 38.9856 27.0144 43 32 43Z"
      fill="#FF4339" stroke="white" stroke-width="2"/>
    <path
      d="M34.2 35.2664C34.2 34.0998 33.5 33.6998 32.1 33.5331C31.1 33.3998 30.9 33.1331 30.9 32.6664C30.9 32.1997 31.2334 31.8998 31.9 31.8998C32.5 31.8998 32.8334 32.0998 33 32.5998C33.0334 32.6998 33.1334 32.7664 33.2334 32.7664H33.7667C33.9 32.7664 34 32.6664 34 32.5331V32.4998C33.8667 31.7664 33.2667 31.1998 32.5 31.1331V30.3331C32.5 30.1998 32.4 30.0998 32.2334 30.0664H31.7334C31.6 30.0664 31.5 30.1664 31.4667 30.3331V31.0998C30.4667 31.2331 29.8334 31.8998 29.8334 32.7331C29.8334 33.8331 30.5 34.2664 31.9 34.4331C32.8334 34.5998 33.1334 34.7998 33.1334 35.3331C33.1334 35.8665 32.6667 36.2331 32.0334 36.2331C31.1667 36.2331 30.8667 35.8664 30.7667 35.3664C30.7334 35.2331 30.6334 35.1664 30.5334 35.1664H29.9667C29.8334 35.1664 29.7334 35.2664 29.7334 35.3998V35.4331C29.8667 36.2664 30.4 36.8664 31.5 37.0331V37.8331C31.5 37.9664 31.6 38.0664 31.7667 38.0998H32.2667C32.4 38.0998 32.5 37.9998 32.5334 37.8331V37.0331C33.5334 36.8664 34.2 36.1664 34.2 35.2664Z"
      fill="white"/>
    <path
      d="M30.3002 38.7663C27.7002 37.833 26.3668 34.933 27.3335 32.3663C27.8335 30.9663 28.9335 29.8996 30.3002 29.3996C30.4335 29.333 30.5002 29.233 30.5002 29.0663V28.5996C30.5002 28.4663 30.4335 28.3663 30.3002 28.333C30.2668 28.333 30.2002 28.333 30.1668 28.3663C27.0002 29.3663 25.2668 32.733 26.2668 35.8996C26.8668 37.7663 28.3002 39.1996 30.1668 39.7996C30.3002 39.8663 30.4335 39.7996 30.4668 39.6663C30.5002 39.633 30.5002 39.5996 30.5002 39.533V39.0663C30.5002 38.9663 30.4002 38.833 30.3002 38.7663ZM33.8335 28.3663C33.7002 28.2996 33.5668 28.3663 33.5335 28.4996C33.5002 28.533 33.5002 28.5663 33.5002 28.633V29.0996C33.5002 29.233 33.6002 29.3663 33.7002 29.433C36.3002 30.3663 37.6335 33.2663 36.6668 35.833C36.1668 37.233 35.0668 38.2996 33.7002 38.7996C33.5668 38.8663 33.5002 38.9663 33.5002 39.133V39.5996C33.5002 39.733 33.5668 39.833 33.7002 39.8663C33.7335 39.8663 33.8002 39.8663 33.8335 39.833C37.0002 38.833 38.7335 35.4663 37.7335 32.2996C37.1335 30.3996 35.6668 28.9663 33.8335 28.3663Z"
      fill="white"/>
  </symbol>
  <!-- TOKEN AAVE -->
  <symbol id="icon__static/aave" fill="none" viewBox="0 0 40 40">
    <path fill="url(#icon__static/aave__gradient)"
          d="M20 40c11.046 0 20-8.954 20-20S31.046 0 20 0 0 8.954 0 20s8.954 20 20 20z"/>
    <path fill="#fff"
          d="M28.753 27.97L21.99 11.618c-.382-.846-.949-1.258-1.696-1.258h-.598c-.748 0-1.315.412-1.696 1.258l-2.943 7.123H12.83a1.22 1.22 0 00-1.211 1.212v.015a1.223 1.223 0 001.211 1.211h1.196l-2.81 6.79c-.051.149-.082.303-.082.463 0 .381.119.68.33.912.211.232.515.346.897.346a1.2 1.2 0 00.696-.232c.216-.15.366-.366.484-.614l3.093-7.67h2.144a1.22 1.22 0 001.212-1.211v-.031a1.223 1.223 0 00-1.212-1.211h-1.144l2.36-5.882 6.434 16c.119.248.268.464.485.614.2.15.448.226.695.232.382 0 .68-.114.897-.346.217-.232.33-.53.33-.912a1.081 1.081 0 00-.082-.459z"/>
  </symbol>
  <!-- STAKED AAVE TOKEN -->
  <symbol id="icon__static/token-staked-aave" viewBox="0 0 256 256" fill="none">
    <g clip-path="url(#icon__static/token-staked-aave_b)">
      <g filter="url(#icon__static/token-staked-aave_c)">
        <circle cx="128" cy="128" r="128" fill="#fff"/>
      </g>
      <circle cx="128" cy="128" r="128" fill="url(#icon__static/token-staked-aave_a)"/>
      <g filter="url(#icon__static/token-staked-aave_d)">
        <path fill="#fff"
              d="M200.186 65.287l-70.217-21.066a5.243 5.243 0 00-3.015 0L56.735 65.287a5.244 5.244 0 00-3.737 5.023v77.24c0 10.046 4.067 20.331 12.088 30.567 6.126 7.818 14.6 15.668 25.19 23.333a225.982 225.982 0 0036.042 21.105 5.242 5.242 0 004.286 0 226.01 226.01 0 0036.041-21.105c10.589-7.665 19.064-15.515 25.19-23.333 8.021-10.236 12.088-20.52 12.088-30.567V70.31a5.244 5.244 0 00-3.737-5.023z"/>
      </g>
      <g filter="url(#icon__static/token-staked-aave_e)">
        <path fill="url(#icon__static/token-staked-aave_f)"
              d="M88.828 86.576L55.566 6.19C53.686 2.036 50.908 0 47.23 0h-2.942c-3.678 0-6.456 2.036-8.336 6.19L21.487 41.211H10.536a5.989 5.989 0 00-5.966 5.945v.081a5.989 5.989 0 005.966 5.945h5.884L2.609 86.576a7.044 7.044 0 00-.409 2.28 6.286 6.286 0 001.634 4.479 5.736 5.736 0 004.413 1.71 5.975 5.975 0 003.432-1.14 7.253 7.253 0 002.37-3.013l15.2-37.709h10.544a5.989 5.989 0 005.966-5.945v-.163a5.989 5.989 0 00-5.966-5.945h-5.639l11.6-28.913 31.632 78.675a7.253 7.253 0 002.37 3.013 5.975 5.975 0 003.432 1.14 5.736 5.736 0 004.413-1.71 6.286 6.286 0 001.634-4.479 5.385 5.385 0 00-.407-2.28z"
              transform="translate(82.8 76)"/>
      </g>
    </g>
  </symbol>
  <symbol id="icon__menu-faucet" viewBox="0 0 40 40" fill="none">
    <g display="none" style="display: var(--icon-display__light, none);">
      <rect width="40" height="40" rx="12" fill="#F8F8F9"/>
      <path
        d="M16.739 32.8H12.2867V32.7999H9.80078C8.69621 32.7999 7.76153 31.8605 8.24427 30.867C8.96699 29.3797 10.4969 28.3521 12.2643 28.3521H12.2867V16.286C12.2867 11.2668 16.368 7.19995 21.3937 7.19995H22.0008C26.5992 7.19995 30.4219 10.617 31.029 15.0424C31.119 15.7034 30.6018 16.286 29.9385 16.286H27.6449C27.1164 16.286 26.6667 15.9051 26.5655 15.3897C26.1495 13.261 24.2607 11.6589 22.0008 11.6589H21.3937C18.8302 11.6589 16.739 13.7316 16.739 16.2972V28.3521H16.7728C18.5417 28.3521 20.0669 29.3756 20.7856 30.8659C21.2654 31.8608 20.3297 32.7999 19.2251 32.7999H16.739V32.8ZM27.6561 20.0615C23.9346 24.9239 25.5087 27.3102 27.1164 28.3969C28.2183 29.1476 29.5787 29.1476 30.6805 28.3969C32.277 27.3102 33.8511 24.9239 30.1408 20.0615C29.4775 19.2101 28.297 19.2101 27.6561 20.0615Z"
        fill="#AAAFB3"/>
    </g>
    <g display="none" style="display: var(--icon-display__dark, none);">
      <rect width="40" height="40" rx="12" fill="#202529"/>
      <path
        d="M16.739 32.8H12.2867V32.7999H9.80078C8.69621 32.7999 7.76153 31.8605 8.24427 30.867C8.96699 29.3797 10.4969 28.3521 12.2643 28.3521H12.2867V16.286C12.2867 11.2668 16.368 7.19995 21.3937 7.19995H22.0008C26.5992 7.19995 30.4219 10.617 31.029 15.0424C31.119 15.7034 30.6018 16.286 29.9385 16.286H27.6449C27.1164 16.286 26.6667 15.9051 26.5655 15.3897C26.1495 13.261 24.2607 11.6589 22.0008 11.6589H21.3937C18.8302 11.6589 16.739 13.7316 16.739 16.2972V28.3521H16.7728C18.5417 28.3521 20.0669 29.3756 20.7856 30.8659C21.2654 31.8608 20.3297 32.7999 19.2251 32.7999H16.739V32.8ZM27.6561 20.0615C23.9346 24.9239 25.5087 27.3102 27.1164 28.3969C28.2183 29.1476 29.5787 29.1476 30.6805 28.3969C32.277 27.3102 33.8511 24.9239 30.1408 20.0615C29.4775 19.2101 28.297 19.2101 27.6561 20.0615Z"
        fill="#606268"/>
    </g>
    <g display="none" style="display: var(--icon-display__hover, none)">
      <defs>
<<<<<<< HEAD
        <filter id="icon__menu-faucet/filter0" x="0" y="-4" width="40" height="46" filterUnits="userSpaceOnUse"
                color-interpolation-filters="sRGB">
          <feFlood flood-opacity="0" result="BackgroundImageFix"/>
          <feBlend mode="normal" in="SourceGraphic" in2="BackgroundImageFix" result="shape"/>
          <feColorMatrix in="SourceAlpha" type="matrix" values="0 0 0 0 0 0 0 0 0 0 0 0 0 0 0 0 0 0 127 0"
                         result="hardAlpha"/>
          <feOffset dy="2"/>
          <feGaussianBlur stdDeviation="2"/>
          <feComposite in2="hardAlpha" operator="arithmetic" k2="-1" k3="1"/>
          <feColorMatrix type="matrix" values="0 0 0 0 0.964706 0 0 0 0 0.972549 0 0 0 0 0.996078 0 0 0 0.16 0"/>
          <feBlend mode="normal" in2="shape" result="effect1_innerShadow_10032:194841"/>
          <feColorMatrix in="SourceAlpha" type="matrix" values="0 0 0 0 0 0 0 0 0 0 0 0 0 0 0 0 0 0 127 0"
                         result="hardAlpha"/>
          <feOffset dy="-1"/>
          <feGaussianBlur stdDeviation="1"/>
          <feComposite in2="hardAlpha" operator="arithmetic" k2="-1" k3="1"/>
          <feColorMatrix type="matrix" values="0 0 0 0 0.964706 0 0 0 0 0.972549 0 0 0 0 0.996078 0 0 0 0.32 0"/>
          <feBlend mode="normal" in2="effect1_innerShadow_10032:194841" result="effect2_innerShadow_10032:194841"/>
          <feColorMatrix in="SourceAlpha" type="matrix" values="0 0 0 0 0 0 0 0 0 0 0 0 0 0 0 0 0 0 127 0"
                         result="hardAlpha"/>
          <feOffset dy="-4"/>
          <feGaussianBlur stdDeviation="4"/>
          <feComposite in2="hardAlpha" operator="arithmetic" k2="-1" k3="1"/>
          <feColorMatrix type="matrix" values="0 0 0 0 0.0941176 0 0 0 0 0.12549 0 0 0 0 0.270588 0 0 0 0.16 0"/>
          <feBlend mode="normal" in2="effect2_innerShadow_10032:194841" result="effect3_innerShadow_10032:194841"/>
        </filter>
        <filter id="icon__menu-faucet/filter1" x="-3.88672" y="3.19995" width="40.3066" height="41.6001"
                filterUnits="userSpaceOnUse" color-interpolation-filters="sRGB">
          <feFlood flood-opacity="0" result="BackgroundImageFix"/>
          <feColorMatrix in="SourceAlpha" type="matrix" values="0 0 0 0 0 0 0 0 0 0 0 0 0 0 0 0 0 0 127 0"
                         result="hardAlpha"/>
          <feOffset dy="1"/>
          <feGaussianBlur stdDeviation="0.5"/>
          <feComposite in2="hardAlpha" operator="out"/>
          <feColorMatrix type="matrix" values="0 0 0 0 0.0941176 0 0 0 0 0.12549 0 0 0 0 0.270588 0 0 0 0.32 0"/>
          <feBlend mode="normal" in2="BackgroundImageFix" result="effect1_dropShadow_10032:194841"/>
          <feColorMatrix in="SourceAlpha" type="matrix" values="0 0 0 0 0 0 0 0 0 0 0 0 0 0 0 0 0 0 127 0"
                         result="hardAlpha"/>
          <feOffset dx="-4" dy="4"/>
          <feGaussianBlur stdDeviation="4"/>
          <feComposite in2="hardAlpha" operator="out"/>
          <feColorMatrix type="matrix" values="0 0 0 0 0.0941176 0 0 0 0 0.12549 0 0 0 0 0.270588 0 0 0 0.64 0"/>
          <feBlend mode="normal" in2="effect1_dropShadow_10032:194841" result="effect2_dropShadow_10032:194841"/>
          <feBlend mode="normal" in="SourceGraphic" in2="effect2_dropShadow_10032:194841" result="shape"/>
          <feColorMatrix in="SourceAlpha" type="matrix" values="0 0 0 0 0 0 0 0 0 0 0 0 0 0 0 0 0 0 127 0"
                         result="hardAlpha"/>
          <feOffset dy="-1"/>
          <feGaussianBlur stdDeviation="1.5"/>
          <feComposite in2="hardAlpha" operator="arithmetic" k2="-1" k3="1"/>
          <feColorMatrix type="matrix" values="0 0 0 0 0.309804 0 0 0 0 0.415686 0 0 0 0 0.898039 0 0 0 0.4 0"/>
          <feBlend mode="normal" in2="shape" result="effect3_innerShadow_10032:194841"/>
          <feColorMatrix in="SourceAlpha" type="matrix" values="0 0 0 0 0 0 0 0 0 0 0 0 0 0 0 0 0 0 127 0"
                         result="hardAlpha"/>
          <feOffset dy="-1"/>
          <feGaussianBlur stdDeviation="0.5"/>
          <feComposite in2="hardAlpha" operator="arithmetic" k2="-1" k3="1"/>
          <feColorMatrix type="matrix" values="0 0 0 0 1 0 0 0 0 1 0 0 0 0 1 0 0 0 1 0"/>
          <feBlend mode="normal" in2="effect3_innerShadow_10032:194841" result="effect4_innerShadow_10032:194841"/>
        </filter>
        <linearGradient id="icon__menu-faucet/gradient0" x1="20" y1="0" x2="20" y2="40" gradientUnits="userSpaceOnUse">
          <stop stop-color="#7288EA"/>
          <stop offset="1" stop-color="#4F6AE5"/>
        </linearGradient>
        <mask id="icon__menu-faucet/mask0" style="mask-type:alpha" maskUnits="userSpaceOnUse" x="0" y="0" width="40"
              height="40">
          <rect width="40" height="40" rx="12" fill="url(#icon__menu-faucet/gradient0)"/>
        </mask>
      </defs>
      <g mask="url(#icon__menu-faucet/mask0)">
        <g filter="url(#icon__menu-faucet/filter0)">
          <rect width="40" height="40" rx="12" fill="url(#icon__menu-faucet/gradient0)"/>
        </g>
        <g filter="url(#icon__menu-faucet/filter1)">
          <path
            d="M16.739 32.8H12.2867V32.7999H9.80078C8.69621 32.7999 7.76153 31.8605 8.24427 30.867C8.96699 29.3797 10.4969 28.3521 12.2643 28.3521H12.2867V16.286C12.2867 11.2668 16.368 7.19995 21.3937 7.19995H22.0008C26.5992 7.19995 30.4219 10.617 31.029 15.0424C31.119 15.7034 30.6018 16.286 29.9385 16.286H27.6449C27.1164 16.286 26.6667 15.9051 26.5655 15.3897C26.1495 13.261 24.2607 11.6589 22.0008 11.6589H21.3937C18.8302 11.6589 16.739 13.7316 16.739 16.2972V28.3521H16.7728C18.5417 28.3521 20.0669 29.3756 20.7856 30.8659C21.2654 31.8608 20.3297 32.7999 19.2251 32.7999H16.739V32.8ZM27.6561 20.0615C23.9346 24.9239 25.5087 27.3102 27.1164 28.3969C28.2183 29.1476 29.5787 29.1476 30.6805 28.3969C32.277 27.3102 33.8511 24.9239 30.1408 20.0615C29.4775 19.2101 28.297 19.2101 27.6561 20.0615Z"
            fill="white"/>
=======
        <linearGradient id="icon__menu-faucet/gradient0" x1="20" x2="20" y1="0" y2="40" gradientUnits="userSpaceOnUse">
          <stop stop-color="#7288EA"/>
          <stop offset="1" stop-color="#4F6AE5"/>
        </linearGradient>
        <mask id="icon__menu-faucet/mask0" width="40" height="40" x="0" y="0" maskUnits="userSpaceOnUse"
              style="mask-type:alpha">
          <rect width="40" height="40" fill="url(#icon__menu-faucet/gradient0)" rx="12"/>
        </mask>
        <filter id="icon__menu-faucet/filter0" width="40" height="46" x="0" y="-4" color-interpolation-filters="sRGB"
                filterUnits="userSpaceOnUse">
          <feFlood flood-opacity="0" result="BackgroundImageFix"/>
          <feBlend in="SourceGraphic" in2="BackgroundImageFix" result="shape"/>
          <feColorMatrix in="SourceAlpha" result="hardAlpha" values="0 0 0 0 0 0 0 0 0 0 0 0 0 0 0 0 0 0 1 0"/>
          <feOffset dy="2"/>
          <feGaussianBlur stdDeviation="2"/>
          <feComposite in2="hardAlpha" k2="-1" k3="1" operator="arithmetic"/>
          <feColorMatrix values="0 0 0 0 0.964706 0 0 0 0 0.972549 0 0 0 0 0.996078 0 0 0 0.16 0"/>
          <feBlend in2="shape" result="effect1_innerShadow_10032:194841"/>
          <feColorMatrix in="SourceAlpha" result="hardAlpha" values="0 0 0 0 0 0 0 0 0 0 0 0 0 0 0 0 0 0 1 0"/>
          <feOffset dy="-1"/>
          <feGaussianBlur stdDeviation="1"/>
          <feComposite in2="hardAlpha" k2="-1" k3="1" operator="arithmetic"/>
          <feColorMatrix values="0 0 0 0 0.964706 0 0 0 0 0.972549 0 0 0 0 0.996078 0 0 0 0.32 0"/>
          <feBlend in2="effect1_innerShadow_10032:194841" result="effect2_innerShadow_10032:194841"/>
          <feColorMatrix in="SourceAlpha" result="hardAlpha" values="0 0 0 0 0 0 0 0 0 0 0 0 0 0 0 0 0 0 1 0"/>
          <feOffset dy="-4"/>
          <feGaussianBlur stdDeviation="4"/>
          <feComposite in2="hardAlpha" k2="-1" k3="1" operator="arithmetic"/>
          <feColorMatrix values="0 0 0 0 0.0941176 0 0 0 0 0.12549 0 0 0 0 0.270588 0 0 0 0.16 0"/>
          <feBlend in2="effect2_innerShadow_10032:194841" result="effect3_innerShadow_10032:194841"/>
        </filter>
        <filter id="icon__menu-faucet/filter1" width="40.307" height="41.6" x="-3.887" y="3.2"
                color-interpolation-filters="sRGB" filterUnits="userSpaceOnUse">
          <feFlood flood-opacity="0" result="BackgroundImageFix"/>
          <feColorMatrix in="SourceAlpha" result="hardAlpha" values="0 0 0 0 0 0 0 0 0 0 0 0 0 0 0 0 0 0 1 0"/>
          <feOffset dy="1"/>
          <feGaussianBlur stdDeviation=".5"/>
          <feComposite in2="hardAlpha" operator="out"/>
          <feColorMatrix values="0 0 0 0 0.0941176 0 0 0 0 0.12549 0 0 0 0 0.270588 0 0 0 0.32 0"/>
          <feBlend in2="BackgroundImageFix" result="effect1_dropShadow_10032:194841"/>
          <feColorMatrix in="SourceAlpha" result="hardAlpha" values="0 0 0 0 0 0 0 0 0 0 0 0 0 0 0 0 0 0 127 0"/>
          <feOffset dx="-4" dy="4"/>
          <feGaussianBlur stdDeviation="4"/>
          <feComposite in2="hardAlpha" operator="out"/>
          <feColorMatrix values="0 0 0 0 0.0941176 0 0 0 0 0.12549 0 0 0 0 0.270588 0 0 0 0.64 0"/>
          <feBlend in2="effect1_dropShadow_10032:194841" result="effect2_dropShadow_10032:194841"/>
          <feBlend in="SourceGraphic" in2="effect2_dropShadow_10032:194841" result="shape"/>
          <feColorMatrix in="SourceAlpha" result="hardAlpha" values="0 0 0 0 0 0 0 0 0 0 0 0 0 0 0 0 0 0 1 0"/>
          <feOffset dy="-1"/>
          <feGaussianBlur stdDeviation="1.5"/>
          <feComposite in2="hardAlpha" k2="-1" k3="1" operator="arithmetic"/>
          <feColorMatrix values="0 0 0 0 0.309804 0 0 0 0 0.415686 0 0 0 0 0.898039 0 0 0 0.4 0"/>
          <feBlend in2="shape" result="effect3_innerShadow_10032:194841"/>
          <feColorMatrix in="SourceAlpha" result="hardAlpha" values="0 0 0 0 0 0 0 0 0 0 0 0 0 0 0 0 0 0 1 0"/>
          <feOffset dy="-1"/>
          <feGaussianBlur stdDeviation=".5"/>
          <feComposite in2="hardAlpha" k2="-1" k3="1" operator="arithmetic"/>
          <feColorMatrix values="0 0 0 0 1 0 0 0 0 1 0 0 0 0 1 0 0 0 1 0"/>
          <feBlend in2="effect3_innerShadow_10032:194841" result="effect4_innerShadow_10032:194841"/>
        </filter>
      </defs>
      <g mask="url(#icon__menu-faucet/mask0)">
        <g filter="url(#icon__menu-faucet/filter0)">
          <rect width="40" height="40" fill="url(#icon__menu-faucet/gradient0)" rx="12"/>
        </g>
        <g filter="url(#icon__menu-faucet/filter1)">
          <path fill="#fff" fill-rule="evenodd"
                d="M16.739 32.8H9.801c-1.105 0-2.04-.94-1.557-1.933a4.47 4.47 0 0 1 4.02-2.515h.023V16.286c0-5.02 4.081-9.086 9.107-9.086H22c4.598 0 8.42 3.417 9.028 7.842a1.098 1.098 0 0 1-1.09 1.244h-2.294c-.529 0-.978-.38-1.08-.896a4.643 4.643 0 0 0-4.564-3.731h-.607c-2.564 0-4.655 2.073-4.655 4.638v12.055h.034a4.446 4.446 0 0 1 4.013 2.514c.48.995-.456 1.934-1.56 1.934h-2.487Zm10.917-12.738c-3.721 4.862-2.147 7.248-.54 8.335 1.102.75 2.463.75 3.564 0 1.597-1.087 3.171-3.473-.54-8.335-.663-.852-1.843-.852-2.484 0Z"
                clip-rule="evenodd"/>
>>>>>>> 1eac8e96
        </g>
      </g>
    </g>
  </symbol>
  <symbol id="icon__menu-yf" viewBox="0 0 40 40" fill="none">
    <g display="none" style="display: var(--icon-display__light, none);">
      <rect width="40" height="40" rx="12" fill="#F8F8F9"/>
      <path
        d="M24.3043 12.2634C24.4786 12.2001 24.6561 12.1357 24.8369 12.0688L20.0038 7.19995L15.1527 12.0688C15.3361 12.1364 15.5162 12.2014 15.6929 12.2652C17.4422 12.8969 18.8604 13.409 19.9948 15.1448C21.1304 13.4154 22.5578 12.8973 24.3043 12.2634ZM18.971 22.5163L14.862 20.9692C13.26 20.3685 12.2011 18.8305 12.1921 17.1014V13.1517L16.3011 14.6988C17.9121 15.2995 18.971 16.8466 18.971 18.5666V22.5163ZM25.1357 20.9692L21.0267 22.5163V18.5666C21.0267 16.8466 22.0856 15.2995 23.6966 14.6988L27.8056 13.1517V17.1014C27.8056 18.8305 26.7377 20.3685 25.1357 20.9692ZM26.5385 30.725L21.0267 32.7999V27.4397C21.0267 25.7197 22.0856 24.1726 23.6966 23.5719L29.2085 21.5061V26.8663C29.1994 28.5864 28.1405 30.1244 26.5385 30.725ZM13.4688 30.725L18.9806 32.7908V27.4306C18.9806 25.7106 17.9217 24.1635 16.3107 23.5628L10.7988 21.5061V26.8663C10.7988 28.5864 11.8578 30.1244 13.4688 30.725Z"
        fill="#AAAFB3"/>
    </g>
    <g display="none" style="display: var(--icon-display__dark, none);">
      <rect width="40" height="40" rx="12" fill="#202529"/>
      <path
        d="M24.3043 12.2634C24.4786 12.2001 24.6561 12.1357 24.8369 12.0688L20.0038 7.19995L15.1527 12.0688C15.3361 12.1364 15.5162 12.2014 15.6929 12.2652C17.4422 12.8969 18.8604 13.409 19.9948 15.1448C21.1304 13.4154 22.5578 12.8973 24.3043 12.2634ZM18.971 22.5163L14.862 20.9692C13.26 20.3685 12.2011 18.8305 12.1921 17.1014V13.1517L16.3011 14.6988C17.9121 15.2995 18.971 16.8466 18.971 18.5666V22.5163ZM25.1357 20.9692L21.0267 22.5163V18.5666C21.0267 16.8466 22.0856 15.2995 23.6966 14.6988L27.8056 13.1517V17.1014C27.8056 18.8305 26.7377 20.3685 25.1357 20.9692ZM26.5385 30.725L21.0267 32.7999V27.4397C21.0267 25.7197 22.0856 24.1726 23.6966 23.5719L29.2085 21.5061V26.8663C29.1994 28.5864 28.1405 30.1244 26.5385 30.725ZM13.4688 30.725L18.9806 32.7908V27.4306C18.9806 25.7106 17.9217 24.1635 16.3107 23.5628L10.7988 21.5061V26.8663C10.7988 28.5864 11.8578 30.1244 13.4688 30.725Z"
        fill="#606268"/>
    </g>
    <g display="none" style="display: var(--icon-display__hover, none)">
      <defs>
<<<<<<< HEAD
        <filter id="icon__menu-yf/filter0" x="0" y="-4" width="40" height="46" filterUnits="userSpaceOnUse"
                color-interpolation-filters="sRGB">
          <feFlood flood-opacity="0" result="BackgroundImageFix"/>
          <feBlend mode="normal" in="SourceGraphic" in2="BackgroundImageFix" result="shape"/>
          <feColorMatrix in="SourceAlpha" type="matrix" values="0 0 0 0 0 0 0 0 0 0 0 0 0 0 0 0 0 0 127 0"
                         result="hardAlpha"/>
          <feOffset dy="2"/>
          <feGaussianBlur stdDeviation="2"/>
          <feComposite in2="hardAlpha" operator="arithmetic" k2="-1" k3="1"/>
          <feColorMatrix type="matrix" values="0 0 0 0 0.964706 0 0 0 0 0.972549 0 0 0 0 0.996078 0 0 0 0.16 0"/>
          <feBlend mode="normal" in2="shape" result="effect1_innerShadow_9892:253078"/>
          <feColorMatrix in="SourceAlpha" type="matrix" values="0 0 0 0 0 0 0 0 0 0 0 0 0 0 0 0 0 0 127 0"
                         result="hardAlpha"/>
          <feOffset dy="-1"/>
          <feGaussianBlur stdDeviation="1"/>
          <feComposite in2="hardAlpha" operator="arithmetic" k2="-1" k3="1"/>
          <feColorMatrix type="matrix" values="0 0 0 0 0.964706 0 0 0 0 0.972549 0 0 0 0 0.996078 0 0 0 0.32 0"/>
          <feBlend mode="normal" in2="effect1_innerShadow_9892:253078" result="effect2_innerShadow_9892:253078"/>
          <feColorMatrix in="SourceAlpha" type="matrix" values="0 0 0 0 0 0 0 0 0 0 0 0 0 0 0 0 0 0 127 0"
                         result="hardAlpha"/>
          <feOffset dy="-4"/>
          <feGaussianBlur stdDeviation="4"/>
          <feComposite in2="hardAlpha" operator="arithmetic" k2="-1" k3="1"/>
          <feColorMatrix type="matrix" values="0 0 0 0 0.0941176 0 0 0 0 0.12549 0 0 0 0 0.270588 0 0 0 0.16 0"/>
          <feBlend mode="normal" in2="effect2_innerShadow_9892:253078" result="effect3_innerShadow_9892:253078"/>
        </filter>
        <filter id="icon__menu-yf/filter1" x="-1.20117" y="3.19995" width="34.4102" height="41.6001"
                filterUnits="userSpaceOnUse" color-interpolation-filters="sRGB">
          <feFlood flood-opacity="0" result="BackgroundImageFix"/>
          <feColorMatrix in="SourceAlpha" type="matrix" values="0 0 0 0 0 0 0 0 0 0 0 0 0 0 0 0 0 0 127 0"
                         result="hardAlpha"/>
          <feOffset dy="1"/>
          <feGaussianBlur stdDeviation="0.5"/>
          <feComposite in2="hardAlpha" operator="out"/>
          <feColorMatrix type="matrix" values="0 0 0 0 0.0941176 0 0 0 0 0.12549 0 0 0 0 0.270588 0 0 0 0.32 0"/>
          <feBlend mode="normal" in2="BackgroundImageFix" result="effect1_dropShadow_9892:253078"/>
          <feColorMatrix in="SourceAlpha" type="matrix" values="0 0 0 0 0 0 0 0 0 0 0 0 0 0 0 0 0 0 127 0"
                         result="hardAlpha"/>
          <feOffset dx="-4" dy="4"/>
          <feGaussianBlur stdDeviation="4"/>
          <feComposite in2="hardAlpha" operator="out"/>
          <feColorMatrix type="matrix" values="0 0 0 0 0.0941176 0 0 0 0 0.12549 0 0 0 0 0.270588 0 0 0 0.64 0"/>
          <feBlend mode="normal" in2="effect1_dropShadow_9892:253078" result="effect2_dropShadow_9892:253078"/>
          <feBlend mode="normal" in="SourceGraphic" in2="effect2_dropShadow_9892:253078" result="shape"/>
          <feColorMatrix in="SourceAlpha" type="matrix" values="0 0 0 0 0 0 0 0 0 0 0 0 0 0 0 0 0 0 127 0"
                         result="hardAlpha"/>
          <feOffset dy="-1"/>
          <feGaussianBlur stdDeviation="1.5"/>
          <feComposite in2="hardAlpha" operator="arithmetic" k2="-1" k3="1"/>
          <feColorMatrix type="matrix" values="0 0 0 0 0.309804 0 0 0 0 0.415686 0 0 0 0 0.898039 0 0 0 0.4 0"/>
          <feBlend mode="normal" in2="shape" result="effect3_innerShadow_9892:253078"/>
          <feColorMatrix in="SourceAlpha" type="matrix" values="0 0 0 0 0 0 0 0 0 0 0 0 0 0 0 0 0 0 127 0"
                         result="hardAlpha"/>
          <feOffset dy="-1"/>
          <feGaussianBlur stdDeviation="0.5"/>
          <feComposite in2="hardAlpha" operator="arithmetic" k2="-1" k3="1"/>
          <feColorMatrix type="matrix" values="0 0 0 0 1 0 0 0 0 1 0 0 0 0 1 0 0 0 1 0"/>
          <feBlend mode="normal" in2="effect3_innerShadow_9892:253078" result="effect4_innerShadow_9892:253078"/>
        </filter>
        <linearGradient id="icon__menu-yf/gradient0" x1="20" y1="0" x2="20" y2="40" gradientUnits="userSpaceOnUse">
          <stop stop-color="#7288EA"/>
          <stop offset="1" stop-color="#4F6AE5"/>
        </linearGradient>
        <mask id="icon__menu-yf/mask0" style="mask-type:alpha" maskUnits="userSpaceOnUse" x="0" y="0" width="40"
              height="40">
          <rect width="40" height="40" rx="12" fill="url(#icon__menu-yf/gradient0)"/>
        </mask>
      </defs>
      <g mask="url(#icon__menu-yf/mask0)">
        <g filter="url(#icon__menu-yf/filter0)">
          <rect width="40" height="40" rx="12" fill="url(#icon__menu-yf/gradient0)"/>
        </g>
        <g filter="url(#icon__menu-yf/filter1)">
          <path
            d="M24.3043 12.2634C24.4786 12.2001 24.6561 12.1357 24.8369 12.0688L20.0038 7.19995L15.1527 12.0688C15.3361 12.1364 15.5162 12.2014 15.6929 12.2652C17.4422 12.8969 18.8604 13.409 19.9948 15.1448C21.1304 13.4154 22.5578 12.8973 24.3043 12.2634ZM18.971 22.5163L14.862 20.9692C13.26 20.3685 12.2011 18.8305 12.1921 17.1014V13.1517L16.3011 14.6988C17.9121 15.2995 18.971 16.8466 18.971 18.5666V22.5163ZM25.1357 20.9692L21.0267 22.5163V18.5666C21.0267 16.8466 22.0856 15.2995 23.6966 14.6988L27.8056 13.1517V17.1014C27.8056 18.8305 26.7377 20.3685 25.1357 20.9692ZM26.5385 30.725L21.0267 32.7999V27.4397C21.0267 25.7197 22.0856 24.1726 23.6966 23.5719L29.2085 21.5061V26.8663C29.1994 28.5864 28.1405 30.1244 26.5385 30.725ZM13.4688 30.725L18.9806 32.7908V27.4306C18.9806 25.7106 17.9217 24.1635 16.3107 23.5628L10.7988 21.5061V26.8663C10.7988 28.5864 11.8578 30.1244 13.4688 30.725Z"
            fill="white"/>
=======
        <linearGradient id="icon__menu-yf/gradient0" x1="20" x2="20" y1="0" y2="40" gradientUnits="userSpaceOnUse">
          <stop stop-color="#7288EA"/>
          <stop offset="1" stop-color="#4F6AE5"/>
        </linearGradient>
        <mask id="icon__menu-yf/mask0" width="40" height="40" x="0" y="0" maskUnits="userSpaceOnUse"
              style="mask-type:alpha">
          <rect width="40" height="40" fill="url(#icon__menu-yf/gradient0)" rx="12"/>
        </mask>
        <filter id="icon__menu-yf/filter0" width="40" height="46" x="0" y="-4" color-interpolation-filters="sRGB"
                filterUnits="userSpaceOnUse">
          <feFlood flood-opacity="0" result="BackgroundImageFix"/>
          <feBlend in="SourceGraphic" in2="BackgroundImageFix" result="shape"/>
          <feColorMatrix in="SourceAlpha" result="hardAlpha" values="0 0 0 0 0 0 0 0 0 0 0 0 0 0 0 0 0 0 1 0"/>
          <feOffset dy="2"/>
          <feGaussianBlur stdDeviation="2"/>
          <feComposite in2="hardAlpha" k2="-1" k3="1" operator="arithmetic"/>
          <feColorMatrix values="0 0 0 0 0.964706 0 0 0 0 0.972549 0 0 0 0 0.996078 0 0 0 0.16 0"/>
          <feBlend in2="shape" result="effect1_innerShadow_9892:253078"/>
          <feColorMatrix in="SourceAlpha" result="hardAlpha" values="0 0 0 0 0 0 0 0 0 0 0 0 0 0 0 0 0 0 1 0"/>
          <feOffset dy="-1"/>
          <feGaussianBlur stdDeviation="1"/>
          <feComposite in2="hardAlpha" k2="-1" k3="1" operator="arithmetic"/>
          <feColorMatrix values="0 0 0 0 0.964706 0 0 0 0 0.972549 0 0 0 0 0.996078 0 0 0 0.32 0"/>
          <feBlend in2="effect1_innerShadow_9892:253078" result="effect2_innerShadow_9892:253078"/>
          <feColorMatrix in="SourceAlpha" result="hardAlpha" values="0 0 0 0 0 0 0 0 0 0 0 0 0 0 0 0 0 0 1 0"/>
          <feOffset dy="-4"/>
          <feGaussianBlur stdDeviation="4"/>
          <feComposite in2="hardAlpha" k2="-1" k3="1" operator="arithmetic"/>
          <feColorMatrix values="0 0 0 0 0.0941176 0 0 0 0 0.12549 0 0 0 0 0.270588 0 0 0 0.16 0"/>
          <feBlend in2="effect2_innerShadow_9892:253078" result="effect3_innerShadow_9892:253078"/>
        </filter>
        <filter id="icon__menu-yf/filter1" width="34.41" height="41.6" x="-1.201" y="3.2"
                color-interpolation-filters="sRGB"
                filterUnits="userSpaceOnUse">
          <feFlood flood-opacity="0" result="BackgroundImageFix"/>
          <feColorMatrix in="SourceAlpha" result="hardAlpha" values="0 0 0 0 0 0 0 0 0 0 0 0 0 0 0 0 0 0 1 0"/>
          <feOffset dy="1"/>
          <feGaussianBlur stdDeviation=".5"/>
          <feComposite in2="hardAlpha" operator="out"/>
          <feColorMatrix values="0 0 0 0 0.0941176 0 0 0 0 0.12549 0 0 0 0 0.270588 0 0 0 0.32 0"/>
          <feBlend in2="BackgroundImageFix" result="effect1_dropShadow_9892:253078"/>
          <feColorMatrix in="SourceAlpha" result="hardAlpha" values="0 0 0 0 0 0 0 0 0 0 0 0 0 0 0 0 0 0 1 0"/>
          <feOffset dx="-4" dy="4"/>
          <feGaussianBlur stdDeviation="4"/>
          <feComposite in2="hardAlpha" operator="out"/>
          <feColorMatrix values="0 0 0 0 0.0941176 0 0 0 0 0.12549 0 0 0 0 0.270588 0 0 0 0.64 0"/>
          <feBlend in2="effect1_dropShadow_9892:253078" result="effect2_dropShadow_9892:253078"/>
          <feBlend in="SourceGraphic" in2="effect2_dropShadow_9892:253078" result="shape"/>
          <feColorMatrix in="SourceAlpha" result="hardAlpha" values="0 0 0 0 0 0 0 0 0 0 0 0 0 0 0 0 0 0 1 0"/>
          <feOffset dy="-1"/>
          <feGaussianBlur stdDeviation="1.5"/>
          <feComposite in2="hardAlpha" k2="-1" k3="1" operator="arithmetic"/>
          <feColorMatrix values="0 0 0 0 0.309804 0 0 0 0 0.415686 0 0 0 0 0.898039 0 0 0 0.4 0"/>
          <feBlend in2="shape" result="effect3_innerShadow_9892:253078"/>
          <feColorMatrix in="SourceAlpha" result="hardAlpha" values="0 0 0 0 0 0 0 0 0 0 0 0 0 0 0 0 0 0 1 0"/>
          <feOffset dy="-1"/>
          <feGaussianBlur stdDeviation=".5"/>
          <feComposite in2="hardAlpha" k2="-1" k3="1" operator="arithmetic"/>
          <feColorMatrix values="0 0 0 0 1 0 0 0 0 1 0 0 0 0 1 0 0 0 1 0"/>
          <feBlend in2="effect3_innerShadow_9892:253078" result="effect4_innerShadow_9892:253078"/>
        </filter>
      </defs>
      <g mask="url(#icon__menu-yf/mask0)">
        <g filter="url(#icon__menu-yf/filter0)">
          <rect width="40" height="40" fill="url(#icon__menu-yf/gradient0)" rx="12"/>
        </g>
        <g filter="url(#icon__menu-yf/filter1)">
          <path fill="#fff" fill-rule="evenodd"
                d="M24.304 12.263c.175-.063.352-.127.533-.194l-4.833-4.87-4.851 4.87.54.196c1.75.632 3.167 1.144 4.302 2.88 1.135-1.73 2.563-2.248 4.31-2.882Zm-5.333 10.253-4.109-1.547a4.138 4.138 0 0 1-2.67-3.868v-3.95l4.11 1.548a4.121 4.121 0 0 1 2.669 3.868v3.95Zm6.165-1.547-4.11 1.547v-3.95a4.121 4.121 0 0 1 2.67-3.867l4.11-1.547v3.95a4.125 4.125 0 0 1-2.67 3.867Zm1.402 9.756L21.027 32.8v-5.36a4.121 4.121 0 0 1 2.67-3.868l5.512-2.066v5.36a4.135 4.135 0 0 1-2.67 3.859Zm-13.07 0 5.513 2.066v-5.36a4.121 4.121 0 0 0-2.67-3.868l-5.512-2.057v5.36a4.11 4.11 0 0 0 2.67 3.859Z"
                clip-rule="evenodd"/>
>>>>>>> 1eac8e96
        </g>
      </g>
    </g>
  </symbol>
  <symbol id="icon__menu-dao" viewBox="0 0 40 40" fill="none">
    <g display="none" style="display: var(--icon-display__light, none);">
      <rect width="40" height="40" rx="12" fill="#F8F8F9"/>
      <path
        d="M22.0436 7.8359L30.4469 13.822C31.4928 14.5658 30.9638 16.2213 29.6775 16.2213H10.4305C9.14414 16.2213 8.61518 14.5778 9.66108 13.822L18.0644 7.8359C19.2545 6.98416 20.8534 6.98416 22.0436 7.8359ZM15.1431 18.9445V25.9863C13.6043 26.0462 12.1497 26.1302 10.8152 26.2502V18.9445H15.1431ZM22.1158 25.9143V18.9445H17.7879V25.9143C18.4972 25.9023 19.2185 25.9023 19.9518 25.9023C20.6852 25.9023 21.4065 25.9023 22.1158 25.9143ZM29.0884 18.9445V26.2382C27.754 26.1302 26.2994 26.0342 24.7606 25.9743V18.9445H29.0884ZM27.0448 32.7881C29.1366 32.9201 30.9038 31.2526 30.9038 29.1652C25.506 28.4455 14.3978 28.4455 9 29.1652C9 31.2526 10.7672 32.9081 12.847 32.7881C17.1749 32.5362 22.7169 32.5362 27.0448 32.7881Z"
        fill="#AAAFB3"/>
    </g>
    <g display="none" style="display: var(--icon-display__dark, none);">
      <rect width="40" height="40" rx="12" fill="#202529"/>
      <path
        d="M22.0436 7.8359L30.4469 13.822C31.4928 14.5658 30.9638 16.2213 29.6775 16.2213H10.4305C9.14414 16.2213 8.61518 14.5778 9.66108 13.822L18.0644 7.8359C19.2545 6.98416 20.8534 6.98416 22.0436 7.8359ZM15.1431 18.9445V25.9863C13.6043 26.0462 12.1497 26.1302 10.8152 26.2502V18.9445H15.1431ZM22.1158 25.9143V18.9445H17.7879V25.9143C18.4972 25.9023 19.2185 25.9023 19.9518 25.9023C20.6852 25.9023 21.4065 25.9023 22.1158 25.9143ZM29.0884 18.9445V26.2382C27.754 26.1302 26.2994 26.0342 24.7606 25.9743V18.9445H29.0884ZM27.0448 32.7881C29.1366 32.9201 30.9038 31.2526 30.9038 29.1652C25.506 28.4455 14.3978 28.4455 9 29.1652C9 31.2526 10.7672 32.9081 12.847 32.7881C17.1749 32.5362 22.7169 32.5362 27.0448 32.7881Z"
        fill="#606268"/>
    </g>
    <g display="none" style="display: var(--icon-display__hover, none)">
      <defs>
<<<<<<< HEAD
        <filter id="icon__menu-dao/filter0" x="0" y="-4" width="40" height="46" filterUnits="userSpaceOnUse"
                color-interpolation-filters="sRGB">
          <feFlood flood-opacity="0" result="BackgroundImageFix"/>
          <feBlend mode="normal" in="SourceGraphic" in2="BackgroundImageFix" result="shape"/>
          <feColorMatrix in="SourceAlpha" type="matrix" values="0 0 0 0 0 0 0 0 0 0 0 0 0 0 0 0 0 0 127 0"
                         result="hardAlpha"/>
          <feOffset dy="2"/>
          <feGaussianBlur stdDeviation="2"/>
          <feComposite in2="hardAlpha" operator="arithmetic" k2="-1" k3="1"/>
          <feColorMatrix type="matrix" values="0 0 0 0 0.964706 0 0 0 0 0.972549 0 0 0 0 0.996078 0 0 0 0.16 0"/>
          <feBlend mode="normal" in2="shape" result="effect1_innerShadow_9890:252913"/>
          <feColorMatrix in="SourceAlpha" type="matrix" values="0 0 0 0 0 0 0 0 0 0 0 0 0 0 0 0 0 0 127 0"
                         result="hardAlpha"/>
          <feOffset dy="-1"/>
          <feGaussianBlur stdDeviation="1"/>
          <feComposite in2="hardAlpha" operator="arithmetic" k2="-1" k3="1"/>
          <feColorMatrix type="matrix" values="0 0 0 0 0.964706 0 0 0 0 0.972549 0 0 0 0 0.996078 0 0 0 0.32 0"/>
          <feBlend mode="normal" in2="effect1_innerShadow_9890:252913" result="effect2_innerShadow_9890:252913"/>
          <feColorMatrix in="SourceAlpha" type="matrix" values="0 0 0 0 0 0 0 0 0 0 0 0 0 0 0 0 0 0 127 0"
                         result="hardAlpha"/>
          <feOffset dy="-4"/>
          <feGaussianBlur stdDeviation="4"/>
          <feComposite in2="hardAlpha" operator="arithmetic" k2="-1" k3="1"/>
          <feColorMatrix type="matrix" values="0 0 0 0 0.0941176 0 0 0 0 0.12549 0 0 0 0 0.270588 0 0 0 0.16 0"/>
          <feBlend mode="normal" in2="effect2_innerShadow_9890:252913" result="effect3_innerShadow_9890:252913"/>
        </filter>
        <filter id="icon__menu-dao/filter1" x="-3" y="3.19702" width="38.002" height="41.5984"
                filterUnits="userSpaceOnUse" color-interpolation-filters="sRGB">
          <feFlood flood-opacity="0" result="BackgroundImageFix"/>
          <feColorMatrix in="SourceAlpha" type="matrix" values="0 0 0 0 0 0 0 0 0 0 0 0 0 0 0 0 0 0 127 0"
                         result="hardAlpha"/>
          <feOffset dy="1"/>
          <feGaussianBlur stdDeviation="0.5"/>
          <feComposite in2="hardAlpha" operator="out"/>
          <feColorMatrix type="matrix" values="0 0 0 0 0.0941176 0 0 0 0 0.12549 0 0 0 0 0.270588 0 0 0 0.32 0"/>
          <feBlend mode="normal" in2="BackgroundImageFix" result="effect1_dropShadow_9890:252913"/>
          <feColorMatrix in="SourceAlpha" type="matrix" values="0 0 0 0 0 0 0 0 0 0 0 0 0 0 0 0 0 0 127 0"
                         result="hardAlpha"/>
          <feOffset dx="-4" dy="4"/>
          <feGaussianBlur stdDeviation="4"/>
          <feComposite in2="hardAlpha" operator="out"/>
          <feColorMatrix type="matrix" values="0 0 0 0 0.0941176 0 0 0 0 0.12549 0 0 0 0 0.270588 0 0 0 0.64 0"/>
          <feBlend mode="normal" in2="effect1_dropShadow_9890:252913" result="effect2_dropShadow_9890:252913"/>
          <feBlend mode="normal" in="SourceGraphic" in2="effect2_dropShadow_9890:252913" result="shape"/>
          <feColorMatrix in="SourceAlpha" type="matrix" values="0 0 0 0 0 0 0 0 0 0 0 0 0 0 0 0 0 0 127 0"
                         result="hardAlpha"/>
          <feOffset dy="-1"/>
          <feGaussianBlur stdDeviation="1.5"/>
          <feComposite in2="hardAlpha" operator="arithmetic" k2="-1" k3="1"/>
          <feColorMatrix type="matrix" values="0 0 0 0 0.309804 0 0 0 0 0.415686 0 0 0 0 0.898039 0 0 0 0.4 0"/>
          <feBlend mode="normal" in2="shape" result="effect3_innerShadow_9890:252913"/>
          <feColorMatrix in="SourceAlpha" type="matrix" values="0 0 0 0 0 0 0 0 0 0 0 0 0 0 0 0 0 0 127 0"
                         result="hardAlpha"/>
          <feOffset dy="-1"/>
          <feGaussianBlur stdDeviation="0.5"/>
          <feComposite in2="hardAlpha" operator="arithmetic" k2="-1" k3="1"/>
          <feColorMatrix type="matrix" values="0 0 0 0 1 0 0 0 0 1 0 0 0 0 1 0 0 0 1 0"/>
          <feBlend mode="normal" in2="effect3_innerShadow_9890:252913" result="effect4_innerShadow_9890:252913"/>
        </filter>
        <linearGradient id="icon__menu-dao/gradient0" x1="20" y1="0" x2="20" y2="40" gradientUnits="userSpaceOnUse">
          <stop stop-color="#7288EA"/>
          <stop offset="1" stop-color="#4F6AE5"/>
        </linearGradient>
        <mask id="icon__menu-dao/mask0" style="mask-type:alpha" maskUnits="userSpaceOnUse" x="0" y="0" width="40"
              height="40">
          <rect width="40" height="40" rx="12" fill="url(#icon__menu-dao/gradient0)"/>
        </mask>
      </defs>
      <g mask="url(#icon__menu-dao/mask0)">
        <g filter="url(#icon__menu-dao/filter0)">
          <rect width="40" height="40" rx="12" fill="url(#icon__menu-dao/gradient0)"/>
        </g>
        <g filter="url(#icon__menu-dao/filter1)">
          <path
            d="M22.0436 7.83582L30.4469 13.822C31.4928 14.5657 30.9638 16.2212 29.6775 16.2212H10.4305C9.14414 16.2212 8.61518 14.5777 9.66108 13.822L18.0644 7.83582C19.2545 6.98409 20.8534 6.98409 22.0436 7.83582ZM15.1431 18.9444V25.9862C13.6043 26.0462 12.1497 26.1301 10.8152 26.2501V18.9444H15.1431ZM22.1158 25.9142V18.9444H17.7879V25.9142C18.4972 25.9022 19.2185 25.9022 19.9518 25.9022C20.6852 25.9022 21.4065 25.9022 22.1158 25.9142ZM29.0884 18.9444V26.2381C27.754 26.1301 26.2994 26.0342 24.7606 25.9742V18.9444H29.0884ZM27.0448 32.788C29.1366 32.92 30.9038 31.2525 30.9038 29.1652C25.506 28.4454 14.3978 28.4454 9 29.1652C9 31.2525 10.7672 32.908 12.847 32.788C17.1749 32.5361 22.7169 32.5361 27.0448 32.788Z"
            fill="white"/>
=======
        <linearGradient id="icon__menu-dao/gradient0" x1="20" x2="20" y1="0" y2="40" gradientUnits="userSpaceOnUse">
          <stop stop-color="#7288EA"/>
          <stop offset="1" stop-color="#4F6AE5"/>
        </linearGradient>
        <mask id="icon__menu-dao/mask0" width="40" height="40" x="0" y="0" maskUnits="userSpaceOnUse"
              style="mask-type:alpha">
          <rect width="40" height="40" fill="url(#icon__menu-dao/gradient0)" rx="12"/>
        </mask>
        <filter id="icon__menu-dao/filter0" width="40" height="46" x="0" y="-4" color-interpolation-filters="sRGB"
                filterUnits="userSpaceOnUse">
          <feFlood flood-opacity="0" result="BackgroundImageFix"/>
          <feBlend in="SourceGraphic" in2="BackgroundImageFix" result="shape"/>
          <feColorMatrix in="SourceAlpha" result="hardAlpha" values="0 0 0 0 0 0 0 0 0 0 0 0 0 0 0 0 0 0 1 0"/>
          <feOffset dy="2"/>
          <feGaussianBlur stdDeviation="2"/>
          <feComposite in2="hardAlpha" k2="-1" k3="1" operator="arithmetic"/>
          <feColorMatrix values="0 0 0 0 0.964706 0 0 0 0 0.972549 0 0 0 0 0.996078 0 0 0 0.16 0"/>
          <feBlend in2="shape" result="effect1_innerShadow_9890:252913"/>
          <feColorMatrix in="SourceAlpha" result="hardAlpha" values="0 0 0 0 0 0 0 0 0 0 0 0 0 0 0 0 0 0 1 0"/>
          <feOffset dy="-1"/>
          <feGaussianBlur stdDeviation="1"/>
          <feComposite in2="hardAlpha" k2="-1" k3="1" operator="arithmetic"/>
          <feColorMatrix values="0 0 0 0 0.964706 0 0 0 0 0.972549 0 0 0 0 0.996078 0 0 0 0.32 0"/>
          <feBlend in2="effect1_innerShadow_9890:252913" result="effect2_innerShadow_9890:252913"/>
          <feColorMatrix in="SourceAlpha" result="hardAlpha" values="0 0 0 0 0 0 0 0 0 0 0 0 0 0 0 0 0 0 1 0"/>
          <feOffset dy="-4"/>
          <feGaussianBlur stdDeviation="4"/>
          <feComposite in2="hardAlpha" k2="-1" k3="1" operator="arithmetic"/>
          <feColorMatrix values="0 0 0 0 0.0941176 0 0 0 0 0.12549 0 0 0 0 0.270588 0 0 0 0.16 0"/>
          <feBlend in2="effect2_innerShadow_9890:252913" result="effect3_innerShadow_9890:252913"/>
        </filter>
        <filter id="icon__menu-dao/filter1" width="38.002" height="41.598" x="-3" y="3.197"
                color-interpolation-filters="sRGB" filterUnits="userSpaceOnUse">
          <feFlood flood-opacity="0" result="BackgroundImageFix"/>
          <feColorMatrix in="SourceAlpha" result="hardAlpha" values="0 0 0 0 0 0 0 0 0 0 0 0 0 0 0 0 0 0 1 0"/>
          <feOffset dy="1"/>
          <feGaussianBlur stdDeviation=".5"/>
          <feComposite in2="hardAlpha" operator="out"/>
          <feColorMatrix values="0 0 0 0 0.0941176 0 0 0 0 0.12549 0 0 0 0 0.270588 0 0 0 0.32 0"/>
          <feBlend in2="BackgroundImageFix" result="effect1_dropShadow_9890:252913"/>
          <feColorMatrix in="SourceAlpha" result="hardAlpha" values="0 0 0 0 0 0 0 0 0 0 0 0 0 0 0 0 0 0 1 0"/>
          <feOffset dx="-4" dy="4"/>
          <feGaussianBlur stdDeviation="4"/>
          <feComposite in2="hardAlpha" operator="out"/>
          <feColorMatrix values="0 0 0 0 0.0941176 0 0 0 0 0.12549 0 0 0 0 0.270588 0 0 0 0.64 0"/>
          <feBlend in2="effect1_dropShadow_9890:252913" result="effect2_dropShadow_9890:252913"/>
          <feBlend in="SourceGraphic" in2="effect2_dropShadow_9890:252913" result="shape"/>
          <feColorMatrix in="SourceAlpha" result="hardAlpha" values="0 0 0 0 0 0 0 0 0 0 0 0 0 0 0 0 0 0 1 0"/>
          <feOffset dy="-1"/>
          <feGaussianBlur stdDeviation="1.5"/>
          <feComposite in2="hardAlpha" k2="-1" k3="1" operator="arithmetic"/>
          <feColorMatrix values="0 0 0 0 0.309804 0 0 0 0 0.415686 0 0 0 0 0.898039 0 0 0 0.4 0"/>
          <feBlend in2="shape" result="effect3_innerShadow_9890:252913"/>
          <feColorMatrix in="SourceAlpha" result="hardAlpha" values="0 0 0 0 0 0 0 0 0 0 0 0 0 0 0 0 0 0 1 0"/>
          <feOffset dy="-1"/>
          <feGaussianBlur stdDeviation=".5"/>
          <feComposite in2="hardAlpha" k2="-1" k3="1" operator="arithmetic"/>
          <feColorMatrix values="0 0 0 0 1 0 0 0 0 1 0 0 0 0 1 0 0 0 1 0"/>
          <feBlend in2="effect3_innerShadow_9890:252913" result="effect4_innerShadow_9890:252913"/>
        </filter>
      </defs>
      <g mask="url(#icon__menu-dao/mask0)">
        <g filter="url(#icon__menu-dao/filter0)">
          <rect width="40" height="40" fill="url(#icon__menu-dao/gradient0)" rx="12"/>
        </g>
        <g filter="url(#icon__menu-dao/filter1)">
          <path fill="#fff" fill-rule="evenodd"
                d="m22.044 7.836 8.403 5.986c1.046.744.517 2.4-.77 2.4H10.43c-1.286 0-1.815-1.644-.769-2.4l8.403-5.986a3.418 3.418 0 0 1 3.98 0Zm-6.9 11.108v7.042a86.56 86.56 0 0 0-4.329.264v-7.306h4.328Zm6.972 6.97v-6.97h-4.328v6.97c.71-.012 1.43-.012 2.164-.012.733 0 1.454 0 2.164.012Zm6.972-6.97v7.294a103.719 103.719 0 0 0-4.327-.264v-7.03h4.327Zm-2.043 13.844a3.634 3.634 0 0 0 3.859-3.623c-5.398-.72-16.506-.72-21.904 0a3.638 3.638 0 0 0 3.847 3.623c4.328-.252 9.87-.252 14.198 0Z"
                clip-rule="evenodd"/>
>>>>>>> 1eac8e96
        </g>
      </g>
    </g>
  </symbol>
  <symbol id="icon__menu-sy" viewBox="0 0 40 40" fill="none">
    <g display="none" style="display: var(--icon-display__light, none);">
      <rect width="40" height="40" rx="12" fill="#F8F8F9"/>
      <path
        d="M24.1554 10.433L30.3996 7.19995L29.0426 14.0675L27.4948 12.9158C27.1344 13.3068 19.5649 21.5055 9.59961 22.2874C9.59961 22.2874 19.1091 19.7939 25.6608 11.5529L24.1554 10.433ZM29.4452 17.3745V30.3699C29.4452 31.7117 28.3532 32.8 27.0068 32.8H24.7487V18.5472C25.9573 17.6386 26.9644 16.7722 27.7171 16.0855L29.4452 17.3745ZM22.3424 20.206C20.7946 21.1886 19.2256 22.0127 17.646 22.6889V32.8H22.3424V20.206ZM15.2393 23.5869C13.6703 24.0941 12.0906 24.4322 10.5428 24.6118V30.3699C10.5428 31.7117 11.6348 32.8 12.9812 32.8H15.2393V23.5869Z"
        fill="#AAAFB3"/>
    </g>
    <g display="none" style="display: var(--icon-display__dark, none);">
      <rect width="40" height="40" rx="12" fill="#202529"/>
      <path
        d="M24.1554 10.433L30.3996 7.19995L29.0426 14.0675L27.4948 12.9158C27.1344 13.3068 19.5649 21.5055 9.59961 22.2874C9.59961 22.2874 19.1091 19.7939 25.6608 11.5529L24.1554 10.433ZM29.4452 17.3745V30.3699C29.4452 31.7117 28.3532 32.8 27.0068 32.8H24.7487V18.5472C25.9573 17.6386 26.9644 16.7722 27.7171 16.0855L29.4452 17.3745ZM22.3424 20.206C20.7946 21.1886 19.2256 22.0127 17.646 22.6889V32.8H22.3424V20.206ZM15.2393 23.5869C13.6703 24.0941 12.0906 24.4322 10.5428 24.6118V30.3699C10.5428 31.7117 11.6348 32.8 12.9812 32.8H15.2393V23.5869Z"
        fill="#606268"/>
    </g>
    <g display="none" style="display: var(--icon-display__hover, none)">
      <defs>
<<<<<<< HEAD
        <filter id="icon__menu-sy/filter0" x="0" y="-4" width="40" height="46" filterUnits="userSpaceOnUse"
                color-interpolation-filters="sRGB">
          <feFlood flood-opacity="0" result="BackgroundImageFix"/>
          <feBlend mode="normal" in="SourceGraphic" in2="BackgroundImageFix" result="shape"/>
          <feColorMatrix in="SourceAlpha" type="matrix" values="0 0 0 0 0 0 0 0 0 0 0 0 0 0 0 0 0 0 127 0"
                         result="hardAlpha"/>
          <feOffset dy="2"/>
          <feGaussianBlur stdDeviation="2"/>
          <feComposite in2="hardAlpha" operator="arithmetic" k2="-1" k3="1"/>
          <feColorMatrix type="matrix" values="0 0 0 0 1 0 0 0 0 0.964706 0 0 0 0 0.960784 0 0 0 0.16 0"/>
          <feBlend mode="normal" in2="shape" result="effect1_innerShadow_9892:253112"/>
          <feColorMatrix in="SourceAlpha" type="matrix" values="0 0 0 0 0 0 0 0 0 0 0 0 0 0 0 0 0 0 127 0"
                         result="hardAlpha"/>
          <feOffset dy="-1"/>
          <feGaussianBlur stdDeviation="1"/>
          <feComposite in2="hardAlpha" operator="arithmetic" k2="-1" k3="1"/>
          <feColorMatrix type="matrix" values="0 0 0 0 1 0 0 0 0 0.964706 0 0 0 0 0.960784 0 0 0 0.32 0"/>
          <feBlend mode="normal" in2="effect1_innerShadow_9892:253112" result="effect2_innerShadow_9892:253112"/>
          <feColorMatrix in="SourceAlpha" type="matrix" values="0 0 0 0 0 0 0 0 0 0 0 0 0 0 0 0 0 0 127 0"
                         result="hardAlpha"/>
          <feOffset dy="-4"/>
          <feGaussianBlur stdDeviation="4"/>
          <feComposite in2="hardAlpha" operator="arithmetic" k2="-1" k3="1"/>
          <feColorMatrix type="matrix" values="0 0 0 0 0.301961 0 0 0 0 0.0784314 0 0 0 0 0.0666667 0 0 0 0.16 0"/>
          <feBlend mode="normal" in2="effect2_innerShadow_9892:253112" result="effect3_innerShadow_9892:253112"/>
        </filter>
        <filter id="icon__menu-sy/filter1" x="-2.40039" y="3.19995" width="36.8008" height="41.6001"
                filterUnits="userSpaceOnUse" color-interpolation-filters="sRGB">
          <feFlood flood-opacity="0" result="BackgroundImageFix"/>
          <feColorMatrix in="SourceAlpha" type="matrix" values="0 0 0 0 0 0 0 0 0 0 0 0 0 0 0 0 0 0 127 0"
                         result="hardAlpha"/>
          <feOffset dy="1"/>
          <feGaussianBlur stdDeviation="0.5"/>
          <feComposite in2="hardAlpha" operator="out"/>
          <feColorMatrix type="matrix" values="0 0 0 0 0.301961 0 0 0 0 0.0784314 0 0 0 0 0.0666667 0 0 0 0.32 0"/>
          <feBlend mode="normal" in2="BackgroundImageFix" result="effect1_dropShadow_9892:253112"/>
          <feColorMatrix in="SourceAlpha" type="matrix" values="0 0 0 0 0 0 0 0 0 0 0 0 0 0 0 0 0 0 127 0"
                         result="hardAlpha"/>
          <feOffset dx="-4" dy="4"/>
          <feGaussianBlur stdDeviation="4"/>
          <feComposite in2="hardAlpha" operator="out"/>
          <feColorMatrix type="matrix" values="0 0 0 0 0.301961 0 0 0 0 0.0784314 0 0 0 0 0.0666667 0 0 0 0.64 0"/>
          <feBlend mode="normal" in2="effect1_dropShadow_9892:253112" result="effect2_dropShadow_9892:253112"/>
          <feBlend mode="normal" in="SourceGraphic" in2="effect2_dropShadow_9892:253112" result="shape"/>
          <feColorMatrix in="SourceAlpha" type="matrix" values="0 0 0 0 0 0 0 0 0 0 0 0 0 0 0 0 0 0 127 0"
                         result="hardAlpha"/>
          <feOffset dy="-1"/>
          <feGaussianBlur stdDeviation="1.5"/>
          <feComposite in2="hardAlpha" operator="arithmetic" k2="-1" k3="1"/>
          <feColorMatrix type="matrix" values="0 0 0 0 1 0 0 0 0 0.262745 0 0 0 0 0.223529 0 0 0 0.4 0"/>
          <feBlend mode="normal" in2="shape" result="effect3_innerShadow_9892:253112"/>
          <feColorMatrix in="SourceAlpha" type="matrix" values="0 0 0 0 0 0 0 0 0 0 0 0 0 0 0 0 0 0 127 0"
                         result="hardAlpha"/>
          <feOffset dy="-1"/>
          <feGaussianBlur stdDeviation="0.5"/>
          <feComposite in2="hardAlpha" operator="arithmetic" k2="-1" k3="1"/>
          <feColorMatrix type="matrix" values="0 0 0 0 1 0 0 0 0 1 0 0 0 0 1 0 0 0 1 0"/>
          <feBlend mode="normal" in2="effect3_innerShadow_9892:253112" result="effect4_innerShadow_9892:253112"/>
        </filter>
        <linearGradient id="icon__menu-sy/gradient0" x1="20" y1="0" x2="20" y2="40" gradientUnits="userSpaceOnUse">
          <stop stop-color="#FF6961"/>
          <stop offset="1" stop-color="#FF4339"/>
        </linearGradient>
        <mask id="icon__menu-sy/mask0" style="mask-type:alpha" maskUnits="userSpaceOnUse" x="0" y="0" width="40"
              height="40">
          <rect width="40" height="40" rx="12" fill="url(#icon__menu-sy/gradient0)"/>
        </mask>
      </defs>
      <g mask="url(#icon__menu-sy/mask0)">
        <g filter="url(#icon__menu-sy/filter0)">
          <rect width="40" height="40" rx="12" fill="url(#icon__menu-sy/gradient0)"/>
        </g>
        <g filter="url(#icon__menu-sy/filter1)">
          <path
            d="M24.1554 10.433L30.3996 7.19995L29.0426 14.0675L27.4948 12.9158C27.1344 13.3068 19.5649 21.5055 9.59961 22.2874C9.59961 22.2874 19.1091 19.7939 25.6608 11.5529L24.1554 10.433ZM29.4452 17.3745V30.3699C29.4452 31.7117 28.3532 32.8 27.0068 32.8H24.7487V18.5472C25.9573 17.6386 26.9644 16.7722 27.7171 16.0855L29.4452 17.3745ZM22.3424 20.206C20.7946 21.1886 19.2256 22.0127 17.646 22.6889V32.8H22.3424V20.206ZM15.2393 23.5869C13.6703 24.0941 12.0906 24.4322 10.5428 24.6118V30.3699C10.5428 31.7117 11.6348 32.8 12.9812 32.8H15.2393V23.5869Z"
            fill="white"/>
=======
        <linearGradient id="icon__menu-sa/gradient0" x1="20" x2="20" y1="0" y2="40" gradientUnits="userSpaceOnUse">
          <stop stop-color="#FF6961"/>
          <stop offset="1" stop-color="#FF4339"/>
        </linearGradient>
        <mask id="icon__menu-sa/mask0" width="40" height="40" x="0" y="0" maskUnits="userSpaceOnUse"
              style="mask-type:alpha">
          <rect width="40" height="40" fill="url(#icon__menu-sa/gradient0)" rx="12"/>
        </mask>
        <filter id="icon__menu-sa/filter0" width="40" height="46" x="0" y="-4" color-interpolation-filters="sRGB"
                filterUnits="userSpaceOnUse">
          <feFlood flood-opacity="0" result="BackgroundImageFix"/>
          <feBlend in="SourceGraphic" in2="BackgroundImageFix" result="shape"/>
          <feColorMatrix in="SourceAlpha" result="hardAlpha" values="0 0 0 0 0 0 0 0 0 0 0 0 0 0 0 0 0 0 1 0"/>
          <feOffset dy="2"/>
          <feGaussianBlur stdDeviation="2"/>
          <feComposite in2="hardAlpha" k2="-1" k3="1" operator="arithmetic"/>
          <feColorMatrix values="0 0 0 0 1 0 0 0 0 0.964706 0 0 0 0 0.960784 0 0 0 0.16 0"/>
          <feBlend in2="shape" result="effect1_innerShadow_9892:253112"/>
          <feColorMatrix in="SourceAlpha" result="hardAlpha" values="0 0 0 0 0 0 0 0 0 0 0 0 0 0 0 0 0 0 1 0"/>
          <feOffset dy="-1"/>
          <feGaussianBlur stdDeviation="1"/>
          <feComposite in2="hardAlpha" k2="-1" k3="1" operator="arithmetic"/>
          <feColorMatrix values="0 0 0 0 1 0 0 0 0 0.964706 0 0 0 0 0.960784 0 0 0 0.32 0"/>
          <feBlend in2="effect1_innerShadow_9892:253112" result="effect2_innerShadow_9892:253112"/>
          <feColorMatrix in="SourceAlpha" result="hardAlpha" values="0 0 0 0 0 0 0 0 0 0 0 0 0 0 0 0 0 0 1 0"/>
          <feOffset dy="-4"/>
          <feGaussianBlur stdDeviation="4"/>
          <feComposite in2="hardAlpha" k2="-1" k3="1" operator="arithmetic"/>
          <feColorMatrix values="0 0 0 0 0.301961 0 0 0 0 0.0784314 0 0 0 0 0.0666667 0 0 0 0.16 0"/>
          <feBlend in2="effect2_innerShadow_9892:253112" result="effect3_innerShadow_9892:253112"/>
        </filter>
        <filter id="icon__menu-sa/filter1" width="36.801" height="41.6" x="-2.4" y="3.2"
                color-interpolation-filters="sRGB"
                filterUnits="userSpaceOnUse">
          <feFlood flood-opacity="0" result="BackgroundImageFix"/>
          <feColorMatrix in="SourceAlpha" result="hardAlpha" values="0 0 0 0 0 0 0 0 0 0 0 0 0 0 0 0 0 0 1 0"/>
          <feOffset dy="1"/>
          <feGaussianBlur stdDeviation=".5"/>
          <feComposite in2="hardAlpha" operator="out"/>
          <feColorMatrix values="0 0 0 0 0.301961 0 0 0 0 0.0784314 0 0 0 0 0.0666667 0 0 0 0.32 0"/>
          <feBlend in2="BackgroundImageFix" result="effect1_dropShadow_9892:253112"/>
          <feColorMatrix in="SourceAlpha" result="hardAlpha" values="0 0 0 0 0 0 0 0 0 0 0 0 0 0 0 0 0 0 1 0"/>
          <feOffset dx="-4" dy="4"/>
          <feGaussianBlur stdDeviation="4"/>
          <feComposite in2="hardAlpha" operator="out"/>
          <feColorMatrix values="0 0 0 0 0.301961 0 0 0 0 0.0784314 0 0 0 0 0.0666667 0 0 0 0.64 0"/>
          <feBlend in2="effect1_dropShadow_9892:253112" result="effect2_dropShadow_9892:253112"/>
          <feBlend in="SourceGraphic" in2="effect2_dropShadow_9892:253112" result="shape"/>
          <feColorMatrix in="SourceAlpha" result="hardAlpha" values="0 0 0 0 0 0 0 0 0 0 0 0 0 0 0 0 0 0 1 0"/>
          <feOffset dy="-1"/>
          <feGaussianBlur stdDeviation="1.5"/>
          <feComposite in2="hardAlpha" k2="-1" k3="1" operator="arithmetic"/>
          <feColorMatrix values="0 0 0 0 1 0 0 0 0 0.262745 0 0 0 0 0.223529 0 0 0 0.4 0"/>
          <feBlend in2="shape" result="effect3_innerShadow_9892:253112"/>
          <feColorMatrix in="SourceAlpha" result="hardAlpha" values="0 0 0 0 0 0 0 0 0 0 0 0 0 0 0 0 0 0 1 0"/>
          <feOffset dy="-1"/>
          <feGaussianBlur stdDeviation=".5"/>
          <feComposite in2="hardAlpha" k2="-1" k3="1" operator="arithmetic"/>
          <feColorMatrix values="0 0 0 0 1 0 0 0 0 1 0 0 0 0 1 0 0 0 1 0"/>
          <feBlend in2="effect3_innerShadow_9892:253112" result="effect4_innerShadow_9892:253112"/>
        </filter>
      </defs>
      <g mask="url(#icon__menu-sa/mask0)">
        <g filter="url(#icon__menu-sa/filter0)">
          <rect width="40" height="40" fill="url(#icon__menu-sa/gradient0)" rx="12"/>
        </g>
        <g filter="url(#icon__menu-sa/filter1)">
          <path fill="#fff" fill-rule="evenodd"
                d="M24.155 10.433 30.4 7.2l-1.357 6.868-1.548-1.152c-.36.39-7.93 8.59-17.895 9.371 0 0 9.51-2.493 16.06-10.734l-1.505-1.12Zm5.29 6.942V30.37a2.435 2.435 0 0 1-2.438 2.43h-2.258V18.547a40.879 40.879 0 0 0 2.968-2.462l1.728 1.29Zm-7.103 2.831a32.967 32.967 0 0 1-4.696 2.483V32.8h4.696V20.206Zm-7.103 3.38a24.464 24.464 0 0 1-4.696 1.026v5.758a2.435 2.435 0 0 0 2.438 2.43h2.258v-9.213Z"
                clip-rule="evenodd"/>
>>>>>>> 1eac8e96
        </g>
      </g>
    </g>
  </symbol>
  <symbol id="icon__menu-sa" viewBox="0 0 40 40" fill="none">
    <g display="none" style="display: var(--icon-display__light, none);">
      <rect width="40" height="40" rx="12" fill="#F8F8F9"/>
      <path
        d="M29.3748 25.4749L27.9646 22.4816C27.2415 23.9509 26.3375 26.132 25.2618 27.3549C26.8347 29.4722 29.5646 29.7734 32.8008 28.7786C31.255 28.2311 30.0528 26.9351 29.3748 25.4749ZM29.5375 11.3019C27.0968 10.8274 25.09 12.534 24.3759 14.7973C23.6708 16.4035 21.89 20.4373 21.2211 21.9796H21.2302C19.2053 27.1268 11.2234 25.4293 11.5398 19.7893C11.6121 15.8285 16.5206 13.5014 19.585 15.9472C20.1364 16.367 20.6064 16.8963 20.9409 17.4986L22.8934 13.0542C17.4607 7.68796 7.48101 11.6944 7.2279 19.4151C6.47762 29.6091 20.6607 33.3783 24.9002 24.1151C26.2652 21.505 29.2573 14.3957 30.5138 11.6122C30.1974 11.4662 29.872 11.3658 29.5375 11.3019Z"
        fill="#AAAFB3"/>
    </g>
    <g display="none" style="display: var(--icon-display__dark, none);">
      <rect width="40" height="40" rx="12" fill="#202529"/>
      <path
        d="M29.3748 25.4749L27.9646 22.4816C27.2415 23.9509 26.3375 26.132 25.2618 27.3549C26.8347 29.4722 29.5646 29.7734 32.8008 28.7786C31.255 28.2311 30.0528 26.9351 29.3748 25.4749ZM29.5375 11.3019C27.0968 10.8274 25.09 12.534 24.3759 14.7973C23.6708 16.4035 21.89 20.4373 21.2211 21.9796H21.2302C19.2053 27.1268 11.2234 25.4293 11.5398 19.7893C11.6121 15.8285 16.5206 13.5014 19.585 15.9472C20.1364 16.367 20.6064 16.8963 20.9409 17.4986L22.8934 13.0542C17.4607 7.68796 7.48101 11.6944 7.2279 19.4151C6.47762 29.6091 20.6607 33.3783 24.9002 24.1151C26.2652 21.505 29.2573 14.3957 30.5138 11.6122C30.1974 11.4662 29.872 11.3658 29.5375 11.3019Z"
        fill="#606268"/>
    </g>
    <g display="none" style="display: var(--icon-display__hover, none)">
      <defs>
<<<<<<< HEAD
        <filter id="icon__menu-sa/filter0" x="0" y="-4" width="40" height="46" filterUnits="userSpaceOnUse"
                color-interpolation-filters="sRGB">
          <feFlood flood-opacity="0" result="BackgroundImageFix"/>
          <feBlend mode="normal" in="SourceGraphic" in2="BackgroundImageFix" result="shape"/>
          <feColorMatrix in="SourceAlpha" type="matrix" values="0 0 0 0 0 0 0 0 0 0 0 0 0 0 0 0 0 0 127 0"
                         result="hardAlpha"/>
          <feOffset dy="2"/>
          <feGaussianBlur stdDeviation="2"/>
          <feComposite in2="hardAlpha" operator="arithmetic" k2="-1" k3="1"/>
          <feColorMatrix type="matrix" values="0 0 0 0 1 0 0 0 0 0.964706 0 0 0 0 0.960784 0 0 0 0.16 0"/>
          <feBlend mode="normal" in2="shape" result="effect1_innerShadow_9893:192905"/>
          <feColorMatrix in="SourceAlpha" type="matrix" values="0 0 0 0 0 0 0 0 0 0 0 0 0 0 0 0 0 0 127 0"
                         result="hardAlpha"/>
          <feOffset dy="-1"/>
          <feGaussianBlur stdDeviation="1"/>
          <feComposite in2="hardAlpha" operator="arithmetic" k2="-1" k3="1"/>
          <feColorMatrix type="matrix" values="0 0 0 0 1 0 0 0 0 0.964706 0 0 0 0 0.960784 0 0 0 0.32 0"/>
          <feBlend mode="normal" in2="effect1_innerShadow_9893:192905" result="effect2_innerShadow_9893:192905"/>
          <feColorMatrix in="SourceAlpha" type="matrix" values="0 0 0 0 0 0 0 0 0 0 0 0 0 0 0 0 0 0 127 0"
                         result="hardAlpha"/>
          <feOffset dy="-4"/>
          <feGaussianBlur stdDeviation="4"/>
          <feComposite in2="hardAlpha" operator="arithmetic" k2="-1" k3="1"/>
          <feColorMatrix type="matrix" values="0 0 0 0 0.301961 0 0 0 0 0.0784314 0 0 0 0 0.0666667 0 0 0 0.16 0"/>
          <feBlend mode="normal" in2="effect2_innerShadow_9893:192905" result="effect3_innerShadow_9893:192905"/>
        </filter>
        <filter id="icon__menu-sa/filter1" x="-4.80078" y="6.59619" width="41.6016" height="34.803"
                filterUnits="userSpaceOnUse" color-interpolation-filters="sRGB">
          <feFlood flood-opacity="0" result="BackgroundImageFix"/>
          <feColorMatrix in="SourceAlpha" type="matrix" values="0 0 0 0 0 0 0 0 0 0 0 0 0 0 0 0 0 0 127 0"
                         result="hardAlpha"/>
          <feOffset dy="1"/>
          <feGaussianBlur stdDeviation="0.5"/>
          <feComposite in2="hardAlpha" operator="out"/>
          <feColorMatrix type="matrix" values="0 0 0 0 0.301961 0 0 0 0 0.0784314 0 0 0 0 0.0666667 0 0 0 0.32 0"/>
          <feBlend mode="normal" in2="BackgroundImageFix" result="effect1_dropShadow_9893:192905"/>
          <feColorMatrix in="SourceAlpha" type="matrix" values="0 0 0 0 0 0 0 0 0 0 0 0 0 0 0 0 0 0 127 0"
                         result="hardAlpha"/>
          <feOffset dx="-4" dy="4"/>
          <feGaussianBlur stdDeviation="4"/>
          <feComposite in2="hardAlpha" operator="out"/>
          <feColorMatrix type="matrix" values="0 0 0 0 0.301961 0 0 0 0 0.0784314 0 0 0 0 0.0666667 0 0 0 0.64 0"/>
          <feBlend mode="normal" in2="effect1_dropShadow_9893:192905" result="effect2_dropShadow_9893:192905"/>
          <feBlend mode="normal" in="SourceGraphic" in2="effect2_dropShadow_9893:192905" result="shape"/>
          <feColorMatrix in="SourceAlpha" type="matrix" values="0 0 0 0 0 0 0 0 0 0 0 0 0 0 0 0 0 0 127 0"
                         result="hardAlpha"/>
          <feOffset dy="-1"/>
          <feGaussianBlur stdDeviation="1.5"/>
          <feComposite in2="hardAlpha" operator="arithmetic" k2="-1" k3="1"/>
          <feColorMatrix type="matrix" values="0 0 0 0 1 0 0 0 0 0.262745 0 0 0 0 0.223529 0 0 0 0.4 0"/>
          <feBlend mode="normal" in2="shape" result="effect3_innerShadow_9893:192905"/>
          <feColorMatrix in="SourceAlpha" type="matrix" values="0 0 0 0 0 0 0 0 0 0 0 0 0 0 0 0 0 0 127 0"
                         result="hardAlpha"/>
          <feOffset dy="-1"/>
          <feGaussianBlur stdDeviation="0.5"/>
          <feComposite in2="hardAlpha" operator="arithmetic" k2="-1" k3="1"/>
          <feColorMatrix type="matrix" values="0 0 0 0 1 0 0 0 0 1 0 0 0 0 1 0 0 0 1 0"/>
          <feBlend mode="normal" in2="effect3_innerShadow_9893:192905" result="effect4_innerShadow_9893:192905"/>
        </filter>
        <linearGradient id="icon__menu-sa/gradient0" x1="20" y1="0" x2="20" y2="40" gradientUnits="userSpaceOnUse">
          <stop stop-color="#FF6961"/>
          <stop offset="1" stop-color="#FF4339"/>
        </linearGradient>
        <mask id="icon__menu-sa/mask0" style="mask-type:alpha" maskUnits="userSpaceOnUse" x="0" y="0" width="40"
              height="40">
          <rect width="40" height="40" rx="12" fill="url(#icon__menu-sa/gradient0)"/>
        </mask>
      </defs>
      <g mask="url(#icon__menu-sa/mask0)">
        <g filter="url(#icon__menu-sa/filter0)">
          <rect width="40" height="40" rx="12" fill="url(#icon__menu-sa/gradient0)"/>
        </g>
        <g filter="url(#icon__menu-sa/filter1)">
          <path
            d="M29.3748 25.4749L27.9646 22.4816C27.2415 23.9509 26.3375 26.132 25.2618 27.3549C26.8347 29.4722 29.5646 29.7734 32.8008 28.7786C31.255 28.2311 30.0528 26.9351 29.3748 25.4749ZM29.5375 11.3019C27.0968 10.8274 25.09 12.534 24.3759 14.7973C23.6708 16.4035 21.89 20.4373 21.2211 21.9796H21.2302C19.2053 27.1268 11.2234 25.4293 11.5398 19.7893C11.6121 15.8285 16.5206 13.5014 19.585 15.9472C20.1364 16.367 20.6064 16.8963 20.9409 17.4986L22.8934 13.0542C17.4607 7.68796 7.48101 11.6944 7.2279 19.4151C6.47762 29.6091 20.6607 33.3783 24.9002 24.1151C26.2652 21.505 29.2573 14.3957 30.5138 11.6122C30.1974 11.4662 29.872 11.3658 29.5375 11.3019Z"
            fill="white"/>
=======
        <linearGradient id="icon__menu-sa/gradient0" x1="20" x2="20" y1="0" y2="40" gradientUnits="userSpaceOnUse">
          <stop stop-color="#FF6961"/>
          <stop offset="1" stop-color="#FF4339"/>
        </linearGradient>
        <mask id="icon__menu-sa/mask0" width="40" height="40" x="0" y="0" maskUnits="userSpaceOnUse"
              style="mask-type:alpha">
          <rect width="40" height="40" fill="url(#icon__menu-sa/gradient0)" rx="12"/>
        </mask>
        <filter id="icon__menu-sa/filter0" width="40" height="46" x="0" y="-4" color-interpolation-filters="sRGB"
                filterUnits="userSpaceOnUse">
          <feFlood flood-opacity="0" result="BackgroundImageFix"/>
          <feBlend in="SourceGraphic" in2="BackgroundImageFix" result="shape"/>
          <feColorMatrix in="SourceAlpha" result="hardAlpha" values="0 0 0 0 0 0 0 0 0 0 0 0 0 0 0 0 0 0 1 0"/>
          <feOffset dy="2"/>
          <feGaussianBlur stdDeviation="2"/>
          <feComposite in2="hardAlpha" k2="-1" k3="1" operator="arithmetic"/>
          <feColorMatrix values="0 0 0 0 1 0 0 0 0 0.964706 0 0 0 0 0.960784 0 0 0 0.16 0"/>
          <feBlend in2="shape" result="effect1_innerShadow_9893:192905"/>
          <feColorMatrix in="SourceAlpha" result="hardAlpha" values="0 0 0 0 0 0 0 0 0 0 0 0 0 0 0 0 0 0 1 0"/>
          <feOffset dy="-1"/>
          <feGaussianBlur stdDeviation="1"/>
          <feComposite in2="hardAlpha" k2="-1" k3="1" operator="arithmetic"/>
          <feColorMatrix values="0 0 0 0 1 0 0 0 0 0.964706 0 0 0 0 0.960784 0 0 0 0.32 0"/>
          <feBlend in2="effect1_innerShadow_9893:192905" result="effect2_innerShadow_9893:192905"/>
          <feColorMatrix in="SourceAlpha" result="hardAlpha" values="0 0 0 0 0 0 0 0 0 0 0 0 0 0 0 0 0 0 1 0"/>
          <feOffset dy="-4"/>
          <feGaussianBlur stdDeviation="4"/>
          <feComposite in2="hardAlpha" k2="-1" k3="1" operator="arithmetic"/>
          <feColorMatrix values="0 0 0 0 0.301961 0 0 0 0 0.0784314 0 0 0 0 0.0666667 0 0 0 0.16 0"/>
          <feBlend in2="effect2_innerShadow_9893:192905" result="effect3_innerShadow_9893:192905"/>
        </filter>
        <filter id="icon__menu-sa/filter1" width="41.602" height="34.803" x="-4.801" y="6.596"
                color-interpolation-filters="sRGB"
                filterUnits="userSpaceOnUse">
          <feFlood flood-opacity="0" result="BackgroundImageFix"/>
          <feColorMatrix in="SourceAlpha" result="hardAlpha" values="0 0 0 0 0 0 0 0 0 0 0 0 0 0 0 0 0 0 1 0"/>
          <feOffset dy="1"/>
          <feGaussianBlur stdDeviation=".5"/>
          <feComposite in2="hardAlpha" operator="out"/>
          <feColorMatrix values="0 0 0 0 0.301961 0 0 0 0 0.0784314 0 0 0 0 0.0666667 0 0 0 0.32 0"/>
          <feBlend in2="BackgroundImageFix" result="effect1_dropShadow_9893:192905"/>
          <feColorMatrix in="SourceAlpha" result="hardAlpha" values="0 0 0 0 0 0 0 0 0 0 0 0 0 0 0 0 0 0 1 0"/>
          <feOffset dx="-4" dy="4"/>
          <feGaussianBlur stdDeviation="4"/>
          <feComposite in2="hardAlpha" operator="out"/>
          <feColorMatrix values="0 0 0 0 0.301961 0 0 0 0 0.0784314 0 0 0 0 0.0666667 0 0 0 0.64 0"/>
          <feBlend in2="effect1_dropShadow_9893:192905" result="effect2_dropShadow_9893:192905"/>
          <feBlend in="SourceGraphic" in2="effect2_dropShadow_9893:192905" result="shape"/>
          <feColorMatrix in="SourceAlpha" result="hardAlpha" values="0 0 0 0 0 0 0 0 0 0 0 0 0 0 0 0 0 0 1 0"/>
          <feOffset dy="-1"/>
          <feGaussianBlur stdDeviation="1.5"/>
          <feComposite in2="hardAlpha" k2="-1" k3="1" operator="arithmetic"/>
          <feColorMatrix values="0 0 0 0 1 0 0 0 0 0.262745 0 0 0 0 0.223529 0 0 0 0.4 0"/>
          <feBlend in2="shape" result="effect3_innerShadow_9893:192905"/>
          <feColorMatrix in="SourceAlpha" result="hardAlpha" values="0 0 0 0 0 0 0 0 0 0 0 0 0 0 0 0 0 0 1 0"/>
          <feOffset dy="-1"/>
          <feGaussianBlur stdDeviation=".5"/>
          <feComposite in2="hardAlpha" k2="-1" k3="1" operator="arithmetic"/>
          <feColorMatrix values="0 0 0 0 1 0 0 0 0 1 0 0 0 0 1 0 0 0 1 0"/>
          <feBlend in2="effect3_innerShadow_9893:192905" result="effect4_innerShadow_9893:192905"/>
        </filter>
      </defs>
      <g mask="url(#icon__menu-sa/mask0)">
        <g filter="url(#icon__menu-sa/filter0)">
          <rect width="40" height="40" fill="url(#icon__menu-sa/gradient0)" rx="12"/>
        </g>
        <g filter="url(#icon__menu-sa/filter1)">
          <path fill="#fff"
                d="m29.375 25.475-1.41-2.993c-.724 1.469-1.628 3.65-2.703 4.873 1.573 2.117 4.303 2.418 7.539 1.424-1.546-.548-2.748-1.844-3.426-3.304Zm.163-14.173c-2.441-.475-4.448 1.232-5.162 3.495-.705 1.607-2.486 5.64-3.155 7.183h.01c-2.026 5.147-10.008 3.45-9.691-2.19.072-3.961 4.98-6.289 8.045-3.843.551.42 1.021.95 1.356 1.552l1.952-4.445c-5.432-5.366-15.412-1.36-15.665 6.361-.75 10.194 13.433 13.963 17.672 4.7 1.365-2.61 4.357-9.72 5.614-12.503a4.194 4.194 0 0 0-.976-.31Z"/>
>>>>>>> 1eac8e96
        </g>
      </g>
    </g>
  </symbol>
  <symbol id="icon__menu-se" viewBox="0 0 40 40" fill="none">
    <g display="none" style="display: var(--icon-display__light, none);">
      <rect width="40" height="40" rx="12" fill="#F8F8F9"/>
      <path
        d="M15.0681 26.4109L11.6888 29.8017C13.6338 31.4589 16.0677 32.5383 18.7407 32.7999V27.9918C17.3825 27.7846 16.1221 27.2286 15.0681 26.4109ZM21.2073 7.19995V12.0081C25.0755 12.5969 28.0419 15.955 28.0419 20C28.0419 24.0449 25.0755 27.403 21.2073 27.9918V32.7999C27.7051 32.1785 32.7903 26.6834 32.7903 20C32.7903 13.3165 27.7159 7.82142 21.2073 7.19995ZM7.2555 18.5063H12.0582C12.6776 15.1482 15.3723 12.5206 18.7516 12.0081V7.19995C12.7428 7.7778 7.94005 12.5097 7.2555 18.5063ZM11.9713 20.9812H7.20117C7.39676 23.6415 8.40728 26.0729 9.97197 28.0354L13.3621 24.6337C12.6232 23.5652 12.1343 22.3223 11.9713 20.9812Z"
        fill="#AAAFB3"/>
    </g>
    <g display="none" style="display: var(--icon-display__dark, none);">
      <rect width="40" height="40" rx="12" fill="#202529"/>
      <path
        d="M15.0681 26.4109L11.6888 29.8017C13.6338 31.4589 16.0677 32.5383 18.7407 32.7999V27.9918C17.3825 27.7846 16.1221 27.2286 15.0681 26.4109ZM21.2073 7.19995V12.0081C25.0755 12.5969 28.0419 15.955 28.0419 20C28.0419 24.0449 25.0755 27.403 21.2073 27.9918V32.7999C27.7051 32.1785 32.7903 26.6834 32.7903 20C32.7903 13.3165 27.7159 7.82142 21.2073 7.19995ZM7.2555 18.5063H12.0582C12.6776 15.1482 15.3723 12.5206 18.7516 12.0081V7.19995C12.7428 7.7778 7.94005 12.5097 7.2555 18.5063ZM11.9713 20.9812H7.20117C7.39676 23.6415 8.40728 26.0729 9.97197 28.0354L13.3621 24.6337C12.6232 23.5652 12.1343 22.3223 11.9713 20.9812Z"
        fill="#606268"/>
    </g>
    <g display="none" style="display: var(--icon-display__hover, none)">
      <defs>
<<<<<<< HEAD
        <filter id="icon__menu-se/filter0" x="0" y="-4" width="40" height="46" filterUnits="userSpaceOnUse"
                color-interpolation-filters="sRGB">
          <feFlood flood-opacity="0" result="BackgroundImageFix"/>
          <feBlend mode="normal" in="SourceGraphic" in2="BackgroundImageFix" result="shape"/>
          <feColorMatrix in="SourceAlpha" type="matrix" values="0 0 0 0 0 0 0 0 0 0 0 0 0 0 0 0 0 0 127 0"
                         result="hardAlpha"/>
          <feOffset dy="2"/>
          <feGaussianBlur stdDeviation="2"/>
          <feComposite in2="hardAlpha" operator="arithmetic" k2="-1" k3="1"/>
          <feColorMatrix type="matrix" values="0 0 0 0 1 0 0 0 0 0.964706 0 0 0 0 0.960784 0 0 0 0.16 0"/>
          <feBlend mode="normal" in2="shape" result="effect1_innerShadow_9893:192910"/>
          <feColorMatrix in="SourceAlpha" type="matrix" values="0 0 0 0 0 0 0 0 0 0 0 0 0 0 0 0 0 0 127 0"
                         result="hardAlpha"/>
          <feOffset dy="-1"/>
          <feGaussianBlur stdDeviation="1"/>
          <feComposite in2="hardAlpha" operator="arithmetic" k2="-1" k3="1"/>
          <feColorMatrix type="matrix" values="0 0 0 0 1 0 0 0 0 0.964706 0 0 0 0 0.960784 0 0 0 0.32 0"/>
          <feBlend mode="normal" in2="effect1_innerShadow_9893:192910" result="effect2_innerShadow_9893:192910"/>
          <feColorMatrix in="SourceAlpha" type="matrix" values="0 0 0 0 0 0 0 0 0 0 0 0 0 0 0 0 0 0 127 0"
                         result="hardAlpha"/>
          <feOffset dy="-4"/>
          <feGaussianBlur stdDeviation="4"/>
          <feComposite in2="hardAlpha" operator="arithmetic" k2="-1" k3="1"/>
          <feColorMatrix type="matrix" values="0 0 0 0 0.301961 0 0 0 0 0.0784314 0 0 0 0 0.0666667 0 0 0 0.16 0"/>
          <feBlend mode="normal" in2="effect2_innerShadow_9893:192910" result="effect3_innerShadow_9893:192910"/>
        </filter>
        <filter id="icon__menu-se/filter1" x="-4.79883" y="3.19995" width="41.5898" height="41.6001"
                filterUnits="userSpaceOnUse" color-interpolation-filters="sRGB">
          <feFlood flood-opacity="0" result="BackgroundImageFix"/>
          <feColorMatrix in="SourceAlpha" type="matrix" values="0 0 0 0 0 0 0 0 0 0 0 0 0 0 0 0 0 0 127 0"
                         result="hardAlpha"/>
          <feOffset dy="1"/>
          <feGaussianBlur stdDeviation="0.5"/>
          <feComposite in2="hardAlpha" operator="out"/>
          <feColorMatrix type="matrix" values="0 0 0 0 0.301961 0 0 0 0 0.0784314 0 0 0 0 0.0666667 0 0 0 0.32 0"/>
          <feBlend mode="normal" in2="BackgroundImageFix" result="effect1_dropShadow_9893:192910"/>
          <feColorMatrix in="SourceAlpha" type="matrix" values="0 0 0 0 0 0 0 0 0 0 0 0 0 0 0 0 0 0 127 0"
                         result="hardAlpha"/>
          <feOffset dx="-4" dy="4"/>
          <feGaussianBlur stdDeviation="4"/>
          <feComposite in2="hardAlpha" operator="out"/>
          <feColorMatrix type="matrix" values="0 0 0 0 0.301961 0 0 0 0 0.0784314 0 0 0 0 0.0666667 0 0 0 0.64 0"/>
          <feBlend mode="normal" in2="effect1_dropShadow_9893:192910" result="effect2_dropShadow_9893:192910"/>
          <feBlend mode="normal" in="SourceGraphic" in2="effect2_dropShadow_9893:192910" result="shape"/>
          <feColorMatrix in="SourceAlpha" type="matrix" values="0 0 0 0 0 0 0 0 0 0 0 0 0 0 0 0 0 0 127 0"
                         result="hardAlpha"/>
          <feOffset dy="-1"/>
          <feGaussianBlur stdDeviation="1.5"/>
          <feComposite in2="hardAlpha" operator="arithmetic" k2="-1" k3="1"/>
          <feColorMatrix type="matrix" values="0 0 0 0 1 0 0 0 0 0.262745 0 0 0 0 0.223529 0 0 0 0.4 0"/>
          <feBlend mode="normal" in2="shape" result="effect3_innerShadow_9893:192910"/>
          <feColorMatrix in="SourceAlpha" type="matrix" values="0 0 0 0 0 0 0 0 0 0 0 0 0 0 0 0 0 0 127 0"
                         result="hardAlpha"/>
          <feOffset dy="-1"/>
          <feGaussianBlur stdDeviation="0.5"/>
          <feComposite in2="hardAlpha" operator="arithmetic" k2="-1" k3="1"/>
          <feColorMatrix type="matrix" values="0 0 0 0 1 0 0 0 0 1 0 0 0 0 1 0 0 0 1 0"/>
          <feBlend mode="normal" in2="effect3_innerShadow_9893:192910" result="effect4_innerShadow_9893:192910"/>
        </filter>
        <linearGradient id="icon__menu-se/gradient0" x1="20" y1="0" x2="20" y2="40" gradientUnits="userSpaceOnUse">
          <stop stop-color="#FF6961"/>
          <stop offset="1" stop-color="#FF4339"/>
        </linearGradient>
        <mask id="icon__menu-se/mask0" style="mask-type:alpha" maskUnits="userSpaceOnUse" x="0" y="0" width="40"
              height="40">
          <rect width="40" height="40" rx="12" fill="url(#icon__menu-se/gradient0)"/>
        </mask>
      </defs>
      <g mask="url(#icon__menu-se/mask0)">
        <g filter="url(#icon__menu-se/filter0)">
          <rect width="40" height="40" rx="12" fill="url(#icon__menu-se/gradient0)"/>
        </g>
        <g filter="url(#icon__menu-se/filter1)">
          <path
            d="M15.0681 26.4109L11.6888 29.8017C13.6338 31.4589 16.0677 32.5383 18.7407 32.7999V27.9918C17.3825 27.7846 16.1221 27.2286 15.0681 26.4109ZM21.2073 7.19995V12.0081C25.0755 12.5969 28.0419 15.955 28.0419 20C28.0419 24.0449 25.0755 27.403 21.2073 27.9918V32.7999C27.7051 32.1785 32.7903 26.6834 32.7903 20C32.7903 13.3165 27.7159 7.82142 21.2073 7.19995ZM7.2555 18.5063H12.0582C12.6776 15.1482 15.3723 12.5206 18.7516 12.0081V7.19995C12.7428 7.7778 7.94005 12.5097 7.2555 18.5063ZM11.9713 20.9812H7.20117C7.39676 23.6415 8.40728 26.0729 9.97197 28.0354L13.3621 24.6337C12.6232 23.5652 12.1343 22.3223 11.9713 20.9812Z"
            fill="white"/>
=======
        <linearGradient id="icon__menu-se/gradient0" x1="20" x2="20" y1="0" y2="40" gradientUnits="userSpaceOnUse">
          <stop stop-color="#FF6961"/>
          <stop offset="1" stop-color="#FF4339"/>
        </linearGradient>
        <mask id="icon__menu-se/mask0" width="40" height="40" x="0" y="0" maskUnits="userSpaceOnUse"
              style="mask-type:alpha">
          <rect width="40" height="40" fill="url(#icon__menu-se/gradient0)" rx="12"/>
        </mask>
        <filter id="icon__menu-se/filter0" width="40" height="46" x="0" y="-4" color-interpolation-filters="sRGB"
                filterUnits="userSpaceOnUse">
          <feFlood flood-opacity="0" result="BackgroundImageFix"/>
          <feBlend in="SourceGraphic" in2="BackgroundImageFix" result="shape"/>
          <feColorMatrix in="SourceAlpha" result="hardAlpha" values="0 0 0 0 0 0 0 0 0 0 0 0 0 0 0 0 0 0 1 0"/>
          <feOffset dy="2"/>
          <feGaussianBlur stdDeviation="2"/>
          <feComposite in2="hardAlpha" k2="-1" k3="1" operator="arithmetic"/>
          <feColorMatrix values="0 0 0 0 1 0 0 0 0 0.964706 0 0 0 0 0.960784 0 0 0 0.16 0"/>
          <feBlend in2="shape" result="effect1_innerShadow_9893:192910"/>
          <feColorMatrix in="SourceAlpha" result="hardAlpha" values="0 0 0 0 0 0 0 0 0 0 0 0 0 0 0 0 0 0 1 0"/>
          <feOffset dy="-1"/>
          <feGaussianBlur stdDeviation="1"/>
          <feComposite in2="hardAlpha" k2="-1" k3="1" operator="arithmetic"/>
          <feColorMatrix values="0 0 0 0 1 0 0 0 0 0.964706 0 0 0 0 0.960784 0 0 0 0.32 0"/>
          <feBlend in2="effect1_innerShadow_9893:192910" result="effect2_innerShadow_9893:192910"/>
          <feColorMatrix in="SourceAlpha" result="hardAlpha" values="0 0 0 0 0 0 0 0 0 0 0 0 0 0 0 0 0 0 1 0"/>
          <feOffset dy="-4"/>
          <feGaussianBlur stdDeviation="4"/>
          <feComposite in2="hardAlpha" k2="-1" k3="1" operator="arithmetic"/>
          <feColorMatrix values="0 0 0 0 0.301961 0 0 0 0 0.0784314 0 0 0 0 0.0666667 0 0 0 0.16 0"/>
          <feBlend in2="effect2_innerShadow_9893:192910" result="effect3_innerShadow_9893:192910"/>
        </filter>
        <filter id="icon__menu-se/filter1" width="41.59" height="41.6" x="-4.799" y="3.2"
                color-interpolation-filters="sRGB"
                filterUnits="userSpaceOnUse">
          <feFlood flood-opacity="0" result="BackgroundImageFix"/>
          <feColorMatrix in="SourceAlpha" result="hardAlpha" values="0 0 0 0 0 0 0 0 0 0 0 0 0 0 0 0 0 0 1 0"/>
          <feOffset dy="1"/>
          <feGaussianBlur stdDeviation=".5"/>
          <feComposite in2="hardAlpha" operator="out"/>
          <feColorMatrix values="0 0 0 0 0.301961 0 0 0 0 0.0784314 0 0 0 0 0.0666667 0 0 0 0.32 0"/>
          <feBlend in2="BackgroundImageFix" result="effect1_dropShadow_9893:192910"/>
          <feColorMatrix in="SourceAlpha" result="hardAlpha" values="0 0 0 0 0 0 0 0 0 0 0 0 0 0 0 0 0 0 1 0"/>
          <feOffset dx="-4" dy="4"/>
          <feGaussianBlur stdDeviation="4"/>
          <feComposite in2="hardAlpha" operator="out"/>
          <feColorMatrix values="0 0 0 0 0.301961 0 0 0 0 0.0784314 0 0 0 0 0.0666667 0 0 0 0.64 0"/>
          <feBlend in2="effect1_dropShadow_9893:192910" result="effect2_dropShadow_9893:192910"/>
          <feBlend in="SourceGraphic" in2="effect2_dropShadow_9893:192910" result="shape"/>
          <feColorMatrix in="SourceAlpha" result="hardAlpha" values="0 0 0 0 0 0 0 0 0 0 0 0 0 0 0 0 0 0 1 0"/>
          <feOffset dy="-1"/>
          <feGaussianBlur stdDeviation="1.5"/>
          <feComposite in2="hardAlpha" k2="-1" k3="1" operator="arithmetic"/>
          <feColorMatrix values="0 0 0 0 1 0 0 0 0 0.262745 0 0 0 0 0.223529 0 0 0 0.4 0"/>
          <feBlend in2="shape" result="effect3_innerShadow_9893:192910"/>
          <feColorMatrix in="SourceAlpha" result="hardAlpha" values="0 0 0 0 0 0 0 0 0 0 0 0 0 0 0 0 0 0 1 0"/>
          <feOffset dy="-1"/>
          <feGaussianBlur stdDeviation=".5"/>
          <feComposite in2="hardAlpha" k2="-1" k3="1" operator="arithmetic"/>
          <feColorMatrix values="0 0 0 0 1 0 0 0 0 1 0 0 0 0 1 0 0 0 1 0"/>
          <feBlend in2="effect3_innerShadow_9893:192910" result="effect4_innerShadow_9893:192910"/>
        </filter>
      </defs>
      <g mask="url(#icon__menu-se/mask0)">
        <g filter="url(#icon__menu-se/filter0)">
          <rect width="40" height="40" fill="url(#icon__menu-se/gradient0)" rx="12"/>
        </g>
        <g filter="url(#icon__menu-se/filter1)">
          <path fill="#fff"
                d="m15.068 26.41-3.38 3.392a12.766 12.766 0 0 0 7.053 2.998v-4.808a7.952 7.952 0 0 1-3.673-1.581Zm6.14-19.21v4.808c3.868.589 6.834 3.947 6.834 7.992s-2.966 7.403-6.835 7.992V32.8c6.498-.621 11.583-6.117 11.583-12.8 0-6.684-5.074-12.179-11.583-12.8ZM7.255 18.506h4.802c.62-3.358 3.314-5.985 6.694-6.498V7.2c-6.01.578-10.812 5.31-11.496 11.306Zm4.715 2.475h-4.77a12.803 12.803 0 0 0 2.771 7.054l3.39-3.401a8.134 8.134 0 0 1-1.39-3.653Z"/>
>>>>>>> 1eac8e96
        </g>
      </g>
    </g>
  </symbol>
  <symbol id="icon__menu-docs" viewBox="0 0 40 40" fill="none">
    <g display="none" style="display: var(--icon-display__light, none);">
      <rect width="40" height="40" rx="12" fill="#F8F8F9"/>
      <path
        d="M31.4016 27.7204V17.2201C31.4016 15.8807 30.8771 14.5919 29.9282 13.6442L25.0335 8.67833C24.0846 7.73065 22.811 7.19995 21.4874 7.19995H13.6086C10.8491 7.19995 8.60156 9.47438 8.60156 12.2669V27.733C8.60156 30.5255 10.8491 32.7999 13.6086 32.7873H26.3946C29.154 32.7873 31.4016 30.5255 31.4016 27.7204ZM21.5638 17.9909H26.5833C27.32 17.9909 27.6821 17.0938 27.1577 16.5631L22.1382 11.4835C21.6262 10.9655 20.7397 11.3319 20.7397 12.0774V17.157C20.7397 17.6245 21.1143 17.9909 21.5638 17.9909Z"
        fill="#AAAFB3" fill-rule="evenodd"/>
    </g>
    <g display="none" style="display: var(--icon-display__dark, none);">
      <rect width="40" height="40" rx="12" fill="#202529"/>
      <path
        d="M31.4016 27.7204V17.2201C31.4016 15.8807 30.8771 14.5919 29.9282 13.6442L25.0335 8.67833C24.0846 7.73065 22.811 7.19995 21.4874 7.19995H13.6086C10.8491 7.19995 8.60156 9.47438 8.60156 12.2669V27.733C8.60156 30.5255 10.8491 32.7999 13.6086 32.7873H26.3946C29.154 32.7873 31.4016 30.5255 31.4016 27.7204ZM21.5638 17.9909H26.5833C27.32 17.9909 27.6821 17.0938 27.1577 16.5631L22.1382 11.4835C21.6262 10.9655 20.7397 11.3319 20.7397 12.0774V17.157C20.7397 17.6245 21.1143 17.9909 21.5638 17.9909Z"
        fill="#606268" fill-rule="evenodd"/>
    </g>
    <g display="none" style="display: var(--icon-display__hover, none)">
      <defs>
<<<<<<< HEAD
        <filter id="icon__menu-docs/filter0" x="0" y="-4" width="40" height="46" filterUnits="userSpaceOnUse"
                color-interpolation-filters="sRGB">
          <feFlood flood-opacity="0" result="BackgroundImageFix"/>
          <feBlend mode="normal" in="SourceGraphic" in2="BackgroundImageFix" result="shape"/>
          <feColorMatrix in="SourceAlpha" type="matrix" values="0 0 0 0 0 0 0 0 0 0 0 0 0 0 0 0 0 0 127 0"
                         result="hardAlpha"/>
          <feOffset dy="2"/>
          <feGaussianBlur stdDeviation="2"/>
          <feComposite in2="hardAlpha" operator="arithmetic" k2="-1" k3="1"/>
          <feColorMatrix type="matrix" values="0 0 0 0 1 0 0 0 0 0.964706 0 0 0 0 0.960784 0 0 0 0.16 0"/>
          <feBlend mode="normal" in2="shape" result="effect1_innerShadow_9893:192920"/>
          <feColorMatrix in="SourceAlpha" type="matrix" values="0 0 0 0 0 0 0 0 0 0 0 0 0 0 0 0 0 0 127 0"
                         result="hardAlpha"/>
          <feOffset dy="-1"/>
          <feGaussianBlur stdDeviation="1"/>
          <feComposite in2="hardAlpha" operator="arithmetic" k2="-1" k3="1"/>
          <feColorMatrix type="matrix" values="0 0 0 0 1 0 0 0 0 0.964706 0 0 0 0 0.960784 0 0 0 0.32 0"/>
          <feBlend mode="normal" in2="effect1_innerShadow_9893:192920" result="effect2_innerShadow_9893:192920"/>
          <feColorMatrix in="SourceAlpha" type="matrix" values="0 0 0 0 0 0 0 0 0 0 0 0 0 0 0 0 0 0 127 0"
                         result="hardAlpha"/>
          <feOffset dy="-4"/>
          <feGaussianBlur stdDeviation="4"/>
          <feComposite in2="hardAlpha" operator="arithmetic" k2="-1" k3="1"/>
          <feColorMatrix type="matrix" values="0 0 0 0 0.301961 0 0 0 0 0.0784314 0 0 0 0 0.0666667 0 0 0 0.16 0"/>
          <feBlend mode="normal" in2="effect2_innerShadow_9893:192920" result="effect3_innerShadow_9893:192920"/>
        </filter>
        <filter id="icon__menu-docs/filter1" x="-3.39844" y="3.19995" width="38.8008" height="41.5874"
                filterUnits="userSpaceOnUse" color-interpolation-filters="sRGB">
          <feFlood flood-opacity="0" result="BackgroundImageFix"/>
          <feColorMatrix in="SourceAlpha" type="matrix" values="0 0 0 0 0 0 0 0 0 0 0 0 0 0 0 0 0 0 127 0"
                         result="hardAlpha"/>
          <feOffset dy="1"/>
          <feGaussianBlur stdDeviation="0.5"/>
          <feComposite in2="hardAlpha" operator="out"/>
          <feColorMatrix type="matrix" values="0 0 0 0 0.192157 0 0 0 0 0.129412 0 0 0 0 0.266667 0 0 0 0.32 0"/>
          <feBlend mode="normal" in2="BackgroundImageFix" result="effect1_dropShadow_9893:192920"/>
          <feColorMatrix in="SourceAlpha" type="matrix" values="0 0 0 0 0 0 0 0 0 0 0 0 0 0 0 0 0 0 127 0"
                         result="hardAlpha"/>
          <feOffset dx="-4" dy="4"/>
          <feGaussianBlur stdDeviation="4"/>
          <feComposite in2="hardAlpha" operator="out"/>
          <feColorMatrix type="matrix" values="0 0 0 0 0.192157 0 0 0 0 0.129412 0 0 0 0 0.266667 0 0 0 0.64 0"/>
          <feBlend mode="normal" in2="effect1_dropShadow_9893:192920" result="effect2_dropShadow_9893:192920"/>
          <feBlend mode="normal" in="SourceGraphic" in2="effect2_dropShadow_9893:192920" result="shape"/>
          <feColorMatrix in="SourceAlpha" type="matrix" values="0 0 0 0 0 0 0 0 0 0 0 0 0 0 0 0 0 0 127 0"
                         result="hardAlpha"/>
          <feOffset dy="-1"/>
          <feGaussianBlur stdDeviation="1.5"/>
          <feComposite in2="hardAlpha" operator="arithmetic" k2="-1" k3="1"/>
          <feColorMatrix type="matrix" values="0 0 0 0 0.635294 0 0 0 0 0.431373 0 0 0 0 0.890196 0 0 0 0.4 0"/>
          <feBlend mode="normal" in2="shape" result="effect3_innerShadow_9893:192920"/>
          <feColorMatrix in="SourceAlpha" type="matrix" values="0 0 0 0 0 0 0 0 0 0 0 0 0 0 0 0 0 0 127 0"
                         result="hardAlpha"/>
          <feOffset dy="-1"/>
          <feGaussianBlur stdDeviation="0.5"/>
          <feComposite in2="hardAlpha" operator="arithmetic" k2="-1" k3="1"/>
          <feColorMatrix type="matrix" values="0 0 0 0 1 0 0 0 0 1 0 0 0 0 1 0 0 0 1 0"/>
          <feBlend mode="normal" in2="effect3_innerShadow_9893:192920" result="effect4_innerShadow_9893:192920"/>
        </filter>
        <linearGradient id="icon__menu-docs/gradient0" x1="20" y1="0" x2="20" y2="40" gradientUnits="userSpaceOnUse">
          <stop stop-color="#B58BE9"/>
          <stop offset="1" stop-color="#A26EE3"/>
        </linearGradient>
        <mask id="icon__menu-docs/mask0" style="mask-type:alpha" maskUnits="userSpaceOnUse" x="0" y="0" width="40"
              height="40">
          <rect width="40" height="40" rx="12" fill="url(#icon__menu-docs/gradient0)"/>
        </mask>
      </defs>
      <g mask="url(#icon__menu-docs/mask0)">
        <g filter="url(#icon__menu-docs/filter0)">
          <rect width="40" height="40" rx="12" fill="url(#icon__menu-docs/gradient0)"/>
        </g>
        <g filter="url(#icon__menu-docs/filter1)">
          <path
            d="M31.4016 27.7204V17.2201C31.4016 15.8807 30.8771 14.5919 29.9282 13.6442L25.0335 8.67833C24.0846 7.73065 22.811 7.19995 21.4874 7.19995H13.6086C10.8491 7.19995 8.60156 9.47438 8.60156 12.2669V27.733C8.60156 30.5255 10.8491 32.7999 13.6086 32.7873H26.3946C29.154 32.7873 31.4016 30.5255 31.4016 27.7204ZM21.5638 17.9909H26.5833C27.32 17.9909 27.6821 17.0938 27.1577 16.5631L22.1382 11.4835C21.6262 10.9655 20.7397 11.3319 20.7397 12.0774V17.157C20.7397 17.6245 21.1143 17.9909 21.5638 17.9909Z"
            fill="white" fill-rule="evenodd"/>
=======
        <linearGradient id="icon__menu-docs/gradient0" x1="20" x2="20" y1="0" y2="40" gradientUnits="userSpaceOnUse">
          <stop stop-color="#B58BE9"/>
          <stop offset="1" stop-color="#A26EE3"/>
        </linearGradient>
        <mask id="icon__menu-docs/mask0" width="40" height="40" x="0" y="0" maskUnits="userSpaceOnUse"
              style="mask-type:alpha">
          <rect width="40" height="40" fill="#fff" rx="12"/>
        </mask>
        <filter id="icon__menu-docs/filter0" width="40" height="46" x="0" y="-4" color-interpolation-filters="sRGB"
                filterUnits="userSpaceOnUse">
          <feFlood flood-opacity="0" result="BackgroundImageFix"/>
          <feBlend in="SourceGraphic" in2="BackgroundImageFix" result="shape"/>
          <feColorMatrix in="SourceAlpha" result="hardAlpha" values="0 0 0 0 0 0 0 0 0 0 0 0 0 0 0 0 0 0 1 0"/>
          <feOffset dy="2"/>
          <feGaussianBlur stdDeviation="2"/>
          <feComposite in2="hardAlpha" k2="-1" k3="1" operator="arithmetic"/>
          <feColorMatrix values="0 0 0 0 1 0 0 0 0 0.964706 0 0 0 0 0.960784 0 0 0 0.16 0"/>
          <feBlend in2="shape" result="effect1_innerShadow_9893:192920"/>
          <feColorMatrix in="SourceAlpha" result="hardAlpha" values="0 0 0 0 0 0 0 0 0 0 0 0 0 0 0 0 0 0 1 0"/>
          <feOffset dy="-1"/>
          <feGaussianBlur stdDeviation="1"/>
          <feComposite in2="hardAlpha" k2="-1" k3="1" operator="arithmetic"/>
          <feColorMatrix values="0 0 0 0 1 0 0 0 0 0.964706 0 0 0 0 0.960784 0 0 0 0.32 0"/>
          <feBlend in2="effect1_innerShadow_9893:192920" result="effect2_innerShadow_9893:192920"/>
          <feColorMatrix in="SourceAlpha" result="hardAlpha" values="0 0 0 0 0 0 0 0 0 0 0 0 0 0 0 0 0 0 1 0"/>
          <feOffset dy="-4"/>
          <feGaussianBlur stdDeviation="4"/>
          <feComposite in2="hardAlpha" k2="-1" k3="1" operator="arithmetic"/>
          <feColorMatrix values="0 0 0 0 0.301961 0 0 0 0 0.0784314 0 0 0 0 0.0666667 0 0 0 0.16 0"/>
          <feBlend in2="effect2_innerShadow_9893:192920" result="effect3_innerShadow_9893:192920"/>
        </filter>
        <filter id="icon__menu-docs/filter1" width="38.801" height="41.587" x="-3.398" y="3.2"
                color-interpolation-filters="sRGB" filterUnits="userSpaceOnUse">
          <feFlood flood-opacity="0" result="BackgroundImageFix"/>
          <feColorMatrix in="SourceAlpha" result="hardAlpha" values="0 0 0 0 0 0 0 0 0 0 0 0 0 0 0 0 0 0 1 0"/>
          <feOffset dy="1"/>
          <feGaussianBlur stdDeviation=".5"/>
          <feComposite in2="hardAlpha" operator="out"/>
          <feColorMatrix values="0 0 0 0 0.192157 0 0 0 0 0.129412 0 0 0 0 0.266667 0 0 0 0.32 0"/>
          <feBlend in2="BackgroundImageFix" result="effect1_dropShadow_9893:192920"/>
          <feColorMatrix in="SourceAlpha" result="hardAlpha" values="0 0 0 0 0 0 0 0 0 0 0 0 0 0 0 0 0 0 1 0"/>
          <feOffset dx="-4" dy="4"/>
          <feGaussianBlur stdDeviation="4"/>
          <feComposite in2="hardAlpha" operator="out"/>
          <feColorMatrix values="0 0 0 0 0.192157 0 0 0 0 0.129412 0 0 0 0 0.266667 0 0 0 0.64 0"/>
          <feBlend in2="effect1_dropShadow_9893:192920" result="effect2_dropShadow_9893:192920"/>
          <feBlend in="SourceGraphic" in2="effect2_dropShadow_9893:192920" result="shape"/>
          <feColorMatrix in="SourceAlpha" result="hardAlpha" values="0 0 0 0 0 0 0 0 0 0 0 0 0 0 0 0 0 0 1 0"/>
          <feOffset dy="-1"/>
          <feGaussianBlur stdDeviation="1.5"/>
          <feComposite in2="hardAlpha" k2="-1" k3="1" operator="arithmetic"/>
          <feColorMatrix values="0 0 0 0 0.635294 0 0 0 0 0.431373 0 0 0 0 0.890196 0 0 0 0.4 0"/>
          <feBlend in2="shape" result="effect3_innerShadow_9893:192920"/>
          <feColorMatrix in="SourceAlpha" result="hardAlpha" values="0 0 0 0 0 0 0 0 0 0 0 0 0 0 0 0 0 0 1 0"/>
          <feOffset dy="-1"/>
          <feGaussianBlur stdDeviation=".5"/>
          <feComposite in2="hardAlpha" k2="-1" k3="1" operator="arithmetic"/>
          <feColorMatrix values="0 0 0 0 1 0 0 0 0 1 0 0 0 0 1 0 0 0 1 0"/>
          <feBlend in2="effect3_innerShadow_9893:192920" result="effect4_innerShadow_9893:192920"/>
        </filter>
      </defs>
      <g mask="url(#icon__menu-docs/mask0)">
        <g filter="url(#icon__menu-docs/filter0)">
          <rect width="40" height="40" fill="url(#icon__menu-docs/gradient0)" rx="12"/>
        </g>
        <g filter="url(#icon__menu-docs/filter1)">
          <path fill="#fff" fill-rule="evenodd"
                d="M31.402 27.72v-10.5a5.05 5.05 0 0 0-1.474-3.576l-4.895-4.966A5.02 5.02 0 0 0 21.488 7.2H13.61c-2.76 0-5.007 2.274-5.007 5.067v15.466c0 2.793 2.247 5.067 5.007 5.054h12.786c2.759 0 5.007-2.261 5.007-5.067Zm-9.838-9.73h5.02c.736 0 1.098-.896.574-1.427l-5.02-5.08c-.512-.518-1.398-.151-1.398.594v5.08c0 .468.374.834.824.834Z"
                clip-rule="evenodd"/>
>>>>>>> 1eac8e96
        </g>
      </g>
    </g>
  </symbol>
  <symbol id="icon__menu-theme-light" viewBox="0 0 40 40" fill="none">
    <g display="none" style="display: var(--icon-display__light, none);">
      <rect width="40" height="40" rx="12" fill="#F8F8F9"/>
      <path
        d="M19.9992 12.0971C19.12 12.0971 18.4043 11.3814 18.4043 10.5022V8.79484C18.4043 7.91561 19.12 7.19995 19.9992 7.19995C20.8784 7.19995 21.5941 7.91561 21.5941 8.79484V10.492C21.5941 11.3814 20.8784 12.0971 19.9992 12.0971ZM19.9994 25.5923C23.0879 25.5923 25.5917 23.0885 25.5917 20C25.5917 16.9114 23.0879 14.4076 19.9994 14.4076C16.9108 14.4076 14.407 16.9114 14.407 20C14.407 23.0885 16.9108 25.5923 19.9994 25.5923ZM21.5941 29.5079C21.5941 28.6287 20.8784 27.913 19.9992 27.913C19.12 27.913 18.4043 28.6287 18.4043 29.5079V31.2051C18.4043 32.0843 19.12 32.7999 19.9992 32.7999C20.8784 32.7999 21.5941 32.0843 21.5941 31.2051V29.5079ZM25.5916 14.4076C24.9679 13.784 24.9679 12.7718 25.5916 12.1482L26.798 10.9418C27.4216 10.3182 28.4337 10.3182 29.0574 10.9418C29.681 11.5654 29.681 12.5776 29.0574 13.2012L27.851 14.4076C27.2273 15.0313 26.2152 15.0313 25.5916 14.4076ZM14.407 27.8517C15.0306 27.2281 15.0306 26.2159 14.407 25.5923C13.7833 24.9687 12.7712 24.9687 12.1476 25.5923L10.9412 26.7987C10.3175 27.4223 10.3175 28.4345 10.9412 29.0581C11.5648 29.6817 12.577 29.6817 13.2006 29.0581L14.407 27.8517ZM27.9125 20C27.9125 19.1207 28.6282 18.4051 29.5074 18.4051H31.2045C32.0837 18.4051 32.7994 19.1207 32.7994 20C32.7994 20.8792 32.0837 21.5949 31.2045 21.5949H29.5074C28.6282 21.5949 27.9125 20.8792 27.9125 20ZM10.5015 21.5949C11.3807 21.5949 12.0963 20.8792 12.0963 20C12.0963 19.1207 11.3807 18.4051 10.4912 18.4051H8.79411C7.91487 18.4051 7.19922 19.1207 7.19922 20C7.19922 20.8792 7.91487 21.5949 8.79411 21.5949H10.5015ZM25.5916 25.5923C26.2152 24.9687 27.2273 24.9687 27.851 25.5923L29.0574 26.7987C29.681 27.4223 29.681 28.4345 29.0574 29.0581C28.4337 29.6817 27.4216 29.6817 26.798 29.0581L25.5916 27.8517C24.9679 27.2281 24.9679 26.2159 25.5916 25.5923ZM12.1475 14.4076C12.7711 15.0312 13.7833 15.0312 14.4069 14.4076C15.0306 13.784 15.0306 12.7718 14.4171 12.1584L13.2108 10.952C12.5871 10.3284 11.575 10.3284 10.9513 10.952C10.3277 11.5757 10.3277 12.5878 10.9513 13.2114L12.1475 14.4076Z"
        fill="#AAAFB3"/>
    </g>
    <g display="none" style="display: var(--icon-display__hover, none)">
      <defs>
<<<<<<< HEAD
        <filter id="icon__menu-theme-light/filter0" x="0" y="-4" width="40" height="46" filterUnits="userSpaceOnUse"
                color-interpolation-filters="sRGB">
          <feFlood flood-opacity="0" result="BackgroundImageFix"/>
          <feBlend mode="normal" in="SourceGraphic" in2="BackgroundImageFix" result="shape"/>
          <feColorMatrix in="SourceAlpha" type="matrix" values="0 0 0 0 0 0 0 0 0 0 0 0 0 0 0 0 0 0 127 0"
                         result="hardAlpha"/>
          <feOffset dy="2"/>
          <feGaussianBlur stdDeviation="2"/>
          <feComposite in2="hardAlpha" operator="arithmetic" k2="-1" k3="1"/>
          <feColorMatrix type="matrix" values="0 0 0 0 1 0 0 0 0 0.964706 0 0 0 0 0.960784 0 0 0 0.16 0"/>
          <feBlend mode="normal" in2="shape" result="effect1_innerShadow_9910:192959"/>
          <feColorMatrix in="SourceAlpha" type="matrix" values="0 0 0 0 0 0 0 0 0 0 0 0 0 0 0 0 0 0 127 0"
                         result="hardAlpha"/>
          <feOffset dy="-1"/>
          <feGaussianBlur stdDeviation="1"/>
          <feComposite in2="hardAlpha" operator="arithmetic" k2="-1" k3="1"/>
          <feColorMatrix type="matrix" values="0 0 0 0 1 0 0 0 0 0.964706 0 0 0 0 0.960784 0 0 0 0.32 0"/>
          <feBlend mode="normal" in2="effect1_innerShadow_9910:192959" result="effect2_innerShadow_9910:192959"/>
          <feColorMatrix in="SourceAlpha" type="matrix" values="0 0 0 0 0 0 0 0 0 0 0 0 0 0 0 0 0 0 127 0"
                         result="hardAlpha"/>
          <feOffset dy="-4"/>
          <feGaussianBlur stdDeviation="4"/>
          <feComposite in2="hardAlpha" operator="arithmetic" k2="-1" k3="1"/>
          <feColorMatrix type="matrix" values="0 0 0 0 0.301961 0 0 0 0 0.0784314 0 0 0 0 0.0666667 0 0 0 0.16 0"/>
          <feBlend mode="normal" in2="effect2_innerShadow_9910:192959" result="effect3_innerShadow_9910:192959"/>
        </filter>
        <filter id="icon__menu-theme-light/filter1" x="-4.80078" y="3.19995" width="41.5996" height="41.6001"
                filterUnits="userSpaceOnUse" color-interpolation-filters="sRGB">
          <feFlood flood-opacity="0" result="BackgroundImageFix"/>
          <feColorMatrix in="SourceAlpha" type="matrix" values="0 0 0 0 0 0 0 0 0 0 0 0 0 0 0 0 0 0 127 0"
                         result="hardAlpha"/>
          <feOffset dy="1"/>
          <feGaussianBlur stdDeviation="0.5"/>
          <feComposite in2="hardAlpha" operator="out"/>
          <feColorMatrix type="matrix" values="0 0 0 0 0.192157 0 0 0 0 0.129412 0 0 0 0 0.266667 0 0 0 0.32 0"/>
          <feBlend mode="normal" in2="BackgroundImageFix" result="effect1_dropShadow_9910:192959"/>
          <feColorMatrix in="SourceAlpha" type="matrix" values="0 0 0 0 0 0 0 0 0 0 0 0 0 0 0 0 0 0 127 0"
                         result="hardAlpha"/>
          <feOffset dx="-4" dy="4"/>
          <feGaussianBlur stdDeviation="4"/>
          <feComposite in2="hardAlpha" operator="out"/>
          <feColorMatrix type="matrix" values="0 0 0 0 0.192157 0 0 0 0 0.129412 0 0 0 0 0.266667 0 0 0 0.64 0"/>
          <feBlend mode="normal" in2="effect1_dropShadow_9910:192959" result="effect2_dropShadow_9910:192959"/>
          <feBlend mode="normal" in="SourceGraphic" in2="effect2_dropShadow_9910:192959" result="shape"/>
          <feColorMatrix in="SourceAlpha" type="matrix" values="0 0 0 0 0 0 0 0 0 0 0 0 0 0 0 0 0 0 127 0"
                         result="hardAlpha"/>
          <feOffset dy="-1"/>
          <feGaussianBlur stdDeviation="1.5"/>
          <feComposite in2="hardAlpha" operator="arithmetic" k2="-1" k3="1"/>
          <feColorMatrix type="matrix" values="0 0 0 0 0.635294 0 0 0 0 0.431373 0 0 0 0 0.890196 0 0 0 0.4 0"/>
          <feBlend mode="normal" in2="shape" result="effect3_innerShadow_9910:192959"/>
          <feColorMatrix in="SourceAlpha" type="matrix" values="0 0 0 0 0 0 0 0 0 0 0 0 0 0 0 0 0 0 127 0"
                         result="hardAlpha"/>
          <feOffset dy="-1"/>
          <feGaussianBlur stdDeviation="0.5"/>
          <feComposite in2="hardAlpha" operator="arithmetic" k2="-1" k3="1"/>
          <feColorMatrix type="matrix" values="0 0 0 0 1 0 0 0 0 1 0 0 0 0 1 0 0 0 1 0"/>
          <feBlend mode="normal" in2="effect3_innerShadow_9910:192959" result="effect4_innerShadow_9910:192959"/>
        </filter>
        <linearGradient id="icon__menu-theme-light/gradient0" x1="20" y1="0" x2="20" y2="40"
                        gradientUnits="userSpaceOnUse">
          <stop stop-color="#B58BE9"/>
          <stop offset="1" stop-color="#A26EE3"/>
        </linearGradient>
        <mask id="icon__menu-theme-light/mask0" style="mask-type:alpha" maskUnits="userSpaceOnUse" x="0" y="0"
              width="40"
              height="40">
          <rect width="40" height="40" rx="12" fill="url(#icon__menu-theme-light/gradient0)"/>
        </mask>
      </defs>
      <g mask="url(#icon__menu-theme-light/mask0)">
        <g filter="url(#icon__menu-theme-light/filter0)">
          <rect width="40" height="40" rx="12" fill="url(#icon__menu-theme-light/gradient0)"/>
        </g>
        <g filter="url(#icon__menu-theme-light/filter1)">
          <path
            d="M19.9992 12.0971C19.12 12.0971 18.4043 11.3814 18.4043 10.5022V8.79484C18.4043 7.91561 19.12 7.19995 19.9992 7.19995C20.8784 7.19995 21.5941 7.91561 21.5941 8.79484V10.492C21.5941 11.3814 20.8784 12.0971 19.9992 12.0971ZM19.9994 25.5923C23.0879 25.5923 25.5917 23.0885 25.5917 20C25.5917 16.9114 23.0879 14.4076 19.9994 14.4076C16.9108 14.4076 14.407 16.9114 14.407 20C14.407 23.0885 16.9108 25.5923 19.9994 25.5923ZM21.5941 29.5079C21.5941 28.6287 20.8784 27.913 19.9992 27.913C19.12 27.913 18.4043 28.6287 18.4043 29.5079V31.2051C18.4043 32.0843 19.12 32.7999 19.9992 32.7999C20.8784 32.7999 21.5941 32.0843 21.5941 31.2051V29.5079ZM25.5916 14.4076C24.9679 13.784 24.9679 12.7718 25.5916 12.1482L26.798 10.9418C27.4216 10.3182 28.4337 10.3182 29.0574 10.9418C29.681 11.5654 29.681 12.5776 29.0574 13.2012L27.851 14.4076C27.2273 15.0313 26.2152 15.0313 25.5916 14.4076ZM14.407 27.8517C15.0306 27.2281 15.0306 26.2159 14.407 25.5923C13.7833 24.9687 12.7712 24.9687 12.1476 25.5923L10.9412 26.7987C10.3175 27.4223 10.3175 28.4345 10.9412 29.0581C11.5648 29.6817 12.577 29.6817 13.2006 29.0581L14.407 27.8517ZM27.9125 20C27.9125 19.1207 28.6282 18.4051 29.5074 18.4051H31.2045C32.0837 18.4051 32.7994 19.1207 32.7994 20C32.7994 20.8792 32.0837 21.5949 31.2045 21.5949H29.5074C28.6282 21.5949 27.9125 20.8792 27.9125 20ZM10.5015 21.5949C11.3807 21.5949 12.0963 20.8792 12.0963 20C12.0963 19.1207 11.3807 18.4051 10.4912 18.4051H8.79411C7.91487 18.4051 7.19922 19.1207 7.19922 20C7.19922 20.8792 7.91487 21.5949 8.79411 21.5949H10.5015ZM25.5916 25.5923C26.2152 24.9687 27.2273 24.9687 27.851 25.5923L29.0574 26.7987C29.681 27.4223 29.681 28.4345 29.0574 29.0581C28.4337 29.6817 27.4216 29.6817 26.798 29.0581L25.5916 27.8517C24.9679 27.2281 24.9679 26.2159 25.5916 25.5923ZM12.1475 14.4076C12.7711 15.0312 13.7833 15.0312 14.4069 14.4076C15.0306 13.784 15.0306 12.7718 14.4171 12.1584L13.2108 10.952C12.5871 10.3284 11.575 10.3284 10.9513 10.952C10.3277 11.5757 10.3277 12.5878 10.9513 13.2114L12.1475 14.4076Z"
            fill="white"/>
=======
        <linearGradient id="icon__menu-theme-light/gradient0" x1="20" x2="20" y1="0" y2="40"
                        gradientUnits="userSpaceOnUse">
          <stop stop-color="#B58BE9"/>
          <stop offset="1" stop-color="#A26EE3"/>
        </linearGradient>
        <mask id="icon__menu-theme-light/mask0" width="40" height="40" x="0" y="0" maskUnits="userSpaceOnUse"
              style="mask-type:alpha">
          <rect width="40" height="40" fill="url(#icon__menu-theme-light/gradient0)" rx="12"/>
        </mask>
        <filter id="icon__menu-theme-light/filter0" width="40" height="46" x="0" y="-4"
                color-interpolation-filters="sRGB"
                filterUnits="userSpaceOnUse">
          <feFlood flood-opacity="0" result="BackgroundImageFix"/>
          <feBlend in="SourceGraphic" in2="BackgroundImageFix" result="shape"/>
          <feColorMatrix in="SourceAlpha" result="hardAlpha" values="0 0 0 0 0 0 0 0 0 0 0 0 0 0 0 0 0 0 1 0"/>
          <feOffset dy="2"/>
          <feGaussianBlur stdDeviation="2"/>
          <feComposite in2="hardAlpha" k2="-1" k3="1" operator="arithmetic"/>
          <feColorMatrix values="0 0 0 0 1 0 0 0 0 0.964706 0 0 0 0 0.960784 0 0 0 0.16 0"/>
          <feBlend in2="shape" result="effect1_innerShadow_9910:192959"/>
          <feColorMatrix in="SourceAlpha" result="hardAlpha" values="0 0 0 0 0 0 0 0 0 0 0 0 0 0 0 0 0 0 1 0"/>
          <feOffset dy="-1"/>
          <feGaussianBlur stdDeviation="1"/>
          <feComposite in2="hardAlpha" k2="-1" k3="1" operator="arithmetic"/>
          <feColorMatrix values="0 0 0 0 1 0 0 0 0 0.964706 0 0 0 0 0.960784 0 0 0 0.32 0"/>
          <feBlend in2="effect1_innerShadow_9910:192959" result="effect2_innerShadow_9910:192959"/>
          <feColorMatrix in="SourceAlpha" result="hardAlpha" values="0 0 0 0 0 0 0 0 0 0 0 0 0 0 0 0 0 0 1 0"/>
          <feOffset dy="-4"/>
          <feGaussianBlur stdDeviation="4"/>
          <feComposite in2="hardAlpha" k2="-1" k3="1" operator="arithmetic"/>
          <feColorMatrix values="0 0 0 0 0.301961 0 0 0 0 0.0784314 0 0 0 0 0.0666667 0 0 0 0.16 0"/>
          <feBlend in2="effect2_innerShadow_9910:192959" result="effect3_innerShadow_9910:192959"/>
        </filter>
        <filter id="icon__menu-theme-light/filter1" width="41.6" height="41.6" x="-4.801" y="3.2"
                color-interpolation-filters="sRGB" filterUnits="userSpaceOnUse">
          <feFlood flood-opacity="0" result="BackgroundImageFix"/>
          <feColorMatrix in="SourceAlpha" result="hardAlpha" values="0 0 0 0 0 0 0 0 0 0 0 0 0 0 0 0 0 0 1 0"/>
          <feOffset dy="1"/>
          <feGaussianBlur stdDeviation=".5"/>
          <feComposite in2="hardAlpha" operator="out"/>
          <feColorMatrix values="0 0 0 0 0.192157 0 0 0 0 0.129412 0 0 0 0 0.266667 0 0 0 0.32 0"/>
          <feBlend in2="BackgroundImageFix" result="effect1_dropShadow_9910:192959"/>
          <feColorMatrix in="SourceAlpha" result="hardAlpha" values="0 0 0 0 0 0 0 0 0 0 0 0 0 0 0 0 0 0 1 0"/>
          <feOffset dx="-4" dy="4"/>
          <feGaussianBlur stdDeviation="4"/>
          <feComposite in2="hardAlpha" operator="out"/>
          <feColorMatrix values="0 0 0 0 0.192157 0 0 0 0 0.129412 0 0 0 0 0.266667 0 0 0 0.64 0"/>
          <feBlend in2="effect1_dropShadow_9910:192959" result="effect2_dropShadow_9910:192959"/>
          <feBlend in="SourceGraphic" in2="effect2_dropShadow_9910:192959" result="shape"/>
          <feColorMatrix in="SourceAlpha" result="hardAlpha" values="0 0 0 0 0 0 0 0 0 0 0 0 0 0 0 0 0 0 1 0"/>
          <feOffset dy="-1"/>
          <feGaussianBlur stdDeviation="1.5"/>
          <feComposite in2="hardAlpha" k2="-1" k3="1" operator="arithmetic"/>
          <feColorMatrix values="0 0 0 0 0.635294 0 0 0 0 0.431373 0 0 0 0 0.890196 0 0 0 0.4 0"/>
          <feBlend in2="shape" result="effect3_innerShadow_9910:192959"/>
          <feColorMatrix in="SourceAlpha" result="hardAlpha" values="0 0 0 0 0 0 0 0 0 0 0 0 0 0 0 0 0 0 1 0"/>
          <feOffset dy="-1"/>
          <feGaussianBlur stdDeviation=".5"/>
          <feComposite in2="hardAlpha" k2="-1" k3="1" operator="arithmetic"/>
          <feColorMatrix values="0 0 0 0 1 0 0 0 0 1 0 0 0 0 1 0 0 0 1 0"/>
          <feBlend in2="effect3_innerShadow_9910:192959" result="effect4_innerShadow_9910:192959"/>
        </filter>
      </defs>
      <g mask="url(#icon__menu-theme-light/mask0)">
        <g filter="url(#icon__menu-theme-light/filter0)">
          <rect width="40" height="40" fill="url(#icon__menu-theme-light/gradient0)" rx="12"/>
        </g>
        <g filter="url(#icon__menu-theme-light/filter1)">
          <path fill="#fff" fill-rule="evenodd"
                d="M20 12.097c-.88 0-1.596-.716-1.596-1.595V8.795c0-.88.716-1.595 1.595-1.595.88 0 1.595.716 1.595 1.595v1.697A1.6 1.6 0 0 1 20 12.097Zm0 13.495a5.592 5.592 0 1 0 0-11.184 5.592 5.592 0 0 0 0 11.184Zm1.594 3.916c0-.88-.716-1.595-1.595-1.595s-1.595.716-1.595 1.595v1.697c0 .88.716 1.595 1.595 1.595.88 0 1.595-.716 1.595-1.595v-1.697Zm3.998-15.1a1.598 1.598 0 0 1 0-2.26l1.206-1.206a1.598 1.598 0 0 1 2.26 2.26l-1.207 1.206a1.598 1.598 0 0 1-2.26 0ZM14.407 27.852a1.598 1.598 0 0 0-2.26-2.26L10.942 26.8a1.598 1.598 0 0 0 2.26 2.26l1.206-1.207ZM27.913 20c0-.88.715-1.595 1.594-1.595h1.697c.88 0 1.595.716 1.595 1.595 0 .88-.715 1.595-1.595 1.595h-1.697c-.879 0-1.595-.716-1.595-1.595ZM10.5 21.595c.88 0 1.595-.716 1.595-1.595a1.6 1.6 0 0 0-1.605-1.595H8.794c-.88 0-1.595.716-1.595 1.595 0 .88.716 1.595 1.595 1.595h1.707Zm15.09 3.997a1.598 1.598 0 0 1 2.26 0l1.206 1.207a1.598 1.598 0 0 1-2.259 2.26l-1.206-1.207a1.598 1.598 0 0 1 0-2.26ZM12.148 14.408a1.598 1.598 0 0 0 2.27-2.25l-1.206-1.206a1.598 1.598 0 0 0-2.26 2.26l1.197 1.196Z"
                clip-rule="evenodd"/>
>>>>>>> 1eac8e96
        </g>
      </g>
    </g>
  </symbol>
  <symbol id="icon__menu-theme-dark" viewBox="0 0 40 40" fill="none">
    <g display="none" style="display: var(--icon-display__dark, none);">
      <rect width="40" height="40" rx="12" fill="#202529"/>
      <path
        d="M31.2325 24.375C29.4325 27.977 25.6881 30.445 21.377 30.4005C15.3547 30.3338 10.4992 25.3311 10.5992 19.3168C10.677 15.1034 13.1325 11.4682 16.6881 9.72278C17.5658 9.28922 18.5325 10.0896 18.2992 11.0346C18.1103 11.7906 18.0103 12.591 18.0214 13.4025C18.077 18.4385 22.2325 22.5296 27.2658 22.5185C28.0436 22.5185 28.7992 22.4184 29.5214 22.2406C30.777 21.9293 31.8103 23.2189 31.2325 24.375Z"
        fill="#606268"/>
    </g>
    <g display="none" style="display: var(--icon-display__hover, none)">
      <defs>
<<<<<<< HEAD
        <filter id="icon__menu-theme-dark/filter0" x="0" y="-4" width="40" height="46" filterUnits="userSpaceOnUse"
                color-interpolation-filters="sRGB">
          <feFlood flood-opacity="0" result="BackgroundImageFix"/>
          <feBlend mode="normal" in="SourceGraphic" in2="BackgroundImageFix" result="shape"/>
          <feColorMatrix in="SourceAlpha" type="matrix" values="0 0 0 0 0 0 0 0 0 0 0 0 0 0 0 0 0 0 127 0"
                         result="hardAlpha"/>
          <feOffset dy="2"/>
          <feGaussianBlur stdDeviation="2"/>
          <feComposite in2="hardAlpha" operator="arithmetic" k2="-1" k3="1"/>
          <feColorMatrix type="matrix" values="0 0 0 0 1 0 0 0 0 0.964706 0 0 0 0 0.960784 0 0 0 0.16 0"/>
          <feBlend mode="normal" in2="shape" result="effect1_innerShadow_9910:192990"/>
          <feColorMatrix in="SourceAlpha" type="matrix" values="0 0 0 0 0 0 0 0 0 0 0 0 0 0 0 0 0 0 127 0"
                         result="hardAlpha"/>
          <feOffset dy="-1"/>
          <feGaussianBlur stdDeviation="1"/>
          <feComposite in2="hardAlpha" operator="arithmetic" k2="-1" k3="1"/>
          <feColorMatrix type="matrix" values="0 0 0 0 1 0 0 0 0 0.964706 0 0 0 0 0.960784 0 0 0 0.32 0"/>
          <feBlend mode="normal" in2="effect1_innerShadow_9910:192990" result="effect2_innerShadow_9910:192990"/>
          <feColorMatrix in="SourceAlpha" type="matrix" values="0 0 0 0 0 0 0 0 0 0 0 0 0 0 0 0 0 0 127 0"
                         result="hardAlpha"/>
          <feOffset dy="-4"/>
          <feGaussianBlur stdDeviation="4"/>
          <feComposite in2="hardAlpha" operator="arithmetic" k2="-1" k3="1"/>
          <feColorMatrix type="matrix" values="0 0 0 0 0.301961 0 0 0 0 0.0784314 0 0 0 0 0.0666667 0 0 0 0.16 0"/>
          <feBlend mode="normal" in2="effect2_innerShadow_9910:192990" result="effect3_innerShadow_9910:192990"/>
        </filter>
        <filter id="icon__menu-theme-dark/filter1" x="-1.40234" y="5.60181" width="36.7988" height="36.7993"
                filterUnits="userSpaceOnUse" color-interpolation-filters="sRGB">
          <feFlood flood-opacity="0" result="BackgroundImageFix"/>
          <feColorMatrix in="SourceAlpha" type="matrix" values="0 0 0 0 0 0 0 0 0 0 0 0 0 0 0 0 0 0 127 0"
                         result="hardAlpha"/>
          <feOffset dy="1"/>
          <feGaussianBlur stdDeviation="0.5"/>
          <feComposite in2="hardAlpha" operator="out"/>
          <feColorMatrix type="matrix" values="0 0 0 0 0.192157 0 0 0 0 0.129412 0 0 0 0 0.266667 0 0 0 0.32 0"/>
          <feBlend mode="normal" in2="BackgroundImageFix" result="effect1_dropShadow_9910:192990"/>
          <feColorMatrix in="SourceAlpha" type="matrix" values="0 0 0 0 0 0 0 0 0 0 0 0 0 0 0 0 0 0 127 0"
                         result="hardAlpha"/>
          <feOffset dx="-4" dy="4"/>
          <feGaussianBlur stdDeviation="4"/>
          <feComposite in2="hardAlpha" operator="out"/>
          <feColorMatrix type="matrix" values="0 0 0 0 0.192157 0 0 0 0 0.129412 0 0 0 0 0.266667 0 0 0 0.64 0"/>
          <feBlend mode="normal" in2="effect1_dropShadow_9910:192990" result="effect2_dropShadow_9910:192990"/>
          <feBlend mode="normal" in="SourceGraphic" in2="effect2_dropShadow_9910:192990" result="shape"/>
          <feColorMatrix in="SourceAlpha" type="matrix" values="0 0 0 0 0 0 0 0 0 0 0 0 0 0 0 0 0 0 127 0"
                         result="hardAlpha"/>
          <feOffset dy="-1"/>
          <feGaussianBlur stdDeviation="1.5"/>
          <feComposite in2="hardAlpha" operator="arithmetic" k2="-1" k3="1"/>
          <feColorMatrix type="matrix" values="0 0 0 0 0.635294 0 0 0 0 0.431373 0 0 0 0 0.890196 0 0 0 0.4 0"/>
          <feBlend mode="normal" in2="shape" result="effect3_innerShadow_9910:192990"/>
          <feColorMatrix in="SourceAlpha" type="matrix" values="0 0 0 0 0 0 0 0 0 0 0 0 0 0 0 0 0 0 127 0"
                         result="hardAlpha"/>
          <feOffset dy="-1"/>
          <feGaussianBlur stdDeviation="0.5"/>
          <feComposite in2="hardAlpha" operator="arithmetic" k2="-1" k3="1"/>
          <feColorMatrix type="matrix" values="0 0 0 0 1 0 0 0 0 1 0 0 0 0 1 0 0 0 1 0"/>
          <feBlend mode="normal" in2="effect3_innerShadow_9910:192990" result="effect4_innerShadow_9910:192990"/>
        </filter>
        <linearGradient id="icon__menu-theme-dark/gradient0" x1="20" y1="0" x2="20" y2="40"
                        gradientUnits="userSpaceOnUse">
          <stop stop-color="#B58BE9"/>
          <stop offset="1" stop-color="#A26EE3"/>
        </linearGradient>
        <mask id="icon__menu-theme-dark/mask0" style="mask-type:alpha" maskUnits="userSpaceOnUse" x="0" y="0" width="40"
              height="40">
          <rect width="40" height="40" rx="12" fill="url(#icon__menu-theme-dark/gradient0)"/>
        </mask>
      </defs>
      <g mask="url(#icon__menu-theme-dark/mask0)">
        <g filter="url(#icon__menu-theme-dark/filter0)">
          <rect width="40" height="40" rx="12" fill="url(#icon__menu-theme-dark/gradient0)"/>
        </g>
        <g filter="url(#icon__menu-theme-dark/filter1)">
          <path
            d="M31.2325 24.375C29.4325 27.977 25.6881 30.445 21.377 30.4005C15.3547 30.3338 10.4992 25.3311 10.5992 19.3168C10.677 15.1034 13.1325 11.4682 16.6881 9.72278C17.5658 9.28922 18.5325 10.0896 18.2992 11.0346C18.1103 11.7906 18.0103 12.591 18.0214 13.4025C18.077 18.4385 22.2325 22.5296 27.2658 22.5185C28.0436 22.5185 28.7992 22.4184 29.5214 22.2406C30.777 21.9293 31.8103 23.2189 31.2325 24.375Z"
            fill="white"/>
=======
        <linearGradient id="icon__menu-theme-dark/gradient0" x1="20" x2="20" y1="0" y2="40"
                        gradientUnits="userSpaceOnUse">
          <stop stop-color="#B58BE9"/>
          <stop offset="1" stop-color="#A26EE3"/>
        </linearGradient>
        <mask id="icon__menu-theme-dark/mask0" width="40" height="40" x="0" y="0" maskUnits="userSpaceOnUse"
              style="mask-type:alpha">
          <rect width="40" height="40" fill="url(#icon__menu-theme-dark/gradient0)" rx="12"/>
        </mask>
        <filter id="icon__menu-theme-dark/filter0" width="40" height="46" x="0" y="-4"
                color-interpolation-filters="sRGB"
                filterUnits="userSpaceOnUse">
          <feFlood flood-opacity="0" result="BackgroundImageFix"/>
          <feBlend in="SourceGraphic" in2="BackgroundImageFix" result="shape"/>
          <feColorMatrix in="SourceAlpha" result="hardAlpha" values="0 0 0 0 0 0 0 0 0 0 0 0 0 0 0 0 0 0 1 0"/>
          <feOffset dy="2"/>
          <feGaussianBlur stdDeviation="2"/>
          <feComposite in2="hardAlpha" k2="-1" k3="1" operator="arithmetic"/>
          <feColorMatrix values="0 0 0 0 1 0 0 0 0 0.964706 0 0 0 0 0.960784 0 0 0 0.16 0"/>
          <feBlend in2="shape" result="effect1_innerShadow_9910:192990"/>
          <feColorMatrix in="SourceAlpha" result="hardAlpha" values="0 0 0 0 0 0 0 0 0 0 0 0 0 0 0 0 0 0 1 0"/>
          <feOffset dy="-1"/>
          <feGaussianBlur stdDeviation="1"/>
          <feComposite in2="hardAlpha" k2="-1" k3="1" operator="arithmetic"/>
          <feColorMatrix values="0 0 0 0 1 0 0 0 0 0.964706 0 0 0 0 0.960784 0 0 0 0.32 0"/>
          <feBlend in2="effect1_innerShadow_9910:192990" result="effect2_innerShadow_9910:192990"/>
          <feColorMatrix in="SourceAlpha" result="hardAlpha" values="0 0 0 0 0 0 0 0 0 0 0 0 0 0 0 0 0 0 1 0"/>
          <feOffset dy="-4"/>
          <feGaussianBlur stdDeviation="4"/>
          <feComposite in2="hardAlpha" k2="-1" k3="1" operator="arithmetic"/>
          <feColorMatrix values="0 0 0 0 0.301961 0 0 0 0 0.0784314 0 0 0 0 0.0666667 0 0 0 0.16 0"/>
          <feBlend in2="effect2_innerShadow_9910:192990" result="effect3_innerShadow_9910:192990"/>
        </filter>
        <filter id="icon__menu-theme-dark/filter1" width="36.799" height="36.799" x="-1.402" y="5.602"
                color-interpolation-filters="sRGB" filterUnits="userSpaceOnUse">
          <feFlood flood-opacity="0" result="BackgroundImageFix"/>
          <feColorMatrix in="SourceAlpha" result="hardAlpha" values="0 0 0 0 0 0 0 0 0 0 0 0 0 0 0 0 0 0 1 0"/>
          <feOffset dy="1"/>
          <feGaussianBlur stdDeviation=".5"/>
          <feComposite in2="hardAlpha" operator="out"/>
          <feColorMatrix values="0 0 0 0 0.192157 0 0 0 0 0.129412 0 0 0 0 0.266667 0 0 0 0.32 0"/>
          <feBlend in2="BackgroundImageFix" result="effect1_dropShadow_9910:192990"/>
          <feColorMatrix in="SourceAlpha" result="hardAlpha" values="0 0 0 0 0 0 0 0 0 0 0 0 0 0 0 0 0 0 1 0"/>
          <feOffset dx="-4" dy="4"/>
          <feGaussianBlur stdDeviation="4"/>
          <feComposite in2="hardAlpha" operator="out"/>
          <feColorMatrix values="0 0 0 0 0.192157 0 0 0 0 0.129412 0 0 0 0 0.266667 0 0 0 0.64 0"/>
          <feBlend in2="effect1_dropShadow_9910:192990" result="effect2_dropShadow_9910:192990"/>
          <feBlend in="SourceGraphic" in2="effect2_dropShadow_9910:192990" result="shape"/>
          <feColorMatrix in="SourceAlpha" result="hardAlpha" values="0 0 0 0 0 0 0 0 0 0 0 0 0 0 0 0 0 0 1 0"/>
          <feOffset dy="-1"/>
          <feGaussianBlur stdDeviation="1.5"/>
          <feComposite in2="hardAlpha" k2="-1" k3="1" operator="arithmetic"/>
          <feColorMatrix values="0 0 0 0 0.635294 0 0 0 0 0.431373 0 0 0 0 0.890196 0 0 0 0.4 0"/>
          <feBlend in2="shape" result="effect3_innerShadow_9910:192990"/>
          <feColorMatrix in="SourceAlpha" result="hardAlpha" values="0 0 0 0 0 0 0 0 0 0 0 0 0 0 0 0 0 0 1 0"/>
          <feOffset dy="-1"/>
          <feGaussianBlur stdDeviation=".5"/>
          <feComposite in2="hardAlpha" k2="-1" k3="1" operator="arithmetic"/>
          <feColorMatrix values="0 0 0 0 1 0 0 0 0 1 0 0 0 0 1 0 0 0 1 0"/>
          <feBlend in2="effect3_innerShadow_9910:192990" result="effect4_innerShadow_9910:192990"/>
        </filter>
      </defs>
      <g mask="url(#icon__menu-theme-dark/mask0)">
        <g filter="url(#icon__menu-theme-dark/filter0)">
          <rect width="40" height="40" fill="url(#icon__menu-theme-dark/gradient0)" rx="12"/>
        </g>
        <g filter="url(#icon__menu-theme-dark/filter1)">
          <path fill="#fff"
                d="M31.233 24.375a10.888 10.888 0 0 1-9.856 6.026c-6.022-.067-10.878-5.07-10.778-11.084a10.903 10.903 0 0 1 6.09-9.594c.877-.434 1.843.367 1.61 1.312a9.275 9.275 0 0 0-.278 2.367c.056 5.037 4.212 9.128 9.245 9.117.778 0 1.533-.1 2.255-.278 1.256-.312 2.29.978 1.712 2.134Z"/>
>>>>>>> 1eac8e96
        </g>
      </g>
    </g>
  </symbol>
  <symbol id="icon__menu-theme-auto" viewBox="0 0 40 40" fill="none">
    <g display="none" style="display: var(--icon-display__light, none);">
      <rect width="40" height="40" rx="12" fill="#F8F8F9"/>
      <path
        d="M19.9999 11.9736C19.107 11.9736 18.3801 11.2468 18.3801 10.3538V8.61981C18.3801 7.72684 19.107 7 19.9999 7C20.8929 7 21.6198 7.72684 21.6198 8.61981V10.3435C21.6198 11.2468 20.8929 11.9736 19.9999 11.9736ZM19.9999 28.0367C20.8929 28.0367 21.6198 28.7636 21.6198 29.6565V31.3802C21.6198 32.2731 20.8929 33 19.9999 33C19.107 33 18.3801 32.2731 18.3801 31.3802V29.6565C18.3801 28.7636 19.107 28.0367 19.9999 28.0367ZM25.6797 12.0256C25.0464 12.6589 25.0464 13.6869 25.6797 14.3203C26.3131 14.9537 27.3411 14.9537 27.9745 14.3203L29.1997 13.095C29.8331 12.4617 29.8331 11.4337 29.1997 10.8003C28.5663 10.1669 27.5384 10.1669 26.905 10.8003L25.6797 12.0256ZM14.3204 25.6797C14.9538 26.3131 14.9538 27.3411 14.3204 27.9745L13.0952 29.1997C12.4618 29.8331 11.4338 29.8331 10.8004 29.1997C10.167 28.5663 10.167 27.5384 10.8004 26.905L12.0257 25.6797C12.659 25.0463 13.687 25.0463 14.3204 25.6797ZM29.6567 18.3802C28.7638 18.3802 28.0369 19.107 28.0369 20C28.0369 20.8929 28.7638 21.6198 29.6567 21.6198H31.3804C32.2734 21.6198 33.0002 20.8929 33.0002 20C33.0002 19.107 32.2734 18.3802 31.3804 18.3802H29.6567ZM11.9736 20C11.9736 20.8929 11.2468 21.6198 10.3538 21.6198H8.61981C7.72684 21.6198 7 20.8929 7 20C7 19.107 7.72684 18.3802 8.61981 18.3802H10.3435C11.2468 18.3802 11.9736 19.107 11.9736 20ZM27.9745 25.6797C27.3411 25.0463 26.3131 25.0463 25.6797 25.6797C25.0464 26.3131 25.0464 27.3411 25.6797 27.9745L26.905 29.1997C27.5384 29.8331 28.5663 29.8331 29.1997 29.1997C29.8331 28.5663 29.8331 27.5384 29.1997 26.905L27.9745 25.6797ZM14.3203 14.3203C13.6869 14.9537 12.6589 14.9537 12.0256 14.3203L10.8107 13.1054C10.1773 12.472 10.1773 11.4441 10.8107 10.8107C11.4441 10.1773 12.472 10.1773 13.1054 10.8107L14.3307 12.0359C14.9537 12.6589 14.9537 13.6869 14.3203 14.3203ZM14.3205 20C14.3205 16.8642 16.8644 14.3203 20.0002 14.3203C23.136 14.3203 25.6799 16.8642 25.6799 20C25.6799 23.1358 23.136 25.6797 20.0002 25.6797C16.8644 25.6797 14.3205 23.1358 14.3205 20ZM16.8644 20.0104C16.8644 21.7444 18.2661 23.1462 20.0002 23.1462V16.8642C18.2661 16.8642 16.8644 18.2764 16.8644 20.0104Z"
        fill="#AAAFB3"/>
    </g>
    <g display="none" style="display: var(--icon-display__dark, none);">
      <rect width="40" height="40" rx="12" fill="#202529"/>
      <path
        d="M19.9999 11.9736C19.107 11.9736 18.3801 11.2468 18.3801 10.3538V8.61981C18.3801 7.72684 19.107 7 19.9999 7C20.8929 7 21.6198 7.72684 21.6198 8.61981V10.3435C21.6198 11.2468 20.8929 11.9736 19.9999 11.9736ZM19.9999 28.0367C20.8929 28.0367 21.6198 28.7636 21.6198 29.6565V31.3802C21.6198 32.2731 20.8929 33 19.9999 33C19.107 33 18.3801 32.2731 18.3801 31.3802V29.6565C18.3801 28.7636 19.107 28.0367 19.9999 28.0367ZM25.6797 12.0256C25.0464 12.6589 25.0464 13.6869 25.6797 14.3203C26.3131 14.9537 27.3411 14.9537 27.9745 14.3203L29.1997 13.095C29.8331 12.4617 29.8331 11.4337 29.1997 10.8003C28.5663 10.1669 27.5384 10.1669 26.905 10.8003L25.6797 12.0256ZM14.3204 25.6797C14.9538 26.3131 14.9538 27.3411 14.3204 27.9745L13.0952 29.1997C12.4618 29.8331 11.4338 29.8331 10.8004 29.1997C10.167 28.5663 10.167 27.5384 10.8004 26.905L12.0257 25.6797C12.6591 25.0463 13.687 25.0463 14.3204 25.6797ZM29.6567 18.3802C28.7638 18.3802 28.0369 19.107 28.0369 20C28.0369 20.8929 28.7638 21.6198 29.6567 21.6198H31.3804C32.2734 21.6198 33.0002 20.8929 33.0002 20C33.0002 19.107 32.2734 18.3802 31.3804 18.3802H29.6567ZM11.9736 20C11.9736 20.8929 11.2468 21.6198 10.3538 21.6198H8.61981C7.72684 21.6198 7 20.8929 7 20C7 19.107 7.72684 18.3802 8.61981 18.3802H10.3435C11.2468 18.3802 11.9736 19.107 11.9736 20ZM27.9745 25.6797C27.3411 25.0463 26.3131 25.0463 25.6797 25.6797C25.0464 26.3131 25.0464 27.3411 25.6797 27.9745L26.905 29.1997C27.5384 29.8331 28.5663 29.8331 29.1997 29.1997C29.8331 28.5663 29.8331 27.5384 29.1997 26.905L27.9745 25.6797ZM14.3203 14.3203C13.6869 14.9537 12.6589 14.9537 12.0256 14.3203L10.8107 13.1054C10.1773 12.472 10.1773 11.4441 10.8107 10.8107C11.4441 10.1773 12.472 10.1773 13.1054 10.8107L14.3307 12.0359C14.9537 12.6589 14.9537 13.6869 14.3203 14.3203ZM14.3205 20C14.3205 16.8642 16.8644 14.3203 20.0002 14.3203C23.136 14.3203 25.6799 16.8642 25.6799 20C25.6799 23.1358 23.136 25.6797 20.0002 25.6797C16.8644 25.6797 14.3205 23.1358 14.3205 20ZM16.8644 20.0104C16.8644 21.7444 18.2661 23.1462 20.0002 23.1462V16.8642C18.2661 16.8642 16.8644 18.2764 16.8644 20.0104Z"
        fill="#606268"/>
    </g>
    <g display="none" style="display: var(--icon-display__hover, none)">
      <defs>
<<<<<<< HEAD
        <filter id="icon__menu-theme-auto/filter0" x="0" y="-4" width="40" height="46" filterUnits="userSpaceOnUse"
                color-interpolation-filters="sRGB">
          <feFlood flood-opacity="0" result="BackgroundImageFix"/>
          <feBlend mode="normal" in="SourceGraphic" in2="BackgroundImageFix" result="shape"/>
          <feColorMatrix in="SourceAlpha" type="matrix" values="0 0 0 0 0 0 0 0 0 0 0 0 0 0 0 0 0 0 127 0"
                         result="hardAlpha"/>
          <feOffset dy="2"/>
          <feGaussianBlur stdDeviation="2"/>
          <feComposite in2="hardAlpha" operator="arithmetic" k2="-1" k3="1"/>
          <feColorMatrix type="matrix" values="0 0 0 0 1 0 0 0 0 0.964706 0 0 0 0 0.960784 0 0 0 0.16 0"/>
          <feBlend mode="normal" in2="shape" result="effect1_innerShadow_9910:192959"/>
          <feColorMatrix in="SourceAlpha" type="matrix" values="0 0 0 0 0 0 0 0 0 0 0 0 0 0 0 0 0 0 127 0"
                         result="hardAlpha"/>
          <feOffset dy="-1"/>
          <feGaussianBlur stdDeviation="1"/>
          <feComposite in2="hardAlpha" operator="arithmetic" k2="-1" k3="1"/>
          <feColorMatrix type="matrix" values="0 0 0 0 1 0 0 0 0 0.964706 0 0 0 0 0.960784 0 0 0 0.32 0"/>
          <feBlend mode="normal" in2="effect1_innerShadow_9910:192959" result="effect2_innerShadow_9910:192959"/>
          <feColorMatrix in="SourceAlpha" type="matrix" values="0 0 0 0 0 0 0 0 0 0 0 0 0 0 0 0 0 0 127 0"
                         result="hardAlpha"/>
          <feOffset dy="-4"/>
          <feGaussianBlur stdDeviation="4"/>
          <feComposite in2="hardAlpha" operator="arithmetic" k2="-1" k3="1"/>
          <feColorMatrix type="matrix" values="0 0 0 0 0.301961 0 0 0 0 0.0784314 0 0 0 0 0.0666667 0 0 0 0.16 0"/>
          <feBlend mode="normal" in2="effect2_innerShadow_9910:192959" result="effect3_innerShadow_9910:192959"/>
        </filter>
        <filter id="icon__menu-theme-auto/filter1" x="-4.80078" y="3.19995" width="41.5996" height="41.6001"
                filterUnits="userSpaceOnUse" color-interpolation-filters="sRGB">
          <feFlood flood-opacity="0" result="BackgroundImageFix"/>
          <feColorMatrix in="SourceAlpha" type="matrix" values="0 0 0 0 0 0 0 0 0 0 0 0 0 0 0 0 0 0 127 0"
                         result="hardAlpha"/>
          <feOffset dy="1"/>
          <feGaussianBlur stdDeviation="0.5"/>
          <feComposite in2="hardAlpha" operator="out"/>
          <feColorMatrix type="matrix" values="0 0 0 0 0.192157 0 0 0 0 0.129412 0 0 0 0 0.266667 0 0 0 0.32 0"/>
          <feBlend mode="normal" in2="BackgroundImageFix" result="effect1_dropShadow_9910:192959"/>
          <feColorMatrix in="SourceAlpha" type="matrix" values="0 0 0 0 0 0 0 0 0 0 0 0 0 0 0 0 0 0 127 0"
                         result="hardAlpha"/>
          <feOffset dx="-4" dy="4"/>
          <feGaussianBlur stdDeviation="4"/>
          <feComposite in2="hardAlpha" operator="out"/>
          <feColorMatrix type="matrix" values="0 0 0 0 0.192157 0 0 0 0 0.129412 0 0 0 0 0.266667 0 0 0 0.64 0"/>
          <feBlend mode="normal" in2="effect1_dropShadow_9910:192959" result="effect2_dropShadow_9910:192959"/>
          <feBlend mode="normal" in="SourceGraphic" in2="effect2_dropShadow_9910:192959" result="shape"/>
          <feColorMatrix in="SourceAlpha" type="matrix" values="0 0 0 0 0 0 0 0 0 0 0 0 0 0 0 0 0 0 127 0"
                         result="hardAlpha"/>
          <feOffset dy="-1"/>
          <feGaussianBlur stdDeviation="1.5"/>
          <feComposite in2="hardAlpha" operator="arithmetic" k2="-1" k3="1"/>
          <feColorMatrix type="matrix" values="0 0 0 0 0.635294 0 0 0 0 0.431373 0 0 0 0 0.890196 0 0 0 0.4 0"/>
          <feBlend mode="normal" in2="shape" result="effect3_innerShadow_9910:192959"/>
          <feColorMatrix in="SourceAlpha" type="matrix" values="0 0 0 0 0 0 0 0 0 0 0 0 0 0 0 0 0 0 127 0"
                         result="hardAlpha"/>
          <feOffset dy="-1"/>
          <feGaussianBlur stdDeviation="0.5"/>
          <feComposite in2="hardAlpha" operator="arithmetic" k2="-1" k3="1"/>
          <feColorMatrix type="matrix" values="0 0 0 0 1 0 0 0 0 1 0 0 0 0 1 0 0 0 1 0"/>
          <feBlend mode="normal" in2="effect3_innerShadow_9910:192959" result="effect4_innerShadow_9910:192959"/>
        </filter>
        <linearGradient id="icon__menu-theme-auto/gradient0" x1="20" y1="0" x2="20" y2="40"
                        gradientUnits="userSpaceOnUse">
          <stop stop-color="#B58BE9"/>
          <stop offset="1" stop-color="#A26EE3"/>
        </linearGradient>
        <mask id="icon__menu-theme-auto/mask0" style="mask-type:alpha" maskUnits="userSpaceOnUse" x="0" y="0" width="40"
              height="40">
          <rect width="40" height="40" rx="12" fill="url(#icon__menu-theme-auto/gradient0)"/>
        </mask>
      </defs>
      <g mask="url(#icon__menu-theme-auto/mask0)">
        <g filter="url(#icon__menu-theme-auto/filter0)">
          <rect width="40" height="40" rx="12" fill="url(#icon__menu-theme-auto/gradient0)"/>
        </g>
        <g filter="url(#icon__menu-theme-auto/filter1)">
          <path
            d="M19.9999 11.9736C19.107 11.9736 18.3801 11.2468 18.3801 10.3538V8.61981C18.3801 7.72684 19.107 7 19.9999 7C20.8929 7 21.6198 7.72684 21.6198 8.61981V10.3435C21.6198 11.2468 20.8929 11.9736 19.9999 11.9736ZM19.9999 28.0367C20.8929 28.0367 21.6198 28.7636 21.6198 29.6565V31.3802C21.6198 32.2731 20.8929 33 19.9999 33C19.107 33 18.3801 32.2731 18.3801 31.3802V29.6565C18.3801 28.7636 19.107 28.0367 19.9999 28.0367ZM25.6797 12.0256C25.0464 12.6589 25.0464 13.6869 25.6797 14.3203C26.3131 14.9537 27.3411 14.9537 27.9745 14.3203L29.1997 13.095C29.8331 12.4617 29.8331 11.4337 29.1997 10.8003C28.5663 10.1669 27.5384 10.1669 26.905 10.8003L25.6797 12.0256ZM14.3204 25.6797C14.9538 26.3131 14.9538 27.3411 14.3204 27.9745L13.0952 29.1997C12.4618 29.8331 11.4338 29.8331 10.8004 29.1997C10.167 28.5663 10.167 27.5384 10.8004 26.905L12.0257 25.6797C12.6591 25.0463 13.687 25.0463 14.3204 25.6797ZM29.6567 18.3802C28.7638 18.3802 28.0369 19.107 28.0369 20C28.0369 20.8929 28.7638 21.6198 29.6567 21.6198H31.3804C32.2734 21.6198 33.0002 20.8929 33.0002 20C33.0002 19.107 32.2734 18.3802 31.3804 18.3802H29.6567ZM11.9736 20C11.9736 20.8929 11.2468 21.6198 10.3538 21.6198H8.61981C7.72684 21.6198 7 20.8929 7 20C7 19.107 7.72684 18.3802 8.61981 18.3802H10.3435C11.2468 18.3802 11.9736 19.107 11.9736 20ZM27.9745 25.6797C27.3411 25.0463 26.3131 25.0463 25.6797 25.6797C25.0464 26.3131 25.0464 27.3411 25.6797 27.9745L26.905 29.1997C27.5384 29.8331 28.5663 29.8331 29.1997 29.1997C29.8331 28.5663 29.8331 27.5384 29.1997 26.905L27.9745 25.6797ZM14.3203 14.3203C13.6869 14.9537 12.6589 14.9537 12.0256 14.3203L10.8107 13.1054C10.1773 12.472 10.1773 11.4441 10.8107 10.8107C11.4441 10.1773 12.472 10.1773 13.1054 10.8107L14.3307 12.0359C14.9537 12.6589 14.9537 13.6869 14.3203 14.3203ZM14.3205 20C14.3205 16.8642 16.8644 14.3203 20.0002 14.3203C23.136 14.3203 25.6799 16.8642 25.6799 20C25.6799 23.1358 23.136 25.6797 20.0002 25.6797C16.8644 25.6797 14.3205 23.1358 14.3205 20ZM16.8644 20.0104C16.8644 21.7444 18.2661 23.1462 20.0002 23.1462V16.8642C18.2661 16.8642 16.8644 18.2764 16.8644 20.0104Z"
            fill="#fff"/>
=======
        <linearGradient id="icon__menu-theme-auto/gradient0" x1="20" x2="20" y1="0" y2="40"
                        gradientUnits="userSpaceOnUse">
          <stop stop-color="#B58BE9"/>
          <stop offset="1" stop-color="#A26EE3"/>
        </linearGradient>
        <mask id="icon__menu-theme-auto/mask0" width="40" height="40" x="0" y="0" maskUnits="userSpaceOnUse"
              style="mask-type:alpha">
          <rect width="40" height="40" fill="url(#icon__menu-theme-auto/gradient0)" rx="12"/>
        </mask>
        <filter id="icon__menu-theme-auto/filter0" width="40" height="46" x="0" y="-4"
                color-interpolation-filters="sRGB"
                filterUnits="userSpaceOnUse">
          <feFlood flood-opacity="0" result="BackgroundImageFix"/>
          <feBlend in="SourceGraphic" in2="BackgroundImageFix" result="shape"/>
          <feColorMatrix in="SourceAlpha" result="hardAlpha" values="0 0 0 0 0 0 0 0 0 0 0 0 0 0 0 0 0 0 1 0"/>
          <feOffset dy="2"/>
          <feGaussianBlur stdDeviation="2"/>
          <feComposite in2="hardAlpha" k2="-1" k3="1" operator="arithmetic"/>
          <feColorMatrix values="0 0 0 0 1 0 0 0 0 0.964706 0 0 0 0 0.960784 0 0 0 0.16 0"/>
          <feBlend in2="shape" result="effect1_innerShadow_9894:192933"/>
          <feColorMatrix in="SourceAlpha" result="hardAlpha" values="0 0 0 0 0 0 0 0 0 0 0 0 0 0 0 0 0 0 1 0"/>
          <feOffset dy="-1"/>
          <feGaussianBlur stdDeviation="1"/>
          <feComposite in2="hardAlpha" k2="-1" k3="1" operator="arithmetic"/>
          <feColorMatrix values="0 0 0 0 1 0 0 0 0 0.964706 0 0 0 0 0.960784 0 0 0 0.32 0"/>
          <feBlend in2="effect1_innerShadow_9894:192933" result="effect2_innerShadow_9894:192933"/>
          <feColorMatrix in="SourceAlpha" result="hardAlpha" values="0 0 0 0 0 0 0 0 0 0 0 0 0 0 0 0 0 0 1 0"/>
          <feOffset dy="-4"/>
          <feGaussianBlur stdDeviation="4"/>
          <feComposite in2="hardAlpha" k2="-1" k3="1" operator="arithmetic"/>
          <feColorMatrix values="0 0 0 0 0.301961 0 0 0 0 0.0784314 0 0 0 0 0.0666667 0 0 0 0.16 0"/>
          <feBlend in2="effect2_innerShadow_9894:192933" result="effect3_innerShadow_9894:192933"/>
        </filter>
        <filter id="icon__menu-theme-auto/filter1" width="42" height="42" x="-5" y="3"
                color-interpolation-filters="sRGB"
                filterUnits="userSpaceOnUse">
          <feFlood flood-opacity="0" result="BackgroundImageFix"/>
          <feColorMatrix in="SourceAlpha" result="hardAlpha" values="0 0 0 0 0 0 0 0 0 0 0 0 0 0 0 0 0 0 1 0"/>
          <feOffset dy="1"/>
          <feGaussianBlur stdDeviation=".5"/>
          <feComposite in2="hardAlpha" operator="out"/>
          <feColorMatrix values="0 0 0 0 0.192157 0 0 0 0 0.129412 0 0 0 0 0.266667 0 0 0 0.32 0"/>
          <feBlend in2="BackgroundImageFix" result="effect1_dropShadow_9894:192933"/>
          <feColorMatrix in="SourceAlpha" result="hardAlpha" values="0 0 0 0 0 0 0 0 0 0 0 0 0 0 0 0 0 0 1 0"/>
          <feOffset dx="-4" dy="4"/>
          <feGaussianBlur stdDeviation="4"/>
          <feComposite in2="hardAlpha" operator="out"/>
          <feColorMatrix values="0 0 0 0 0.192157 0 0 0 0 0.129412 0 0 0 0 0.266667 0 0 0 0.64 0"/>
          <feBlend in2="effect1_dropShadow_9894:192933" result="effect2_dropShadow_9894:192933"/>
          <feBlend in="SourceGraphic" in2="effect2_dropShadow_9894:192933" result="shape"/>
          <feColorMatrix in="SourceAlpha" result="hardAlpha" values="0 0 0 0 0 0 0 0 0 0 0 0 0 0 0 0 0 0 1 0"/>
          <feOffset dy="-1"/>
          <feGaussianBlur stdDeviation="1.5"/>
          <feComposite in2="hardAlpha" k2="-1" k3="1" operator="arithmetic"/>
          <feColorMatrix values="0 0 0 0 0.635294 0 0 0 0 0.431373 0 0 0 0 0.890196 0 0 0 0.4 0"/>
          <feBlend in2="shape" result="effect3_innerShadow_9894:192933"/>
          <feColorMatrix in="SourceAlpha" result="hardAlpha" values="0 0 0 0 0 0 0 0 0 0 0 0 0 0 0 0 0 0 1 0"/>
          <feOffset dy="-1"/>
          <feGaussianBlur stdDeviation=".5"/>
          <feComposite in2="hardAlpha" k2="-1" k3="1" operator="arithmetic"/>
          <feColorMatrix values="0 0 0 0 1 0 0 0 0 1 0 0 0 0 1 0 0 0 1 0"/>
          <feBlend in2="effect3_innerShadow_9894:192933" result="effect4_innerShadow_9894:192933"/>
        </filter>
      </defs>
      <g mask="url(#icon__menu-theme-auto/mask0)">
        <g filter="url(#icon__menu-theme-auto/filter0)">
          <rect width="40" height="40" fill="url(#icon__menu-theme-auto/gradient0)" rx="12"/>
        </g>
        <g filter="url(#icon__menu-theme-auto/filter1)">
          <path fill="#fff" fill-rule="evenodd"
                d="M20 11.974c-.893 0-1.62-.727-1.62-1.62V8.62c0-.893.727-1.62 1.62-1.62.893 0 1.62.727 1.62 1.62v1.724c0 .903-.727 1.63-1.62 1.63Zm0 16.063c.893 0 1.62.727 1.62 1.62v1.723c0 .893-.727 1.62-1.62 1.62-.893 0-1.62-.727-1.62-1.62v-1.723c0-.893.727-1.62 1.62-1.62Zm5.68-16.011a1.623 1.623 0 0 0 2.294 2.294l1.226-1.225a1.623 1.623 0 0 0-2.295-2.295l-1.225 1.226ZM14.32 25.68a1.623 1.623 0 0 1 0 2.294L13.095 29.2a1.623 1.623 0 0 1-2.295-2.295l1.226-1.225a1.623 1.623 0 0 1 2.294 0Zm15.337-7.3c-.893 0-1.62.727-1.62 1.62 0 .893.727 1.62 1.62 1.62h1.723c.893 0 1.62-.727 1.62-1.62 0-.893-.727-1.62-1.62-1.62h-1.723ZM11.974 20c0 .893-.727 1.62-1.62 1.62H8.62C7.727 21.62 7 20.893 7 20c0-.893.727-1.62 1.62-1.62h1.724c.903 0 1.63.727 1.63 1.62Zm16 5.68a1.623 1.623 0 0 0-2.294 2.294l1.225 1.226a1.623 1.623 0 0 0 2.295-2.295l-1.226-1.225ZM14.32 14.32a1.623 1.623 0 0 1-2.294 0l-1.215-1.215a1.623 1.623 0 0 1 2.294-2.294l1.226 1.225a1.62 1.62 0 0 1-.01 2.284Zm0 5.68A5.681 5.681 0 0 1 20 14.32 5.681 5.681 0 0 1 25.68 20 5.681 5.681 0 0 1 20 25.68 5.681 5.681 0 0 1 14.32 20Zm2.544.01A3.133 3.133 0 0 0 20 23.146v-6.282a3.142 3.142 0 0 0-3.136 3.146Z"
                clip-rule="evenodd"/>
>>>>>>> 1eac8e96
        </g>
      </g>
    </g>
  </symbol>
</svg><|MERGE_RESOLUTION|>--- conflicted
+++ resolved
@@ -152,84 +152,6 @@
     </g>
     <g display="none" style="display: var(--icon-display__hover, none)">
       <defs>
-<<<<<<< HEAD
-        <filter id="icon__menu-faucet/filter0" x="0" y="-4" width="40" height="46" filterUnits="userSpaceOnUse"
-                color-interpolation-filters="sRGB">
-          <feFlood flood-opacity="0" result="BackgroundImageFix"/>
-          <feBlend mode="normal" in="SourceGraphic" in2="BackgroundImageFix" result="shape"/>
-          <feColorMatrix in="SourceAlpha" type="matrix" values="0 0 0 0 0 0 0 0 0 0 0 0 0 0 0 0 0 0 127 0"
-                         result="hardAlpha"/>
-          <feOffset dy="2"/>
-          <feGaussianBlur stdDeviation="2"/>
-          <feComposite in2="hardAlpha" operator="arithmetic" k2="-1" k3="1"/>
-          <feColorMatrix type="matrix" values="0 0 0 0 0.964706 0 0 0 0 0.972549 0 0 0 0 0.996078 0 0 0 0.16 0"/>
-          <feBlend mode="normal" in2="shape" result="effect1_innerShadow_10032:194841"/>
-          <feColorMatrix in="SourceAlpha" type="matrix" values="0 0 0 0 0 0 0 0 0 0 0 0 0 0 0 0 0 0 127 0"
-                         result="hardAlpha"/>
-          <feOffset dy="-1"/>
-          <feGaussianBlur stdDeviation="1"/>
-          <feComposite in2="hardAlpha" operator="arithmetic" k2="-1" k3="1"/>
-          <feColorMatrix type="matrix" values="0 0 0 0 0.964706 0 0 0 0 0.972549 0 0 0 0 0.996078 0 0 0 0.32 0"/>
-          <feBlend mode="normal" in2="effect1_innerShadow_10032:194841" result="effect2_innerShadow_10032:194841"/>
-          <feColorMatrix in="SourceAlpha" type="matrix" values="0 0 0 0 0 0 0 0 0 0 0 0 0 0 0 0 0 0 127 0"
-                         result="hardAlpha"/>
-          <feOffset dy="-4"/>
-          <feGaussianBlur stdDeviation="4"/>
-          <feComposite in2="hardAlpha" operator="arithmetic" k2="-1" k3="1"/>
-          <feColorMatrix type="matrix" values="0 0 0 0 0.0941176 0 0 0 0 0.12549 0 0 0 0 0.270588 0 0 0 0.16 0"/>
-          <feBlend mode="normal" in2="effect2_innerShadow_10032:194841" result="effect3_innerShadow_10032:194841"/>
-        </filter>
-        <filter id="icon__menu-faucet/filter1" x="-3.88672" y="3.19995" width="40.3066" height="41.6001"
-                filterUnits="userSpaceOnUse" color-interpolation-filters="sRGB">
-          <feFlood flood-opacity="0" result="BackgroundImageFix"/>
-          <feColorMatrix in="SourceAlpha" type="matrix" values="0 0 0 0 0 0 0 0 0 0 0 0 0 0 0 0 0 0 127 0"
-                         result="hardAlpha"/>
-          <feOffset dy="1"/>
-          <feGaussianBlur stdDeviation="0.5"/>
-          <feComposite in2="hardAlpha" operator="out"/>
-          <feColorMatrix type="matrix" values="0 0 0 0 0.0941176 0 0 0 0 0.12549 0 0 0 0 0.270588 0 0 0 0.32 0"/>
-          <feBlend mode="normal" in2="BackgroundImageFix" result="effect1_dropShadow_10032:194841"/>
-          <feColorMatrix in="SourceAlpha" type="matrix" values="0 0 0 0 0 0 0 0 0 0 0 0 0 0 0 0 0 0 127 0"
-                         result="hardAlpha"/>
-          <feOffset dx="-4" dy="4"/>
-          <feGaussianBlur stdDeviation="4"/>
-          <feComposite in2="hardAlpha" operator="out"/>
-          <feColorMatrix type="matrix" values="0 0 0 0 0.0941176 0 0 0 0 0.12549 0 0 0 0 0.270588 0 0 0 0.64 0"/>
-          <feBlend mode="normal" in2="effect1_dropShadow_10032:194841" result="effect2_dropShadow_10032:194841"/>
-          <feBlend mode="normal" in="SourceGraphic" in2="effect2_dropShadow_10032:194841" result="shape"/>
-          <feColorMatrix in="SourceAlpha" type="matrix" values="0 0 0 0 0 0 0 0 0 0 0 0 0 0 0 0 0 0 127 0"
-                         result="hardAlpha"/>
-          <feOffset dy="-1"/>
-          <feGaussianBlur stdDeviation="1.5"/>
-          <feComposite in2="hardAlpha" operator="arithmetic" k2="-1" k3="1"/>
-          <feColorMatrix type="matrix" values="0 0 0 0 0.309804 0 0 0 0 0.415686 0 0 0 0 0.898039 0 0 0 0.4 0"/>
-          <feBlend mode="normal" in2="shape" result="effect3_innerShadow_10032:194841"/>
-          <feColorMatrix in="SourceAlpha" type="matrix" values="0 0 0 0 0 0 0 0 0 0 0 0 0 0 0 0 0 0 127 0"
-                         result="hardAlpha"/>
-          <feOffset dy="-1"/>
-          <feGaussianBlur stdDeviation="0.5"/>
-          <feComposite in2="hardAlpha" operator="arithmetic" k2="-1" k3="1"/>
-          <feColorMatrix type="matrix" values="0 0 0 0 1 0 0 0 0 1 0 0 0 0 1 0 0 0 1 0"/>
-          <feBlend mode="normal" in2="effect3_innerShadow_10032:194841" result="effect4_innerShadow_10032:194841"/>
-        </filter>
-        <linearGradient id="icon__menu-faucet/gradient0" x1="20" y1="0" x2="20" y2="40" gradientUnits="userSpaceOnUse">
-          <stop stop-color="#7288EA"/>
-          <stop offset="1" stop-color="#4F6AE5"/>
-        </linearGradient>
-        <mask id="icon__menu-faucet/mask0" style="mask-type:alpha" maskUnits="userSpaceOnUse" x="0" y="0" width="40"
-              height="40">
-          <rect width="40" height="40" rx="12" fill="url(#icon__menu-faucet/gradient0)"/>
-        </mask>
-      </defs>
-      <g mask="url(#icon__menu-faucet/mask0)">
-        <g filter="url(#icon__menu-faucet/filter0)">
-          <rect width="40" height="40" rx="12" fill="url(#icon__menu-faucet/gradient0)"/>
-        </g>
-        <g filter="url(#icon__menu-faucet/filter1)">
-          <path
-            d="M16.739 32.8H12.2867V32.7999H9.80078C8.69621 32.7999 7.76153 31.8605 8.24427 30.867C8.96699 29.3797 10.4969 28.3521 12.2643 28.3521H12.2867V16.286C12.2867 11.2668 16.368 7.19995 21.3937 7.19995H22.0008C26.5992 7.19995 30.4219 10.617 31.029 15.0424C31.119 15.7034 30.6018 16.286 29.9385 16.286H27.6449C27.1164 16.286 26.6667 15.9051 26.5655 15.3897C26.1495 13.261 24.2607 11.6589 22.0008 11.6589H21.3937C18.8302 11.6589 16.739 13.7316 16.739 16.2972V28.3521H16.7728C18.5417 28.3521 20.0669 29.3756 20.7856 30.8659C21.2654 31.8608 20.3297 32.7999 19.2251 32.7999H16.739V32.8ZM27.6561 20.0615C23.9346 24.9239 25.5087 27.3102 27.1164 28.3969C28.2183 29.1476 29.5787 29.1476 30.6805 28.3969C32.277 27.3102 33.8511 24.9239 30.1408 20.0615C29.4775 19.2101 28.297 19.2101 27.6561 20.0615Z"
-            fill="white"/>
-=======
         <linearGradient id="icon__menu-faucet/gradient0" x1="20" x2="20" y1="0" y2="40" gradientUnits="userSpaceOnUse">
           <stop stop-color="#7288EA"/>
           <stop offset="1" stop-color="#4F6AE5"/>
@@ -299,7 +221,6 @@
           <path fill="#fff" fill-rule="evenodd"
                 d="M16.739 32.8H9.801c-1.105 0-2.04-.94-1.557-1.933a4.47 4.47 0 0 1 4.02-2.515h.023V16.286c0-5.02 4.081-9.086 9.107-9.086H22c4.598 0 8.42 3.417 9.028 7.842a1.098 1.098 0 0 1-1.09 1.244h-2.294c-.529 0-.978-.38-1.08-.896a4.643 4.643 0 0 0-4.564-3.731h-.607c-2.564 0-4.655 2.073-4.655 4.638v12.055h.034a4.446 4.446 0 0 1 4.013 2.514c.48.995-.456 1.934-1.56 1.934h-2.487Zm10.917-12.738c-3.721 4.862-2.147 7.248-.54 8.335 1.102.75 2.463.75 3.564 0 1.597-1.087 3.171-3.473-.54-8.335-.663-.852-1.843-.852-2.484 0Z"
                 clip-rule="evenodd"/>
->>>>>>> 1eac8e96
         </g>
       </g>
     </g>
@@ -319,84 +240,6 @@
     </g>
     <g display="none" style="display: var(--icon-display__hover, none)">
       <defs>
-<<<<<<< HEAD
-        <filter id="icon__menu-yf/filter0" x="0" y="-4" width="40" height="46" filterUnits="userSpaceOnUse"
-                color-interpolation-filters="sRGB">
-          <feFlood flood-opacity="0" result="BackgroundImageFix"/>
-          <feBlend mode="normal" in="SourceGraphic" in2="BackgroundImageFix" result="shape"/>
-          <feColorMatrix in="SourceAlpha" type="matrix" values="0 0 0 0 0 0 0 0 0 0 0 0 0 0 0 0 0 0 127 0"
-                         result="hardAlpha"/>
-          <feOffset dy="2"/>
-          <feGaussianBlur stdDeviation="2"/>
-          <feComposite in2="hardAlpha" operator="arithmetic" k2="-1" k3="1"/>
-          <feColorMatrix type="matrix" values="0 0 0 0 0.964706 0 0 0 0 0.972549 0 0 0 0 0.996078 0 0 0 0.16 0"/>
-          <feBlend mode="normal" in2="shape" result="effect1_innerShadow_9892:253078"/>
-          <feColorMatrix in="SourceAlpha" type="matrix" values="0 0 0 0 0 0 0 0 0 0 0 0 0 0 0 0 0 0 127 0"
-                         result="hardAlpha"/>
-          <feOffset dy="-1"/>
-          <feGaussianBlur stdDeviation="1"/>
-          <feComposite in2="hardAlpha" operator="arithmetic" k2="-1" k3="1"/>
-          <feColorMatrix type="matrix" values="0 0 0 0 0.964706 0 0 0 0 0.972549 0 0 0 0 0.996078 0 0 0 0.32 0"/>
-          <feBlend mode="normal" in2="effect1_innerShadow_9892:253078" result="effect2_innerShadow_9892:253078"/>
-          <feColorMatrix in="SourceAlpha" type="matrix" values="0 0 0 0 0 0 0 0 0 0 0 0 0 0 0 0 0 0 127 0"
-                         result="hardAlpha"/>
-          <feOffset dy="-4"/>
-          <feGaussianBlur stdDeviation="4"/>
-          <feComposite in2="hardAlpha" operator="arithmetic" k2="-1" k3="1"/>
-          <feColorMatrix type="matrix" values="0 0 0 0 0.0941176 0 0 0 0 0.12549 0 0 0 0 0.270588 0 0 0 0.16 0"/>
-          <feBlend mode="normal" in2="effect2_innerShadow_9892:253078" result="effect3_innerShadow_9892:253078"/>
-        </filter>
-        <filter id="icon__menu-yf/filter1" x="-1.20117" y="3.19995" width="34.4102" height="41.6001"
-                filterUnits="userSpaceOnUse" color-interpolation-filters="sRGB">
-          <feFlood flood-opacity="0" result="BackgroundImageFix"/>
-          <feColorMatrix in="SourceAlpha" type="matrix" values="0 0 0 0 0 0 0 0 0 0 0 0 0 0 0 0 0 0 127 0"
-                         result="hardAlpha"/>
-          <feOffset dy="1"/>
-          <feGaussianBlur stdDeviation="0.5"/>
-          <feComposite in2="hardAlpha" operator="out"/>
-          <feColorMatrix type="matrix" values="0 0 0 0 0.0941176 0 0 0 0 0.12549 0 0 0 0 0.270588 0 0 0 0.32 0"/>
-          <feBlend mode="normal" in2="BackgroundImageFix" result="effect1_dropShadow_9892:253078"/>
-          <feColorMatrix in="SourceAlpha" type="matrix" values="0 0 0 0 0 0 0 0 0 0 0 0 0 0 0 0 0 0 127 0"
-                         result="hardAlpha"/>
-          <feOffset dx="-4" dy="4"/>
-          <feGaussianBlur stdDeviation="4"/>
-          <feComposite in2="hardAlpha" operator="out"/>
-          <feColorMatrix type="matrix" values="0 0 0 0 0.0941176 0 0 0 0 0.12549 0 0 0 0 0.270588 0 0 0 0.64 0"/>
-          <feBlend mode="normal" in2="effect1_dropShadow_9892:253078" result="effect2_dropShadow_9892:253078"/>
-          <feBlend mode="normal" in="SourceGraphic" in2="effect2_dropShadow_9892:253078" result="shape"/>
-          <feColorMatrix in="SourceAlpha" type="matrix" values="0 0 0 0 0 0 0 0 0 0 0 0 0 0 0 0 0 0 127 0"
-                         result="hardAlpha"/>
-          <feOffset dy="-1"/>
-          <feGaussianBlur stdDeviation="1.5"/>
-          <feComposite in2="hardAlpha" operator="arithmetic" k2="-1" k3="1"/>
-          <feColorMatrix type="matrix" values="0 0 0 0 0.309804 0 0 0 0 0.415686 0 0 0 0 0.898039 0 0 0 0.4 0"/>
-          <feBlend mode="normal" in2="shape" result="effect3_innerShadow_9892:253078"/>
-          <feColorMatrix in="SourceAlpha" type="matrix" values="0 0 0 0 0 0 0 0 0 0 0 0 0 0 0 0 0 0 127 0"
-                         result="hardAlpha"/>
-          <feOffset dy="-1"/>
-          <feGaussianBlur stdDeviation="0.5"/>
-          <feComposite in2="hardAlpha" operator="arithmetic" k2="-1" k3="1"/>
-          <feColorMatrix type="matrix" values="0 0 0 0 1 0 0 0 0 1 0 0 0 0 1 0 0 0 1 0"/>
-          <feBlend mode="normal" in2="effect3_innerShadow_9892:253078" result="effect4_innerShadow_9892:253078"/>
-        </filter>
-        <linearGradient id="icon__menu-yf/gradient0" x1="20" y1="0" x2="20" y2="40" gradientUnits="userSpaceOnUse">
-          <stop stop-color="#7288EA"/>
-          <stop offset="1" stop-color="#4F6AE5"/>
-        </linearGradient>
-        <mask id="icon__menu-yf/mask0" style="mask-type:alpha" maskUnits="userSpaceOnUse" x="0" y="0" width="40"
-              height="40">
-          <rect width="40" height="40" rx="12" fill="url(#icon__menu-yf/gradient0)"/>
-        </mask>
-      </defs>
-      <g mask="url(#icon__menu-yf/mask0)">
-        <g filter="url(#icon__menu-yf/filter0)">
-          <rect width="40" height="40" rx="12" fill="url(#icon__menu-yf/gradient0)"/>
-        </g>
-        <g filter="url(#icon__menu-yf/filter1)">
-          <path
-            d="M24.3043 12.2634C24.4786 12.2001 24.6561 12.1357 24.8369 12.0688L20.0038 7.19995L15.1527 12.0688C15.3361 12.1364 15.5162 12.2014 15.6929 12.2652C17.4422 12.8969 18.8604 13.409 19.9948 15.1448C21.1304 13.4154 22.5578 12.8973 24.3043 12.2634ZM18.971 22.5163L14.862 20.9692C13.26 20.3685 12.2011 18.8305 12.1921 17.1014V13.1517L16.3011 14.6988C17.9121 15.2995 18.971 16.8466 18.971 18.5666V22.5163ZM25.1357 20.9692L21.0267 22.5163V18.5666C21.0267 16.8466 22.0856 15.2995 23.6966 14.6988L27.8056 13.1517V17.1014C27.8056 18.8305 26.7377 20.3685 25.1357 20.9692ZM26.5385 30.725L21.0267 32.7999V27.4397C21.0267 25.7197 22.0856 24.1726 23.6966 23.5719L29.2085 21.5061V26.8663C29.1994 28.5864 28.1405 30.1244 26.5385 30.725ZM13.4688 30.725L18.9806 32.7908V27.4306C18.9806 25.7106 17.9217 24.1635 16.3107 23.5628L10.7988 21.5061V26.8663C10.7988 28.5864 11.8578 30.1244 13.4688 30.725Z"
-            fill="white"/>
-=======
         <linearGradient id="icon__menu-yf/gradient0" x1="20" x2="20" y1="0" y2="40" gradientUnits="userSpaceOnUse">
           <stop stop-color="#7288EA"/>
           <stop offset="1" stop-color="#4F6AE5"/>
@@ -467,7 +310,6 @@
           <path fill="#fff" fill-rule="evenodd"
                 d="M24.304 12.263c.175-.063.352-.127.533-.194l-4.833-4.87-4.851 4.87.54.196c1.75.632 3.167 1.144 4.302 2.88 1.135-1.73 2.563-2.248 4.31-2.882Zm-5.333 10.253-4.109-1.547a4.138 4.138 0 0 1-2.67-3.868v-3.95l4.11 1.548a4.121 4.121 0 0 1 2.669 3.868v3.95Zm6.165-1.547-4.11 1.547v-3.95a4.121 4.121 0 0 1 2.67-3.867l4.11-1.547v3.95a4.125 4.125 0 0 1-2.67 3.867Zm1.402 9.756L21.027 32.8v-5.36a4.121 4.121 0 0 1 2.67-3.868l5.512-2.066v5.36a4.135 4.135 0 0 1-2.67 3.859Zm-13.07 0 5.513 2.066v-5.36a4.121 4.121 0 0 0-2.67-3.868l-5.512-2.057v5.36a4.11 4.11 0 0 0 2.67 3.859Z"
                 clip-rule="evenodd"/>
->>>>>>> 1eac8e96
         </g>
       </g>
     </g>
@@ -487,84 +329,6 @@
     </g>
     <g display="none" style="display: var(--icon-display__hover, none)">
       <defs>
-<<<<<<< HEAD
-        <filter id="icon__menu-dao/filter0" x="0" y="-4" width="40" height="46" filterUnits="userSpaceOnUse"
-                color-interpolation-filters="sRGB">
-          <feFlood flood-opacity="0" result="BackgroundImageFix"/>
-          <feBlend mode="normal" in="SourceGraphic" in2="BackgroundImageFix" result="shape"/>
-          <feColorMatrix in="SourceAlpha" type="matrix" values="0 0 0 0 0 0 0 0 0 0 0 0 0 0 0 0 0 0 127 0"
-                         result="hardAlpha"/>
-          <feOffset dy="2"/>
-          <feGaussianBlur stdDeviation="2"/>
-          <feComposite in2="hardAlpha" operator="arithmetic" k2="-1" k3="1"/>
-          <feColorMatrix type="matrix" values="0 0 0 0 0.964706 0 0 0 0 0.972549 0 0 0 0 0.996078 0 0 0 0.16 0"/>
-          <feBlend mode="normal" in2="shape" result="effect1_innerShadow_9890:252913"/>
-          <feColorMatrix in="SourceAlpha" type="matrix" values="0 0 0 0 0 0 0 0 0 0 0 0 0 0 0 0 0 0 127 0"
-                         result="hardAlpha"/>
-          <feOffset dy="-1"/>
-          <feGaussianBlur stdDeviation="1"/>
-          <feComposite in2="hardAlpha" operator="arithmetic" k2="-1" k3="1"/>
-          <feColorMatrix type="matrix" values="0 0 0 0 0.964706 0 0 0 0 0.972549 0 0 0 0 0.996078 0 0 0 0.32 0"/>
-          <feBlend mode="normal" in2="effect1_innerShadow_9890:252913" result="effect2_innerShadow_9890:252913"/>
-          <feColorMatrix in="SourceAlpha" type="matrix" values="0 0 0 0 0 0 0 0 0 0 0 0 0 0 0 0 0 0 127 0"
-                         result="hardAlpha"/>
-          <feOffset dy="-4"/>
-          <feGaussianBlur stdDeviation="4"/>
-          <feComposite in2="hardAlpha" operator="arithmetic" k2="-1" k3="1"/>
-          <feColorMatrix type="matrix" values="0 0 0 0 0.0941176 0 0 0 0 0.12549 0 0 0 0 0.270588 0 0 0 0.16 0"/>
-          <feBlend mode="normal" in2="effect2_innerShadow_9890:252913" result="effect3_innerShadow_9890:252913"/>
-        </filter>
-        <filter id="icon__menu-dao/filter1" x="-3" y="3.19702" width="38.002" height="41.5984"
-                filterUnits="userSpaceOnUse" color-interpolation-filters="sRGB">
-          <feFlood flood-opacity="0" result="BackgroundImageFix"/>
-          <feColorMatrix in="SourceAlpha" type="matrix" values="0 0 0 0 0 0 0 0 0 0 0 0 0 0 0 0 0 0 127 0"
-                         result="hardAlpha"/>
-          <feOffset dy="1"/>
-          <feGaussianBlur stdDeviation="0.5"/>
-          <feComposite in2="hardAlpha" operator="out"/>
-          <feColorMatrix type="matrix" values="0 0 0 0 0.0941176 0 0 0 0 0.12549 0 0 0 0 0.270588 0 0 0 0.32 0"/>
-          <feBlend mode="normal" in2="BackgroundImageFix" result="effect1_dropShadow_9890:252913"/>
-          <feColorMatrix in="SourceAlpha" type="matrix" values="0 0 0 0 0 0 0 0 0 0 0 0 0 0 0 0 0 0 127 0"
-                         result="hardAlpha"/>
-          <feOffset dx="-4" dy="4"/>
-          <feGaussianBlur stdDeviation="4"/>
-          <feComposite in2="hardAlpha" operator="out"/>
-          <feColorMatrix type="matrix" values="0 0 0 0 0.0941176 0 0 0 0 0.12549 0 0 0 0 0.270588 0 0 0 0.64 0"/>
-          <feBlend mode="normal" in2="effect1_dropShadow_9890:252913" result="effect2_dropShadow_9890:252913"/>
-          <feBlend mode="normal" in="SourceGraphic" in2="effect2_dropShadow_9890:252913" result="shape"/>
-          <feColorMatrix in="SourceAlpha" type="matrix" values="0 0 0 0 0 0 0 0 0 0 0 0 0 0 0 0 0 0 127 0"
-                         result="hardAlpha"/>
-          <feOffset dy="-1"/>
-          <feGaussianBlur stdDeviation="1.5"/>
-          <feComposite in2="hardAlpha" operator="arithmetic" k2="-1" k3="1"/>
-          <feColorMatrix type="matrix" values="0 0 0 0 0.309804 0 0 0 0 0.415686 0 0 0 0 0.898039 0 0 0 0.4 0"/>
-          <feBlend mode="normal" in2="shape" result="effect3_innerShadow_9890:252913"/>
-          <feColorMatrix in="SourceAlpha" type="matrix" values="0 0 0 0 0 0 0 0 0 0 0 0 0 0 0 0 0 0 127 0"
-                         result="hardAlpha"/>
-          <feOffset dy="-1"/>
-          <feGaussianBlur stdDeviation="0.5"/>
-          <feComposite in2="hardAlpha" operator="arithmetic" k2="-1" k3="1"/>
-          <feColorMatrix type="matrix" values="0 0 0 0 1 0 0 0 0 1 0 0 0 0 1 0 0 0 1 0"/>
-          <feBlend mode="normal" in2="effect3_innerShadow_9890:252913" result="effect4_innerShadow_9890:252913"/>
-        </filter>
-        <linearGradient id="icon__menu-dao/gradient0" x1="20" y1="0" x2="20" y2="40" gradientUnits="userSpaceOnUse">
-          <stop stop-color="#7288EA"/>
-          <stop offset="1" stop-color="#4F6AE5"/>
-        </linearGradient>
-        <mask id="icon__menu-dao/mask0" style="mask-type:alpha" maskUnits="userSpaceOnUse" x="0" y="0" width="40"
-              height="40">
-          <rect width="40" height="40" rx="12" fill="url(#icon__menu-dao/gradient0)"/>
-        </mask>
-      </defs>
-      <g mask="url(#icon__menu-dao/mask0)">
-        <g filter="url(#icon__menu-dao/filter0)">
-          <rect width="40" height="40" rx="12" fill="url(#icon__menu-dao/gradient0)"/>
-        </g>
-        <g filter="url(#icon__menu-dao/filter1)">
-          <path
-            d="M22.0436 7.83582L30.4469 13.822C31.4928 14.5657 30.9638 16.2212 29.6775 16.2212H10.4305C9.14414 16.2212 8.61518 14.5777 9.66108 13.822L18.0644 7.83582C19.2545 6.98409 20.8534 6.98409 22.0436 7.83582ZM15.1431 18.9444V25.9862C13.6043 26.0462 12.1497 26.1301 10.8152 26.2501V18.9444H15.1431ZM22.1158 25.9142V18.9444H17.7879V25.9142C18.4972 25.9022 19.2185 25.9022 19.9518 25.9022C20.6852 25.9022 21.4065 25.9022 22.1158 25.9142ZM29.0884 18.9444V26.2381C27.754 26.1301 26.2994 26.0342 24.7606 25.9742V18.9444H29.0884ZM27.0448 32.788C29.1366 32.92 30.9038 31.2525 30.9038 29.1652C25.506 28.4454 14.3978 28.4454 9 29.1652C9 31.2525 10.7672 32.908 12.847 32.788C17.1749 32.5361 22.7169 32.5361 27.0448 32.788Z"
-            fill="white"/>
-=======
         <linearGradient id="icon__menu-dao/gradient0" x1="20" x2="20" y1="0" y2="40" gradientUnits="userSpaceOnUse">
           <stop stop-color="#7288EA"/>
           <stop offset="1" stop-color="#4F6AE5"/>
@@ -634,7 +398,6 @@
           <path fill="#fff" fill-rule="evenodd"
                 d="m22.044 7.836 8.403 5.986c1.046.744.517 2.4-.77 2.4H10.43c-1.286 0-1.815-1.644-.769-2.4l8.403-5.986a3.418 3.418 0 0 1 3.98 0Zm-6.9 11.108v7.042a86.56 86.56 0 0 0-4.329.264v-7.306h4.328Zm6.972 6.97v-6.97h-4.328v6.97c.71-.012 1.43-.012 2.164-.012.733 0 1.454 0 2.164.012Zm6.972-6.97v7.294a103.719 103.719 0 0 0-4.327-.264v-7.03h4.327Zm-2.043 13.844a3.634 3.634 0 0 0 3.859-3.623c-5.398-.72-16.506-.72-21.904 0a3.638 3.638 0 0 0 3.847 3.623c4.328-.252 9.87-.252 14.198 0Z"
                 clip-rule="evenodd"/>
->>>>>>> 1eac8e96
         </g>
       </g>
     </g>
@@ -654,84 +417,6 @@
     </g>
     <g display="none" style="display: var(--icon-display__hover, none)">
       <defs>
-<<<<<<< HEAD
-        <filter id="icon__menu-sy/filter0" x="0" y="-4" width="40" height="46" filterUnits="userSpaceOnUse"
-                color-interpolation-filters="sRGB">
-          <feFlood flood-opacity="0" result="BackgroundImageFix"/>
-          <feBlend mode="normal" in="SourceGraphic" in2="BackgroundImageFix" result="shape"/>
-          <feColorMatrix in="SourceAlpha" type="matrix" values="0 0 0 0 0 0 0 0 0 0 0 0 0 0 0 0 0 0 127 0"
-                         result="hardAlpha"/>
-          <feOffset dy="2"/>
-          <feGaussianBlur stdDeviation="2"/>
-          <feComposite in2="hardAlpha" operator="arithmetic" k2="-1" k3="1"/>
-          <feColorMatrix type="matrix" values="0 0 0 0 1 0 0 0 0 0.964706 0 0 0 0 0.960784 0 0 0 0.16 0"/>
-          <feBlend mode="normal" in2="shape" result="effect1_innerShadow_9892:253112"/>
-          <feColorMatrix in="SourceAlpha" type="matrix" values="0 0 0 0 0 0 0 0 0 0 0 0 0 0 0 0 0 0 127 0"
-                         result="hardAlpha"/>
-          <feOffset dy="-1"/>
-          <feGaussianBlur stdDeviation="1"/>
-          <feComposite in2="hardAlpha" operator="arithmetic" k2="-1" k3="1"/>
-          <feColorMatrix type="matrix" values="0 0 0 0 1 0 0 0 0 0.964706 0 0 0 0 0.960784 0 0 0 0.32 0"/>
-          <feBlend mode="normal" in2="effect1_innerShadow_9892:253112" result="effect2_innerShadow_9892:253112"/>
-          <feColorMatrix in="SourceAlpha" type="matrix" values="0 0 0 0 0 0 0 0 0 0 0 0 0 0 0 0 0 0 127 0"
-                         result="hardAlpha"/>
-          <feOffset dy="-4"/>
-          <feGaussianBlur stdDeviation="4"/>
-          <feComposite in2="hardAlpha" operator="arithmetic" k2="-1" k3="1"/>
-          <feColorMatrix type="matrix" values="0 0 0 0 0.301961 0 0 0 0 0.0784314 0 0 0 0 0.0666667 0 0 0 0.16 0"/>
-          <feBlend mode="normal" in2="effect2_innerShadow_9892:253112" result="effect3_innerShadow_9892:253112"/>
-        </filter>
-        <filter id="icon__menu-sy/filter1" x="-2.40039" y="3.19995" width="36.8008" height="41.6001"
-                filterUnits="userSpaceOnUse" color-interpolation-filters="sRGB">
-          <feFlood flood-opacity="0" result="BackgroundImageFix"/>
-          <feColorMatrix in="SourceAlpha" type="matrix" values="0 0 0 0 0 0 0 0 0 0 0 0 0 0 0 0 0 0 127 0"
-                         result="hardAlpha"/>
-          <feOffset dy="1"/>
-          <feGaussianBlur stdDeviation="0.5"/>
-          <feComposite in2="hardAlpha" operator="out"/>
-          <feColorMatrix type="matrix" values="0 0 0 0 0.301961 0 0 0 0 0.0784314 0 0 0 0 0.0666667 0 0 0 0.32 0"/>
-          <feBlend mode="normal" in2="BackgroundImageFix" result="effect1_dropShadow_9892:253112"/>
-          <feColorMatrix in="SourceAlpha" type="matrix" values="0 0 0 0 0 0 0 0 0 0 0 0 0 0 0 0 0 0 127 0"
-                         result="hardAlpha"/>
-          <feOffset dx="-4" dy="4"/>
-          <feGaussianBlur stdDeviation="4"/>
-          <feComposite in2="hardAlpha" operator="out"/>
-          <feColorMatrix type="matrix" values="0 0 0 0 0.301961 0 0 0 0 0.0784314 0 0 0 0 0.0666667 0 0 0 0.64 0"/>
-          <feBlend mode="normal" in2="effect1_dropShadow_9892:253112" result="effect2_dropShadow_9892:253112"/>
-          <feBlend mode="normal" in="SourceGraphic" in2="effect2_dropShadow_9892:253112" result="shape"/>
-          <feColorMatrix in="SourceAlpha" type="matrix" values="0 0 0 0 0 0 0 0 0 0 0 0 0 0 0 0 0 0 127 0"
-                         result="hardAlpha"/>
-          <feOffset dy="-1"/>
-          <feGaussianBlur stdDeviation="1.5"/>
-          <feComposite in2="hardAlpha" operator="arithmetic" k2="-1" k3="1"/>
-          <feColorMatrix type="matrix" values="0 0 0 0 1 0 0 0 0 0.262745 0 0 0 0 0.223529 0 0 0 0.4 0"/>
-          <feBlend mode="normal" in2="shape" result="effect3_innerShadow_9892:253112"/>
-          <feColorMatrix in="SourceAlpha" type="matrix" values="0 0 0 0 0 0 0 0 0 0 0 0 0 0 0 0 0 0 127 0"
-                         result="hardAlpha"/>
-          <feOffset dy="-1"/>
-          <feGaussianBlur stdDeviation="0.5"/>
-          <feComposite in2="hardAlpha" operator="arithmetic" k2="-1" k3="1"/>
-          <feColorMatrix type="matrix" values="0 0 0 0 1 0 0 0 0 1 0 0 0 0 1 0 0 0 1 0"/>
-          <feBlend mode="normal" in2="effect3_innerShadow_9892:253112" result="effect4_innerShadow_9892:253112"/>
-        </filter>
-        <linearGradient id="icon__menu-sy/gradient0" x1="20" y1="0" x2="20" y2="40" gradientUnits="userSpaceOnUse">
-          <stop stop-color="#FF6961"/>
-          <stop offset="1" stop-color="#FF4339"/>
-        </linearGradient>
-        <mask id="icon__menu-sy/mask0" style="mask-type:alpha" maskUnits="userSpaceOnUse" x="0" y="0" width="40"
-              height="40">
-          <rect width="40" height="40" rx="12" fill="url(#icon__menu-sy/gradient0)"/>
-        </mask>
-      </defs>
-      <g mask="url(#icon__menu-sy/mask0)">
-        <g filter="url(#icon__menu-sy/filter0)">
-          <rect width="40" height="40" rx="12" fill="url(#icon__menu-sy/gradient0)"/>
-        </g>
-        <g filter="url(#icon__menu-sy/filter1)">
-          <path
-            d="M24.1554 10.433L30.3996 7.19995L29.0426 14.0675L27.4948 12.9158C27.1344 13.3068 19.5649 21.5055 9.59961 22.2874C9.59961 22.2874 19.1091 19.7939 25.6608 11.5529L24.1554 10.433ZM29.4452 17.3745V30.3699C29.4452 31.7117 28.3532 32.8 27.0068 32.8H24.7487V18.5472C25.9573 17.6386 26.9644 16.7722 27.7171 16.0855L29.4452 17.3745ZM22.3424 20.206C20.7946 21.1886 19.2256 22.0127 17.646 22.6889V32.8H22.3424V20.206ZM15.2393 23.5869C13.6703 24.0941 12.0906 24.4322 10.5428 24.6118V30.3699C10.5428 31.7117 11.6348 32.8 12.9812 32.8H15.2393V23.5869Z"
-            fill="white"/>
-=======
         <linearGradient id="icon__menu-sa/gradient0" x1="20" x2="20" y1="0" y2="40" gradientUnits="userSpaceOnUse">
           <stop stop-color="#FF6961"/>
           <stop offset="1" stop-color="#FF4339"/>
@@ -802,7 +487,6 @@
           <path fill="#fff" fill-rule="evenodd"
                 d="M24.155 10.433 30.4 7.2l-1.357 6.868-1.548-1.152c-.36.39-7.93 8.59-17.895 9.371 0 0 9.51-2.493 16.06-10.734l-1.505-1.12Zm5.29 6.942V30.37a2.435 2.435 0 0 1-2.438 2.43h-2.258V18.547a40.879 40.879 0 0 0 2.968-2.462l1.728 1.29Zm-7.103 2.831a32.967 32.967 0 0 1-4.696 2.483V32.8h4.696V20.206Zm-7.103 3.38a24.464 24.464 0 0 1-4.696 1.026v5.758a2.435 2.435 0 0 0 2.438 2.43h2.258v-9.213Z"
                 clip-rule="evenodd"/>
->>>>>>> 1eac8e96
         </g>
       </g>
     </g>
@@ -822,84 +506,6 @@
     </g>
     <g display="none" style="display: var(--icon-display__hover, none)">
       <defs>
-<<<<<<< HEAD
-        <filter id="icon__menu-sa/filter0" x="0" y="-4" width="40" height="46" filterUnits="userSpaceOnUse"
-                color-interpolation-filters="sRGB">
-          <feFlood flood-opacity="0" result="BackgroundImageFix"/>
-          <feBlend mode="normal" in="SourceGraphic" in2="BackgroundImageFix" result="shape"/>
-          <feColorMatrix in="SourceAlpha" type="matrix" values="0 0 0 0 0 0 0 0 0 0 0 0 0 0 0 0 0 0 127 0"
-                         result="hardAlpha"/>
-          <feOffset dy="2"/>
-          <feGaussianBlur stdDeviation="2"/>
-          <feComposite in2="hardAlpha" operator="arithmetic" k2="-1" k3="1"/>
-          <feColorMatrix type="matrix" values="0 0 0 0 1 0 0 0 0 0.964706 0 0 0 0 0.960784 0 0 0 0.16 0"/>
-          <feBlend mode="normal" in2="shape" result="effect1_innerShadow_9893:192905"/>
-          <feColorMatrix in="SourceAlpha" type="matrix" values="0 0 0 0 0 0 0 0 0 0 0 0 0 0 0 0 0 0 127 0"
-                         result="hardAlpha"/>
-          <feOffset dy="-1"/>
-          <feGaussianBlur stdDeviation="1"/>
-          <feComposite in2="hardAlpha" operator="arithmetic" k2="-1" k3="1"/>
-          <feColorMatrix type="matrix" values="0 0 0 0 1 0 0 0 0 0.964706 0 0 0 0 0.960784 0 0 0 0.32 0"/>
-          <feBlend mode="normal" in2="effect1_innerShadow_9893:192905" result="effect2_innerShadow_9893:192905"/>
-          <feColorMatrix in="SourceAlpha" type="matrix" values="0 0 0 0 0 0 0 0 0 0 0 0 0 0 0 0 0 0 127 0"
-                         result="hardAlpha"/>
-          <feOffset dy="-4"/>
-          <feGaussianBlur stdDeviation="4"/>
-          <feComposite in2="hardAlpha" operator="arithmetic" k2="-1" k3="1"/>
-          <feColorMatrix type="matrix" values="0 0 0 0 0.301961 0 0 0 0 0.0784314 0 0 0 0 0.0666667 0 0 0 0.16 0"/>
-          <feBlend mode="normal" in2="effect2_innerShadow_9893:192905" result="effect3_innerShadow_9893:192905"/>
-        </filter>
-        <filter id="icon__menu-sa/filter1" x="-4.80078" y="6.59619" width="41.6016" height="34.803"
-                filterUnits="userSpaceOnUse" color-interpolation-filters="sRGB">
-          <feFlood flood-opacity="0" result="BackgroundImageFix"/>
-          <feColorMatrix in="SourceAlpha" type="matrix" values="0 0 0 0 0 0 0 0 0 0 0 0 0 0 0 0 0 0 127 0"
-                         result="hardAlpha"/>
-          <feOffset dy="1"/>
-          <feGaussianBlur stdDeviation="0.5"/>
-          <feComposite in2="hardAlpha" operator="out"/>
-          <feColorMatrix type="matrix" values="0 0 0 0 0.301961 0 0 0 0 0.0784314 0 0 0 0 0.0666667 0 0 0 0.32 0"/>
-          <feBlend mode="normal" in2="BackgroundImageFix" result="effect1_dropShadow_9893:192905"/>
-          <feColorMatrix in="SourceAlpha" type="matrix" values="0 0 0 0 0 0 0 0 0 0 0 0 0 0 0 0 0 0 127 0"
-                         result="hardAlpha"/>
-          <feOffset dx="-4" dy="4"/>
-          <feGaussianBlur stdDeviation="4"/>
-          <feComposite in2="hardAlpha" operator="out"/>
-          <feColorMatrix type="matrix" values="0 0 0 0 0.301961 0 0 0 0 0.0784314 0 0 0 0 0.0666667 0 0 0 0.64 0"/>
-          <feBlend mode="normal" in2="effect1_dropShadow_9893:192905" result="effect2_dropShadow_9893:192905"/>
-          <feBlend mode="normal" in="SourceGraphic" in2="effect2_dropShadow_9893:192905" result="shape"/>
-          <feColorMatrix in="SourceAlpha" type="matrix" values="0 0 0 0 0 0 0 0 0 0 0 0 0 0 0 0 0 0 127 0"
-                         result="hardAlpha"/>
-          <feOffset dy="-1"/>
-          <feGaussianBlur stdDeviation="1.5"/>
-          <feComposite in2="hardAlpha" operator="arithmetic" k2="-1" k3="1"/>
-          <feColorMatrix type="matrix" values="0 0 0 0 1 0 0 0 0 0.262745 0 0 0 0 0.223529 0 0 0 0.4 0"/>
-          <feBlend mode="normal" in2="shape" result="effect3_innerShadow_9893:192905"/>
-          <feColorMatrix in="SourceAlpha" type="matrix" values="0 0 0 0 0 0 0 0 0 0 0 0 0 0 0 0 0 0 127 0"
-                         result="hardAlpha"/>
-          <feOffset dy="-1"/>
-          <feGaussianBlur stdDeviation="0.5"/>
-          <feComposite in2="hardAlpha" operator="arithmetic" k2="-1" k3="1"/>
-          <feColorMatrix type="matrix" values="0 0 0 0 1 0 0 0 0 1 0 0 0 0 1 0 0 0 1 0"/>
-          <feBlend mode="normal" in2="effect3_innerShadow_9893:192905" result="effect4_innerShadow_9893:192905"/>
-        </filter>
-        <linearGradient id="icon__menu-sa/gradient0" x1="20" y1="0" x2="20" y2="40" gradientUnits="userSpaceOnUse">
-          <stop stop-color="#FF6961"/>
-          <stop offset="1" stop-color="#FF4339"/>
-        </linearGradient>
-        <mask id="icon__menu-sa/mask0" style="mask-type:alpha" maskUnits="userSpaceOnUse" x="0" y="0" width="40"
-              height="40">
-          <rect width="40" height="40" rx="12" fill="url(#icon__menu-sa/gradient0)"/>
-        </mask>
-      </defs>
-      <g mask="url(#icon__menu-sa/mask0)">
-        <g filter="url(#icon__menu-sa/filter0)">
-          <rect width="40" height="40" rx="12" fill="url(#icon__menu-sa/gradient0)"/>
-        </g>
-        <g filter="url(#icon__menu-sa/filter1)">
-          <path
-            d="M29.3748 25.4749L27.9646 22.4816C27.2415 23.9509 26.3375 26.132 25.2618 27.3549C26.8347 29.4722 29.5646 29.7734 32.8008 28.7786C31.255 28.2311 30.0528 26.9351 29.3748 25.4749ZM29.5375 11.3019C27.0968 10.8274 25.09 12.534 24.3759 14.7973C23.6708 16.4035 21.89 20.4373 21.2211 21.9796H21.2302C19.2053 27.1268 11.2234 25.4293 11.5398 19.7893C11.6121 15.8285 16.5206 13.5014 19.585 15.9472C20.1364 16.367 20.6064 16.8963 20.9409 17.4986L22.8934 13.0542C17.4607 7.68796 7.48101 11.6944 7.2279 19.4151C6.47762 29.6091 20.6607 33.3783 24.9002 24.1151C26.2652 21.505 29.2573 14.3957 30.5138 11.6122C30.1974 11.4662 29.872 11.3658 29.5375 11.3019Z"
-            fill="white"/>
-=======
         <linearGradient id="icon__menu-sa/gradient0" x1="20" x2="20" y1="0" y2="40" gradientUnits="userSpaceOnUse">
           <stop stop-color="#FF6961"/>
           <stop offset="1" stop-color="#FF4339"/>
@@ -969,7 +575,6 @@
         <g filter="url(#icon__menu-sa/filter1)">
           <path fill="#fff"
                 d="m29.375 25.475-1.41-2.993c-.724 1.469-1.628 3.65-2.703 4.873 1.573 2.117 4.303 2.418 7.539 1.424-1.546-.548-2.748-1.844-3.426-3.304Zm.163-14.173c-2.441-.475-4.448 1.232-5.162 3.495-.705 1.607-2.486 5.64-3.155 7.183h.01c-2.026 5.147-10.008 3.45-9.691-2.19.072-3.961 4.98-6.289 8.045-3.843.551.42 1.021.95 1.356 1.552l1.952-4.445c-5.432-5.366-15.412-1.36-15.665 6.361-.75 10.194 13.433 13.963 17.672 4.7 1.365-2.61 4.357-9.72 5.614-12.503a4.194 4.194 0 0 0-.976-.31Z"/>
->>>>>>> 1eac8e96
         </g>
       </g>
     </g>
@@ -989,84 +594,6 @@
     </g>
     <g display="none" style="display: var(--icon-display__hover, none)">
       <defs>
-<<<<<<< HEAD
-        <filter id="icon__menu-se/filter0" x="0" y="-4" width="40" height="46" filterUnits="userSpaceOnUse"
-                color-interpolation-filters="sRGB">
-          <feFlood flood-opacity="0" result="BackgroundImageFix"/>
-          <feBlend mode="normal" in="SourceGraphic" in2="BackgroundImageFix" result="shape"/>
-          <feColorMatrix in="SourceAlpha" type="matrix" values="0 0 0 0 0 0 0 0 0 0 0 0 0 0 0 0 0 0 127 0"
-                         result="hardAlpha"/>
-          <feOffset dy="2"/>
-          <feGaussianBlur stdDeviation="2"/>
-          <feComposite in2="hardAlpha" operator="arithmetic" k2="-1" k3="1"/>
-          <feColorMatrix type="matrix" values="0 0 0 0 1 0 0 0 0 0.964706 0 0 0 0 0.960784 0 0 0 0.16 0"/>
-          <feBlend mode="normal" in2="shape" result="effect1_innerShadow_9893:192910"/>
-          <feColorMatrix in="SourceAlpha" type="matrix" values="0 0 0 0 0 0 0 0 0 0 0 0 0 0 0 0 0 0 127 0"
-                         result="hardAlpha"/>
-          <feOffset dy="-1"/>
-          <feGaussianBlur stdDeviation="1"/>
-          <feComposite in2="hardAlpha" operator="arithmetic" k2="-1" k3="1"/>
-          <feColorMatrix type="matrix" values="0 0 0 0 1 0 0 0 0 0.964706 0 0 0 0 0.960784 0 0 0 0.32 0"/>
-          <feBlend mode="normal" in2="effect1_innerShadow_9893:192910" result="effect2_innerShadow_9893:192910"/>
-          <feColorMatrix in="SourceAlpha" type="matrix" values="0 0 0 0 0 0 0 0 0 0 0 0 0 0 0 0 0 0 127 0"
-                         result="hardAlpha"/>
-          <feOffset dy="-4"/>
-          <feGaussianBlur stdDeviation="4"/>
-          <feComposite in2="hardAlpha" operator="arithmetic" k2="-1" k3="1"/>
-          <feColorMatrix type="matrix" values="0 0 0 0 0.301961 0 0 0 0 0.0784314 0 0 0 0 0.0666667 0 0 0 0.16 0"/>
-          <feBlend mode="normal" in2="effect2_innerShadow_9893:192910" result="effect3_innerShadow_9893:192910"/>
-        </filter>
-        <filter id="icon__menu-se/filter1" x="-4.79883" y="3.19995" width="41.5898" height="41.6001"
-                filterUnits="userSpaceOnUse" color-interpolation-filters="sRGB">
-          <feFlood flood-opacity="0" result="BackgroundImageFix"/>
-          <feColorMatrix in="SourceAlpha" type="matrix" values="0 0 0 0 0 0 0 0 0 0 0 0 0 0 0 0 0 0 127 0"
-                         result="hardAlpha"/>
-          <feOffset dy="1"/>
-          <feGaussianBlur stdDeviation="0.5"/>
-          <feComposite in2="hardAlpha" operator="out"/>
-          <feColorMatrix type="matrix" values="0 0 0 0 0.301961 0 0 0 0 0.0784314 0 0 0 0 0.0666667 0 0 0 0.32 0"/>
-          <feBlend mode="normal" in2="BackgroundImageFix" result="effect1_dropShadow_9893:192910"/>
-          <feColorMatrix in="SourceAlpha" type="matrix" values="0 0 0 0 0 0 0 0 0 0 0 0 0 0 0 0 0 0 127 0"
-                         result="hardAlpha"/>
-          <feOffset dx="-4" dy="4"/>
-          <feGaussianBlur stdDeviation="4"/>
-          <feComposite in2="hardAlpha" operator="out"/>
-          <feColorMatrix type="matrix" values="0 0 0 0 0.301961 0 0 0 0 0.0784314 0 0 0 0 0.0666667 0 0 0 0.64 0"/>
-          <feBlend mode="normal" in2="effect1_dropShadow_9893:192910" result="effect2_dropShadow_9893:192910"/>
-          <feBlend mode="normal" in="SourceGraphic" in2="effect2_dropShadow_9893:192910" result="shape"/>
-          <feColorMatrix in="SourceAlpha" type="matrix" values="0 0 0 0 0 0 0 0 0 0 0 0 0 0 0 0 0 0 127 0"
-                         result="hardAlpha"/>
-          <feOffset dy="-1"/>
-          <feGaussianBlur stdDeviation="1.5"/>
-          <feComposite in2="hardAlpha" operator="arithmetic" k2="-1" k3="1"/>
-          <feColorMatrix type="matrix" values="0 0 0 0 1 0 0 0 0 0.262745 0 0 0 0 0.223529 0 0 0 0.4 0"/>
-          <feBlend mode="normal" in2="shape" result="effect3_innerShadow_9893:192910"/>
-          <feColorMatrix in="SourceAlpha" type="matrix" values="0 0 0 0 0 0 0 0 0 0 0 0 0 0 0 0 0 0 127 0"
-                         result="hardAlpha"/>
-          <feOffset dy="-1"/>
-          <feGaussianBlur stdDeviation="0.5"/>
-          <feComposite in2="hardAlpha" operator="arithmetic" k2="-1" k3="1"/>
-          <feColorMatrix type="matrix" values="0 0 0 0 1 0 0 0 0 1 0 0 0 0 1 0 0 0 1 0"/>
-          <feBlend mode="normal" in2="effect3_innerShadow_9893:192910" result="effect4_innerShadow_9893:192910"/>
-        </filter>
-        <linearGradient id="icon__menu-se/gradient0" x1="20" y1="0" x2="20" y2="40" gradientUnits="userSpaceOnUse">
-          <stop stop-color="#FF6961"/>
-          <stop offset="1" stop-color="#FF4339"/>
-        </linearGradient>
-        <mask id="icon__menu-se/mask0" style="mask-type:alpha" maskUnits="userSpaceOnUse" x="0" y="0" width="40"
-              height="40">
-          <rect width="40" height="40" rx="12" fill="url(#icon__menu-se/gradient0)"/>
-        </mask>
-      </defs>
-      <g mask="url(#icon__menu-se/mask0)">
-        <g filter="url(#icon__menu-se/filter0)">
-          <rect width="40" height="40" rx="12" fill="url(#icon__menu-se/gradient0)"/>
-        </g>
-        <g filter="url(#icon__menu-se/filter1)">
-          <path
-            d="M15.0681 26.4109L11.6888 29.8017C13.6338 31.4589 16.0677 32.5383 18.7407 32.7999V27.9918C17.3825 27.7846 16.1221 27.2286 15.0681 26.4109ZM21.2073 7.19995V12.0081C25.0755 12.5969 28.0419 15.955 28.0419 20C28.0419 24.0449 25.0755 27.403 21.2073 27.9918V32.7999C27.7051 32.1785 32.7903 26.6834 32.7903 20C32.7903 13.3165 27.7159 7.82142 21.2073 7.19995ZM7.2555 18.5063H12.0582C12.6776 15.1482 15.3723 12.5206 18.7516 12.0081V7.19995C12.7428 7.7778 7.94005 12.5097 7.2555 18.5063ZM11.9713 20.9812H7.20117C7.39676 23.6415 8.40728 26.0729 9.97197 28.0354L13.3621 24.6337C12.6232 23.5652 12.1343 22.3223 11.9713 20.9812Z"
-            fill="white"/>
-=======
         <linearGradient id="icon__menu-se/gradient0" x1="20" x2="20" y1="0" y2="40" gradientUnits="userSpaceOnUse">
           <stop stop-color="#FF6961"/>
           <stop offset="1" stop-color="#FF4339"/>
@@ -1136,7 +663,6 @@
         <g filter="url(#icon__menu-se/filter1)">
           <path fill="#fff"
                 d="m15.068 26.41-3.38 3.392a12.766 12.766 0 0 0 7.053 2.998v-4.808a7.952 7.952 0 0 1-3.673-1.581Zm6.14-19.21v4.808c3.868.589 6.834 3.947 6.834 7.992s-2.966 7.403-6.835 7.992V32.8c6.498-.621 11.583-6.117 11.583-12.8 0-6.684-5.074-12.179-11.583-12.8ZM7.255 18.506h4.802c.62-3.358 3.314-5.985 6.694-6.498V7.2c-6.01.578-10.812 5.31-11.496 11.306Zm4.715 2.475h-4.77a12.803 12.803 0 0 0 2.771 7.054l3.39-3.401a8.134 8.134 0 0 1-1.39-3.653Z"/>
->>>>>>> 1eac8e96
         </g>
       </g>
     </g>
@@ -1156,84 +682,6 @@
     </g>
     <g display="none" style="display: var(--icon-display__hover, none)">
       <defs>
-<<<<<<< HEAD
-        <filter id="icon__menu-docs/filter0" x="0" y="-4" width="40" height="46" filterUnits="userSpaceOnUse"
-                color-interpolation-filters="sRGB">
-          <feFlood flood-opacity="0" result="BackgroundImageFix"/>
-          <feBlend mode="normal" in="SourceGraphic" in2="BackgroundImageFix" result="shape"/>
-          <feColorMatrix in="SourceAlpha" type="matrix" values="0 0 0 0 0 0 0 0 0 0 0 0 0 0 0 0 0 0 127 0"
-                         result="hardAlpha"/>
-          <feOffset dy="2"/>
-          <feGaussianBlur stdDeviation="2"/>
-          <feComposite in2="hardAlpha" operator="arithmetic" k2="-1" k3="1"/>
-          <feColorMatrix type="matrix" values="0 0 0 0 1 0 0 0 0 0.964706 0 0 0 0 0.960784 0 0 0 0.16 0"/>
-          <feBlend mode="normal" in2="shape" result="effect1_innerShadow_9893:192920"/>
-          <feColorMatrix in="SourceAlpha" type="matrix" values="0 0 0 0 0 0 0 0 0 0 0 0 0 0 0 0 0 0 127 0"
-                         result="hardAlpha"/>
-          <feOffset dy="-1"/>
-          <feGaussianBlur stdDeviation="1"/>
-          <feComposite in2="hardAlpha" operator="arithmetic" k2="-1" k3="1"/>
-          <feColorMatrix type="matrix" values="0 0 0 0 1 0 0 0 0 0.964706 0 0 0 0 0.960784 0 0 0 0.32 0"/>
-          <feBlend mode="normal" in2="effect1_innerShadow_9893:192920" result="effect2_innerShadow_9893:192920"/>
-          <feColorMatrix in="SourceAlpha" type="matrix" values="0 0 0 0 0 0 0 0 0 0 0 0 0 0 0 0 0 0 127 0"
-                         result="hardAlpha"/>
-          <feOffset dy="-4"/>
-          <feGaussianBlur stdDeviation="4"/>
-          <feComposite in2="hardAlpha" operator="arithmetic" k2="-1" k3="1"/>
-          <feColorMatrix type="matrix" values="0 0 0 0 0.301961 0 0 0 0 0.0784314 0 0 0 0 0.0666667 0 0 0 0.16 0"/>
-          <feBlend mode="normal" in2="effect2_innerShadow_9893:192920" result="effect3_innerShadow_9893:192920"/>
-        </filter>
-        <filter id="icon__menu-docs/filter1" x="-3.39844" y="3.19995" width="38.8008" height="41.5874"
-                filterUnits="userSpaceOnUse" color-interpolation-filters="sRGB">
-          <feFlood flood-opacity="0" result="BackgroundImageFix"/>
-          <feColorMatrix in="SourceAlpha" type="matrix" values="0 0 0 0 0 0 0 0 0 0 0 0 0 0 0 0 0 0 127 0"
-                         result="hardAlpha"/>
-          <feOffset dy="1"/>
-          <feGaussianBlur stdDeviation="0.5"/>
-          <feComposite in2="hardAlpha" operator="out"/>
-          <feColorMatrix type="matrix" values="0 0 0 0 0.192157 0 0 0 0 0.129412 0 0 0 0 0.266667 0 0 0 0.32 0"/>
-          <feBlend mode="normal" in2="BackgroundImageFix" result="effect1_dropShadow_9893:192920"/>
-          <feColorMatrix in="SourceAlpha" type="matrix" values="0 0 0 0 0 0 0 0 0 0 0 0 0 0 0 0 0 0 127 0"
-                         result="hardAlpha"/>
-          <feOffset dx="-4" dy="4"/>
-          <feGaussianBlur stdDeviation="4"/>
-          <feComposite in2="hardAlpha" operator="out"/>
-          <feColorMatrix type="matrix" values="0 0 0 0 0.192157 0 0 0 0 0.129412 0 0 0 0 0.266667 0 0 0 0.64 0"/>
-          <feBlend mode="normal" in2="effect1_dropShadow_9893:192920" result="effect2_dropShadow_9893:192920"/>
-          <feBlend mode="normal" in="SourceGraphic" in2="effect2_dropShadow_9893:192920" result="shape"/>
-          <feColorMatrix in="SourceAlpha" type="matrix" values="0 0 0 0 0 0 0 0 0 0 0 0 0 0 0 0 0 0 127 0"
-                         result="hardAlpha"/>
-          <feOffset dy="-1"/>
-          <feGaussianBlur stdDeviation="1.5"/>
-          <feComposite in2="hardAlpha" operator="arithmetic" k2="-1" k3="1"/>
-          <feColorMatrix type="matrix" values="0 0 0 0 0.635294 0 0 0 0 0.431373 0 0 0 0 0.890196 0 0 0 0.4 0"/>
-          <feBlend mode="normal" in2="shape" result="effect3_innerShadow_9893:192920"/>
-          <feColorMatrix in="SourceAlpha" type="matrix" values="0 0 0 0 0 0 0 0 0 0 0 0 0 0 0 0 0 0 127 0"
-                         result="hardAlpha"/>
-          <feOffset dy="-1"/>
-          <feGaussianBlur stdDeviation="0.5"/>
-          <feComposite in2="hardAlpha" operator="arithmetic" k2="-1" k3="1"/>
-          <feColorMatrix type="matrix" values="0 0 0 0 1 0 0 0 0 1 0 0 0 0 1 0 0 0 1 0"/>
-          <feBlend mode="normal" in2="effect3_innerShadow_9893:192920" result="effect4_innerShadow_9893:192920"/>
-        </filter>
-        <linearGradient id="icon__menu-docs/gradient0" x1="20" y1="0" x2="20" y2="40" gradientUnits="userSpaceOnUse">
-          <stop stop-color="#B58BE9"/>
-          <stop offset="1" stop-color="#A26EE3"/>
-        </linearGradient>
-        <mask id="icon__menu-docs/mask0" style="mask-type:alpha" maskUnits="userSpaceOnUse" x="0" y="0" width="40"
-              height="40">
-          <rect width="40" height="40" rx="12" fill="url(#icon__menu-docs/gradient0)"/>
-        </mask>
-      </defs>
-      <g mask="url(#icon__menu-docs/mask0)">
-        <g filter="url(#icon__menu-docs/filter0)">
-          <rect width="40" height="40" rx="12" fill="url(#icon__menu-docs/gradient0)"/>
-        </g>
-        <g filter="url(#icon__menu-docs/filter1)">
-          <path
-            d="M31.4016 27.7204V17.2201C31.4016 15.8807 30.8771 14.5919 29.9282 13.6442L25.0335 8.67833C24.0846 7.73065 22.811 7.19995 21.4874 7.19995H13.6086C10.8491 7.19995 8.60156 9.47438 8.60156 12.2669V27.733C8.60156 30.5255 10.8491 32.7999 13.6086 32.7873H26.3946C29.154 32.7873 31.4016 30.5255 31.4016 27.7204ZM21.5638 17.9909H26.5833C27.32 17.9909 27.6821 17.0938 27.1577 16.5631L22.1382 11.4835C21.6262 10.9655 20.7397 11.3319 20.7397 12.0774V17.157C20.7397 17.6245 21.1143 17.9909 21.5638 17.9909Z"
-            fill="white" fill-rule="evenodd"/>
-=======
         <linearGradient id="icon__menu-docs/gradient0" x1="20" x2="20" y1="0" y2="40" gradientUnits="userSpaceOnUse">
           <stop stop-color="#B58BE9"/>
           <stop offset="1" stop-color="#A26EE3"/>
@@ -1303,7 +751,6 @@
           <path fill="#fff" fill-rule="evenodd"
                 d="M31.402 27.72v-10.5a5.05 5.05 0 0 0-1.474-3.576l-4.895-4.966A5.02 5.02 0 0 0 21.488 7.2H13.61c-2.76 0-5.007 2.274-5.007 5.067v15.466c0 2.793 2.247 5.067 5.007 5.054h12.786c2.759 0 5.007-2.261 5.007-5.067Zm-9.838-9.73h5.02c.736 0 1.098-.896.574-1.427l-5.02-5.08c-.512-.518-1.398-.151-1.398.594v5.08c0 .468.374.834.824.834Z"
                 clip-rule="evenodd"/>
->>>>>>> 1eac8e96
         </g>
       </g>
     </g>
@@ -1317,86 +764,6 @@
     </g>
     <g display="none" style="display: var(--icon-display__hover, none)">
       <defs>
-<<<<<<< HEAD
-        <filter id="icon__menu-theme-light/filter0" x="0" y="-4" width="40" height="46" filterUnits="userSpaceOnUse"
-                color-interpolation-filters="sRGB">
-          <feFlood flood-opacity="0" result="BackgroundImageFix"/>
-          <feBlend mode="normal" in="SourceGraphic" in2="BackgroundImageFix" result="shape"/>
-          <feColorMatrix in="SourceAlpha" type="matrix" values="0 0 0 0 0 0 0 0 0 0 0 0 0 0 0 0 0 0 127 0"
-                         result="hardAlpha"/>
-          <feOffset dy="2"/>
-          <feGaussianBlur stdDeviation="2"/>
-          <feComposite in2="hardAlpha" operator="arithmetic" k2="-1" k3="1"/>
-          <feColorMatrix type="matrix" values="0 0 0 0 1 0 0 0 0 0.964706 0 0 0 0 0.960784 0 0 0 0.16 0"/>
-          <feBlend mode="normal" in2="shape" result="effect1_innerShadow_9910:192959"/>
-          <feColorMatrix in="SourceAlpha" type="matrix" values="0 0 0 0 0 0 0 0 0 0 0 0 0 0 0 0 0 0 127 0"
-                         result="hardAlpha"/>
-          <feOffset dy="-1"/>
-          <feGaussianBlur stdDeviation="1"/>
-          <feComposite in2="hardAlpha" operator="arithmetic" k2="-1" k3="1"/>
-          <feColorMatrix type="matrix" values="0 0 0 0 1 0 0 0 0 0.964706 0 0 0 0 0.960784 0 0 0 0.32 0"/>
-          <feBlend mode="normal" in2="effect1_innerShadow_9910:192959" result="effect2_innerShadow_9910:192959"/>
-          <feColorMatrix in="SourceAlpha" type="matrix" values="0 0 0 0 0 0 0 0 0 0 0 0 0 0 0 0 0 0 127 0"
-                         result="hardAlpha"/>
-          <feOffset dy="-4"/>
-          <feGaussianBlur stdDeviation="4"/>
-          <feComposite in2="hardAlpha" operator="arithmetic" k2="-1" k3="1"/>
-          <feColorMatrix type="matrix" values="0 0 0 0 0.301961 0 0 0 0 0.0784314 0 0 0 0 0.0666667 0 0 0 0.16 0"/>
-          <feBlend mode="normal" in2="effect2_innerShadow_9910:192959" result="effect3_innerShadow_9910:192959"/>
-        </filter>
-        <filter id="icon__menu-theme-light/filter1" x="-4.80078" y="3.19995" width="41.5996" height="41.6001"
-                filterUnits="userSpaceOnUse" color-interpolation-filters="sRGB">
-          <feFlood flood-opacity="0" result="BackgroundImageFix"/>
-          <feColorMatrix in="SourceAlpha" type="matrix" values="0 0 0 0 0 0 0 0 0 0 0 0 0 0 0 0 0 0 127 0"
-                         result="hardAlpha"/>
-          <feOffset dy="1"/>
-          <feGaussianBlur stdDeviation="0.5"/>
-          <feComposite in2="hardAlpha" operator="out"/>
-          <feColorMatrix type="matrix" values="0 0 0 0 0.192157 0 0 0 0 0.129412 0 0 0 0 0.266667 0 0 0 0.32 0"/>
-          <feBlend mode="normal" in2="BackgroundImageFix" result="effect1_dropShadow_9910:192959"/>
-          <feColorMatrix in="SourceAlpha" type="matrix" values="0 0 0 0 0 0 0 0 0 0 0 0 0 0 0 0 0 0 127 0"
-                         result="hardAlpha"/>
-          <feOffset dx="-4" dy="4"/>
-          <feGaussianBlur stdDeviation="4"/>
-          <feComposite in2="hardAlpha" operator="out"/>
-          <feColorMatrix type="matrix" values="0 0 0 0 0.192157 0 0 0 0 0.129412 0 0 0 0 0.266667 0 0 0 0.64 0"/>
-          <feBlend mode="normal" in2="effect1_dropShadow_9910:192959" result="effect2_dropShadow_9910:192959"/>
-          <feBlend mode="normal" in="SourceGraphic" in2="effect2_dropShadow_9910:192959" result="shape"/>
-          <feColorMatrix in="SourceAlpha" type="matrix" values="0 0 0 0 0 0 0 0 0 0 0 0 0 0 0 0 0 0 127 0"
-                         result="hardAlpha"/>
-          <feOffset dy="-1"/>
-          <feGaussianBlur stdDeviation="1.5"/>
-          <feComposite in2="hardAlpha" operator="arithmetic" k2="-1" k3="1"/>
-          <feColorMatrix type="matrix" values="0 0 0 0 0.635294 0 0 0 0 0.431373 0 0 0 0 0.890196 0 0 0 0.4 0"/>
-          <feBlend mode="normal" in2="shape" result="effect3_innerShadow_9910:192959"/>
-          <feColorMatrix in="SourceAlpha" type="matrix" values="0 0 0 0 0 0 0 0 0 0 0 0 0 0 0 0 0 0 127 0"
-                         result="hardAlpha"/>
-          <feOffset dy="-1"/>
-          <feGaussianBlur stdDeviation="0.5"/>
-          <feComposite in2="hardAlpha" operator="arithmetic" k2="-1" k3="1"/>
-          <feColorMatrix type="matrix" values="0 0 0 0 1 0 0 0 0 1 0 0 0 0 1 0 0 0 1 0"/>
-          <feBlend mode="normal" in2="effect3_innerShadow_9910:192959" result="effect4_innerShadow_9910:192959"/>
-        </filter>
-        <linearGradient id="icon__menu-theme-light/gradient0" x1="20" y1="0" x2="20" y2="40"
-                        gradientUnits="userSpaceOnUse">
-          <stop stop-color="#B58BE9"/>
-          <stop offset="1" stop-color="#A26EE3"/>
-        </linearGradient>
-        <mask id="icon__menu-theme-light/mask0" style="mask-type:alpha" maskUnits="userSpaceOnUse" x="0" y="0"
-              width="40"
-              height="40">
-          <rect width="40" height="40" rx="12" fill="url(#icon__menu-theme-light/gradient0)"/>
-        </mask>
-      </defs>
-      <g mask="url(#icon__menu-theme-light/mask0)">
-        <g filter="url(#icon__menu-theme-light/filter0)">
-          <rect width="40" height="40" rx="12" fill="url(#icon__menu-theme-light/gradient0)"/>
-        </g>
-        <g filter="url(#icon__menu-theme-light/filter1)">
-          <path
-            d="M19.9992 12.0971C19.12 12.0971 18.4043 11.3814 18.4043 10.5022V8.79484C18.4043 7.91561 19.12 7.19995 19.9992 7.19995C20.8784 7.19995 21.5941 7.91561 21.5941 8.79484V10.492C21.5941 11.3814 20.8784 12.0971 19.9992 12.0971ZM19.9994 25.5923C23.0879 25.5923 25.5917 23.0885 25.5917 20C25.5917 16.9114 23.0879 14.4076 19.9994 14.4076C16.9108 14.4076 14.407 16.9114 14.407 20C14.407 23.0885 16.9108 25.5923 19.9994 25.5923ZM21.5941 29.5079C21.5941 28.6287 20.8784 27.913 19.9992 27.913C19.12 27.913 18.4043 28.6287 18.4043 29.5079V31.2051C18.4043 32.0843 19.12 32.7999 19.9992 32.7999C20.8784 32.7999 21.5941 32.0843 21.5941 31.2051V29.5079ZM25.5916 14.4076C24.9679 13.784 24.9679 12.7718 25.5916 12.1482L26.798 10.9418C27.4216 10.3182 28.4337 10.3182 29.0574 10.9418C29.681 11.5654 29.681 12.5776 29.0574 13.2012L27.851 14.4076C27.2273 15.0313 26.2152 15.0313 25.5916 14.4076ZM14.407 27.8517C15.0306 27.2281 15.0306 26.2159 14.407 25.5923C13.7833 24.9687 12.7712 24.9687 12.1476 25.5923L10.9412 26.7987C10.3175 27.4223 10.3175 28.4345 10.9412 29.0581C11.5648 29.6817 12.577 29.6817 13.2006 29.0581L14.407 27.8517ZM27.9125 20C27.9125 19.1207 28.6282 18.4051 29.5074 18.4051H31.2045C32.0837 18.4051 32.7994 19.1207 32.7994 20C32.7994 20.8792 32.0837 21.5949 31.2045 21.5949H29.5074C28.6282 21.5949 27.9125 20.8792 27.9125 20ZM10.5015 21.5949C11.3807 21.5949 12.0963 20.8792 12.0963 20C12.0963 19.1207 11.3807 18.4051 10.4912 18.4051H8.79411C7.91487 18.4051 7.19922 19.1207 7.19922 20C7.19922 20.8792 7.91487 21.5949 8.79411 21.5949H10.5015ZM25.5916 25.5923C26.2152 24.9687 27.2273 24.9687 27.851 25.5923L29.0574 26.7987C29.681 27.4223 29.681 28.4345 29.0574 29.0581C28.4337 29.6817 27.4216 29.6817 26.798 29.0581L25.5916 27.8517C24.9679 27.2281 24.9679 26.2159 25.5916 25.5923ZM12.1475 14.4076C12.7711 15.0312 13.7833 15.0312 14.4069 14.4076C15.0306 13.784 15.0306 12.7718 14.4171 12.1584L13.2108 10.952C12.5871 10.3284 11.575 10.3284 10.9513 10.952C10.3277 11.5757 10.3277 12.5878 10.9513 13.2114L12.1475 14.4076Z"
-            fill="white"/>
-=======
         <linearGradient id="icon__menu-theme-light/gradient0" x1="20" x2="20" y1="0" y2="40"
                         gradientUnits="userSpaceOnUse">
           <stop stop-color="#B58BE9"/>
@@ -1468,7 +835,6 @@
           <path fill="#fff" fill-rule="evenodd"
                 d="M20 12.097c-.88 0-1.596-.716-1.596-1.595V8.795c0-.88.716-1.595 1.595-1.595.88 0 1.595.716 1.595 1.595v1.697A1.6 1.6 0 0 1 20 12.097Zm0 13.495a5.592 5.592 0 1 0 0-11.184 5.592 5.592 0 0 0 0 11.184Zm1.594 3.916c0-.88-.716-1.595-1.595-1.595s-1.595.716-1.595 1.595v1.697c0 .88.716 1.595 1.595 1.595.88 0 1.595-.716 1.595-1.595v-1.697Zm3.998-15.1a1.598 1.598 0 0 1 0-2.26l1.206-1.206a1.598 1.598 0 0 1 2.26 2.26l-1.207 1.206a1.598 1.598 0 0 1-2.26 0ZM14.407 27.852a1.598 1.598 0 0 0-2.26-2.26L10.942 26.8a1.598 1.598 0 0 0 2.26 2.26l1.206-1.207ZM27.913 20c0-.88.715-1.595 1.594-1.595h1.697c.88 0 1.595.716 1.595 1.595 0 .88-.715 1.595-1.595 1.595h-1.697c-.879 0-1.595-.716-1.595-1.595ZM10.5 21.595c.88 0 1.595-.716 1.595-1.595a1.6 1.6 0 0 0-1.605-1.595H8.794c-.88 0-1.595.716-1.595 1.595 0 .88.716 1.595 1.595 1.595h1.707Zm15.09 3.997a1.598 1.598 0 0 1 2.26 0l1.206 1.207a1.598 1.598 0 0 1-2.259 2.26l-1.206-1.207a1.598 1.598 0 0 1 0-2.26ZM12.148 14.408a1.598 1.598 0 0 0 2.27-2.25l-1.206-1.206a1.598 1.598 0 0 0-2.26 2.26l1.197 1.196Z"
                 clip-rule="evenodd"/>
->>>>>>> 1eac8e96
         </g>
       </g>
     </g>
@@ -1482,85 +848,6 @@
     </g>
     <g display="none" style="display: var(--icon-display__hover, none)">
       <defs>
-<<<<<<< HEAD
-        <filter id="icon__menu-theme-dark/filter0" x="0" y="-4" width="40" height="46" filterUnits="userSpaceOnUse"
-                color-interpolation-filters="sRGB">
-          <feFlood flood-opacity="0" result="BackgroundImageFix"/>
-          <feBlend mode="normal" in="SourceGraphic" in2="BackgroundImageFix" result="shape"/>
-          <feColorMatrix in="SourceAlpha" type="matrix" values="0 0 0 0 0 0 0 0 0 0 0 0 0 0 0 0 0 0 127 0"
-                         result="hardAlpha"/>
-          <feOffset dy="2"/>
-          <feGaussianBlur stdDeviation="2"/>
-          <feComposite in2="hardAlpha" operator="arithmetic" k2="-1" k3="1"/>
-          <feColorMatrix type="matrix" values="0 0 0 0 1 0 0 0 0 0.964706 0 0 0 0 0.960784 0 0 0 0.16 0"/>
-          <feBlend mode="normal" in2="shape" result="effect1_innerShadow_9910:192990"/>
-          <feColorMatrix in="SourceAlpha" type="matrix" values="0 0 0 0 0 0 0 0 0 0 0 0 0 0 0 0 0 0 127 0"
-                         result="hardAlpha"/>
-          <feOffset dy="-1"/>
-          <feGaussianBlur stdDeviation="1"/>
-          <feComposite in2="hardAlpha" operator="arithmetic" k2="-1" k3="1"/>
-          <feColorMatrix type="matrix" values="0 0 0 0 1 0 0 0 0 0.964706 0 0 0 0 0.960784 0 0 0 0.32 0"/>
-          <feBlend mode="normal" in2="effect1_innerShadow_9910:192990" result="effect2_innerShadow_9910:192990"/>
-          <feColorMatrix in="SourceAlpha" type="matrix" values="0 0 0 0 0 0 0 0 0 0 0 0 0 0 0 0 0 0 127 0"
-                         result="hardAlpha"/>
-          <feOffset dy="-4"/>
-          <feGaussianBlur stdDeviation="4"/>
-          <feComposite in2="hardAlpha" operator="arithmetic" k2="-1" k3="1"/>
-          <feColorMatrix type="matrix" values="0 0 0 0 0.301961 0 0 0 0 0.0784314 0 0 0 0 0.0666667 0 0 0 0.16 0"/>
-          <feBlend mode="normal" in2="effect2_innerShadow_9910:192990" result="effect3_innerShadow_9910:192990"/>
-        </filter>
-        <filter id="icon__menu-theme-dark/filter1" x="-1.40234" y="5.60181" width="36.7988" height="36.7993"
-                filterUnits="userSpaceOnUse" color-interpolation-filters="sRGB">
-          <feFlood flood-opacity="0" result="BackgroundImageFix"/>
-          <feColorMatrix in="SourceAlpha" type="matrix" values="0 0 0 0 0 0 0 0 0 0 0 0 0 0 0 0 0 0 127 0"
-                         result="hardAlpha"/>
-          <feOffset dy="1"/>
-          <feGaussianBlur stdDeviation="0.5"/>
-          <feComposite in2="hardAlpha" operator="out"/>
-          <feColorMatrix type="matrix" values="0 0 0 0 0.192157 0 0 0 0 0.129412 0 0 0 0 0.266667 0 0 0 0.32 0"/>
-          <feBlend mode="normal" in2="BackgroundImageFix" result="effect1_dropShadow_9910:192990"/>
-          <feColorMatrix in="SourceAlpha" type="matrix" values="0 0 0 0 0 0 0 0 0 0 0 0 0 0 0 0 0 0 127 0"
-                         result="hardAlpha"/>
-          <feOffset dx="-4" dy="4"/>
-          <feGaussianBlur stdDeviation="4"/>
-          <feComposite in2="hardAlpha" operator="out"/>
-          <feColorMatrix type="matrix" values="0 0 0 0 0.192157 0 0 0 0 0.129412 0 0 0 0 0.266667 0 0 0 0.64 0"/>
-          <feBlend mode="normal" in2="effect1_dropShadow_9910:192990" result="effect2_dropShadow_9910:192990"/>
-          <feBlend mode="normal" in="SourceGraphic" in2="effect2_dropShadow_9910:192990" result="shape"/>
-          <feColorMatrix in="SourceAlpha" type="matrix" values="0 0 0 0 0 0 0 0 0 0 0 0 0 0 0 0 0 0 127 0"
-                         result="hardAlpha"/>
-          <feOffset dy="-1"/>
-          <feGaussianBlur stdDeviation="1.5"/>
-          <feComposite in2="hardAlpha" operator="arithmetic" k2="-1" k3="1"/>
-          <feColorMatrix type="matrix" values="0 0 0 0 0.635294 0 0 0 0 0.431373 0 0 0 0 0.890196 0 0 0 0.4 0"/>
-          <feBlend mode="normal" in2="shape" result="effect3_innerShadow_9910:192990"/>
-          <feColorMatrix in="SourceAlpha" type="matrix" values="0 0 0 0 0 0 0 0 0 0 0 0 0 0 0 0 0 0 127 0"
-                         result="hardAlpha"/>
-          <feOffset dy="-1"/>
-          <feGaussianBlur stdDeviation="0.5"/>
-          <feComposite in2="hardAlpha" operator="arithmetic" k2="-1" k3="1"/>
-          <feColorMatrix type="matrix" values="0 0 0 0 1 0 0 0 0 1 0 0 0 0 1 0 0 0 1 0"/>
-          <feBlend mode="normal" in2="effect3_innerShadow_9910:192990" result="effect4_innerShadow_9910:192990"/>
-        </filter>
-        <linearGradient id="icon__menu-theme-dark/gradient0" x1="20" y1="0" x2="20" y2="40"
-                        gradientUnits="userSpaceOnUse">
-          <stop stop-color="#B58BE9"/>
-          <stop offset="1" stop-color="#A26EE3"/>
-        </linearGradient>
-        <mask id="icon__menu-theme-dark/mask0" style="mask-type:alpha" maskUnits="userSpaceOnUse" x="0" y="0" width="40"
-              height="40">
-          <rect width="40" height="40" rx="12" fill="url(#icon__menu-theme-dark/gradient0)"/>
-        </mask>
-      </defs>
-      <g mask="url(#icon__menu-theme-dark/mask0)">
-        <g filter="url(#icon__menu-theme-dark/filter0)">
-          <rect width="40" height="40" rx="12" fill="url(#icon__menu-theme-dark/gradient0)"/>
-        </g>
-        <g filter="url(#icon__menu-theme-dark/filter1)">
-          <path
-            d="M31.2325 24.375C29.4325 27.977 25.6881 30.445 21.377 30.4005C15.3547 30.3338 10.4992 25.3311 10.5992 19.3168C10.677 15.1034 13.1325 11.4682 16.6881 9.72278C17.5658 9.28922 18.5325 10.0896 18.2992 11.0346C18.1103 11.7906 18.0103 12.591 18.0214 13.4025C18.077 18.4385 22.2325 22.5296 27.2658 22.5185C28.0436 22.5185 28.7992 22.4184 29.5214 22.2406C30.777 21.9293 31.8103 23.2189 31.2325 24.375Z"
-            fill="white"/>
-=======
         <linearGradient id="icon__menu-theme-dark/gradient0" x1="20" x2="20" y1="0" y2="40"
                         gradientUnits="userSpaceOnUse">
           <stop stop-color="#B58BE9"/>
@@ -1631,7 +918,6 @@
         <g filter="url(#icon__menu-theme-dark/filter1)">
           <path fill="#fff"
                 d="M31.233 24.375a10.888 10.888 0 0 1-9.856 6.026c-6.022-.067-10.878-5.07-10.778-11.084a10.903 10.903 0 0 1 6.09-9.594c.877-.434 1.843.367 1.61 1.312a9.275 9.275 0 0 0-.278 2.367c.056 5.037 4.212 9.128 9.245 9.117.778 0 1.533-.1 2.255-.278 1.256-.312 2.29.978 1.712 2.134Z"/>
->>>>>>> 1eac8e96
         </g>
       </g>
     </g>
@@ -1651,85 +937,6 @@
     </g>
     <g display="none" style="display: var(--icon-display__hover, none)">
       <defs>
-<<<<<<< HEAD
-        <filter id="icon__menu-theme-auto/filter0" x="0" y="-4" width="40" height="46" filterUnits="userSpaceOnUse"
-                color-interpolation-filters="sRGB">
-          <feFlood flood-opacity="0" result="BackgroundImageFix"/>
-          <feBlend mode="normal" in="SourceGraphic" in2="BackgroundImageFix" result="shape"/>
-          <feColorMatrix in="SourceAlpha" type="matrix" values="0 0 0 0 0 0 0 0 0 0 0 0 0 0 0 0 0 0 127 0"
-                         result="hardAlpha"/>
-          <feOffset dy="2"/>
-          <feGaussianBlur stdDeviation="2"/>
-          <feComposite in2="hardAlpha" operator="arithmetic" k2="-1" k3="1"/>
-          <feColorMatrix type="matrix" values="0 0 0 0 1 0 0 0 0 0.964706 0 0 0 0 0.960784 0 0 0 0.16 0"/>
-          <feBlend mode="normal" in2="shape" result="effect1_innerShadow_9910:192959"/>
-          <feColorMatrix in="SourceAlpha" type="matrix" values="0 0 0 0 0 0 0 0 0 0 0 0 0 0 0 0 0 0 127 0"
-                         result="hardAlpha"/>
-          <feOffset dy="-1"/>
-          <feGaussianBlur stdDeviation="1"/>
-          <feComposite in2="hardAlpha" operator="arithmetic" k2="-1" k3="1"/>
-          <feColorMatrix type="matrix" values="0 0 0 0 1 0 0 0 0 0.964706 0 0 0 0 0.960784 0 0 0 0.32 0"/>
-          <feBlend mode="normal" in2="effect1_innerShadow_9910:192959" result="effect2_innerShadow_9910:192959"/>
-          <feColorMatrix in="SourceAlpha" type="matrix" values="0 0 0 0 0 0 0 0 0 0 0 0 0 0 0 0 0 0 127 0"
-                         result="hardAlpha"/>
-          <feOffset dy="-4"/>
-          <feGaussianBlur stdDeviation="4"/>
-          <feComposite in2="hardAlpha" operator="arithmetic" k2="-1" k3="1"/>
-          <feColorMatrix type="matrix" values="0 0 0 0 0.301961 0 0 0 0 0.0784314 0 0 0 0 0.0666667 0 0 0 0.16 0"/>
-          <feBlend mode="normal" in2="effect2_innerShadow_9910:192959" result="effect3_innerShadow_9910:192959"/>
-        </filter>
-        <filter id="icon__menu-theme-auto/filter1" x="-4.80078" y="3.19995" width="41.5996" height="41.6001"
-                filterUnits="userSpaceOnUse" color-interpolation-filters="sRGB">
-          <feFlood flood-opacity="0" result="BackgroundImageFix"/>
-          <feColorMatrix in="SourceAlpha" type="matrix" values="0 0 0 0 0 0 0 0 0 0 0 0 0 0 0 0 0 0 127 0"
-                         result="hardAlpha"/>
-          <feOffset dy="1"/>
-          <feGaussianBlur stdDeviation="0.5"/>
-          <feComposite in2="hardAlpha" operator="out"/>
-          <feColorMatrix type="matrix" values="0 0 0 0 0.192157 0 0 0 0 0.129412 0 0 0 0 0.266667 0 0 0 0.32 0"/>
-          <feBlend mode="normal" in2="BackgroundImageFix" result="effect1_dropShadow_9910:192959"/>
-          <feColorMatrix in="SourceAlpha" type="matrix" values="0 0 0 0 0 0 0 0 0 0 0 0 0 0 0 0 0 0 127 0"
-                         result="hardAlpha"/>
-          <feOffset dx="-4" dy="4"/>
-          <feGaussianBlur stdDeviation="4"/>
-          <feComposite in2="hardAlpha" operator="out"/>
-          <feColorMatrix type="matrix" values="0 0 0 0 0.192157 0 0 0 0 0.129412 0 0 0 0 0.266667 0 0 0 0.64 0"/>
-          <feBlend mode="normal" in2="effect1_dropShadow_9910:192959" result="effect2_dropShadow_9910:192959"/>
-          <feBlend mode="normal" in="SourceGraphic" in2="effect2_dropShadow_9910:192959" result="shape"/>
-          <feColorMatrix in="SourceAlpha" type="matrix" values="0 0 0 0 0 0 0 0 0 0 0 0 0 0 0 0 0 0 127 0"
-                         result="hardAlpha"/>
-          <feOffset dy="-1"/>
-          <feGaussianBlur stdDeviation="1.5"/>
-          <feComposite in2="hardAlpha" operator="arithmetic" k2="-1" k3="1"/>
-          <feColorMatrix type="matrix" values="0 0 0 0 0.635294 0 0 0 0 0.431373 0 0 0 0 0.890196 0 0 0 0.4 0"/>
-          <feBlend mode="normal" in2="shape" result="effect3_innerShadow_9910:192959"/>
-          <feColorMatrix in="SourceAlpha" type="matrix" values="0 0 0 0 0 0 0 0 0 0 0 0 0 0 0 0 0 0 127 0"
-                         result="hardAlpha"/>
-          <feOffset dy="-1"/>
-          <feGaussianBlur stdDeviation="0.5"/>
-          <feComposite in2="hardAlpha" operator="arithmetic" k2="-1" k3="1"/>
-          <feColorMatrix type="matrix" values="0 0 0 0 1 0 0 0 0 1 0 0 0 0 1 0 0 0 1 0"/>
-          <feBlend mode="normal" in2="effect3_innerShadow_9910:192959" result="effect4_innerShadow_9910:192959"/>
-        </filter>
-        <linearGradient id="icon__menu-theme-auto/gradient0" x1="20" y1="0" x2="20" y2="40"
-                        gradientUnits="userSpaceOnUse">
-          <stop stop-color="#B58BE9"/>
-          <stop offset="1" stop-color="#A26EE3"/>
-        </linearGradient>
-        <mask id="icon__menu-theme-auto/mask0" style="mask-type:alpha" maskUnits="userSpaceOnUse" x="0" y="0" width="40"
-              height="40">
-          <rect width="40" height="40" rx="12" fill="url(#icon__menu-theme-auto/gradient0)"/>
-        </mask>
-      </defs>
-      <g mask="url(#icon__menu-theme-auto/mask0)">
-        <g filter="url(#icon__menu-theme-auto/filter0)">
-          <rect width="40" height="40" rx="12" fill="url(#icon__menu-theme-auto/gradient0)"/>
-        </g>
-        <g filter="url(#icon__menu-theme-auto/filter1)">
-          <path
-            d="M19.9999 11.9736C19.107 11.9736 18.3801 11.2468 18.3801 10.3538V8.61981C18.3801 7.72684 19.107 7 19.9999 7C20.8929 7 21.6198 7.72684 21.6198 8.61981V10.3435C21.6198 11.2468 20.8929 11.9736 19.9999 11.9736ZM19.9999 28.0367C20.8929 28.0367 21.6198 28.7636 21.6198 29.6565V31.3802C21.6198 32.2731 20.8929 33 19.9999 33C19.107 33 18.3801 32.2731 18.3801 31.3802V29.6565C18.3801 28.7636 19.107 28.0367 19.9999 28.0367ZM25.6797 12.0256C25.0464 12.6589 25.0464 13.6869 25.6797 14.3203C26.3131 14.9537 27.3411 14.9537 27.9745 14.3203L29.1997 13.095C29.8331 12.4617 29.8331 11.4337 29.1997 10.8003C28.5663 10.1669 27.5384 10.1669 26.905 10.8003L25.6797 12.0256ZM14.3204 25.6797C14.9538 26.3131 14.9538 27.3411 14.3204 27.9745L13.0952 29.1997C12.4618 29.8331 11.4338 29.8331 10.8004 29.1997C10.167 28.5663 10.167 27.5384 10.8004 26.905L12.0257 25.6797C12.6591 25.0463 13.687 25.0463 14.3204 25.6797ZM29.6567 18.3802C28.7638 18.3802 28.0369 19.107 28.0369 20C28.0369 20.8929 28.7638 21.6198 29.6567 21.6198H31.3804C32.2734 21.6198 33.0002 20.8929 33.0002 20C33.0002 19.107 32.2734 18.3802 31.3804 18.3802H29.6567ZM11.9736 20C11.9736 20.8929 11.2468 21.6198 10.3538 21.6198H8.61981C7.72684 21.6198 7 20.8929 7 20C7 19.107 7.72684 18.3802 8.61981 18.3802H10.3435C11.2468 18.3802 11.9736 19.107 11.9736 20ZM27.9745 25.6797C27.3411 25.0463 26.3131 25.0463 25.6797 25.6797C25.0464 26.3131 25.0464 27.3411 25.6797 27.9745L26.905 29.1997C27.5384 29.8331 28.5663 29.8331 29.1997 29.1997C29.8331 28.5663 29.8331 27.5384 29.1997 26.905L27.9745 25.6797ZM14.3203 14.3203C13.6869 14.9537 12.6589 14.9537 12.0256 14.3203L10.8107 13.1054C10.1773 12.472 10.1773 11.4441 10.8107 10.8107C11.4441 10.1773 12.472 10.1773 13.1054 10.8107L14.3307 12.0359C14.9537 12.6589 14.9537 13.6869 14.3203 14.3203ZM14.3205 20C14.3205 16.8642 16.8644 14.3203 20.0002 14.3203C23.136 14.3203 25.6799 16.8642 25.6799 20C25.6799 23.1358 23.136 25.6797 20.0002 25.6797C16.8644 25.6797 14.3205 23.1358 14.3205 20ZM16.8644 20.0104C16.8644 21.7444 18.2661 23.1462 20.0002 23.1462V16.8642C18.2661 16.8642 16.8644 18.2764 16.8644 20.0104Z"
-            fill="#fff"/>
-=======
         <linearGradient id="icon__menu-theme-auto/gradient0" x1="20" x2="20" y1="0" y2="40"
                         gradientUnits="userSpaceOnUse">
           <stop stop-color="#B58BE9"/>
@@ -1802,7 +1009,6 @@
           <path fill="#fff" fill-rule="evenodd"
                 d="M20 11.974c-.893 0-1.62-.727-1.62-1.62V8.62c0-.893.727-1.62 1.62-1.62.893 0 1.62.727 1.62 1.62v1.724c0 .903-.727 1.63-1.62 1.63Zm0 16.063c.893 0 1.62.727 1.62 1.62v1.723c0 .893-.727 1.62-1.62 1.62-.893 0-1.62-.727-1.62-1.62v-1.723c0-.893.727-1.62 1.62-1.62Zm5.68-16.011a1.623 1.623 0 0 0 2.294 2.294l1.226-1.225a1.623 1.623 0 0 0-2.295-2.295l-1.225 1.226ZM14.32 25.68a1.623 1.623 0 0 1 0 2.294L13.095 29.2a1.623 1.623 0 0 1-2.295-2.295l1.226-1.225a1.623 1.623 0 0 1 2.294 0Zm15.337-7.3c-.893 0-1.62.727-1.62 1.62 0 .893.727 1.62 1.62 1.62h1.723c.893 0 1.62-.727 1.62-1.62 0-.893-.727-1.62-1.62-1.62h-1.723ZM11.974 20c0 .893-.727 1.62-1.62 1.62H8.62C7.727 21.62 7 20.893 7 20c0-.893.727-1.62 1.62-1.62h1.724c.903 0 1.63.727 1.63 1.62Zm16 5.68a1.623 1.623 0 0 0-2.294 2.294l1.225 1.226a1.623 1.623 0 0 0 2.295-2.295l-1.226-1.225ZM14.32 14.32a1.623 1.623 0 0 1-2.294 0l-1.215-1.215a1.623 1.623 0 0 1 2.294-2.294l1.226 1.225a1.62 1.62 0 0 1-.01 2.284Zm0 5.68A5.681 5.681 0 0 1 20 14.32 5.681 5.681 0 0 1 25.68 20 5.681 5.681 0 0 1 20 25.68 5.681 5.681 0 0 1 14.32 20Zm2.544.01A3.133 3.133 0 0 0 20 23.146v-6.282a3.142 3.142 0 0 0-3.136 3.146Z"
                 clip-rule="evenodd"/>
->>>>>>> 1eac8e96
         </g>
       </g>
     </g>

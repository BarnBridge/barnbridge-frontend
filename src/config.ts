import BigNumber from 'bignumber.js';

const REACT_APP_VARS = process.env;

interface IConfig {
  env: string;
  web3: {
    rpcKey: string;
    etherscanKey: string;
  };
  wallets: {
    portisId: string;
    walletConnectBridge: string;
    coinbaseAppName: string;
    trezorEmail: string;
    trezorAppUrl: string;
  };
  api: {
    baseUrl: string;
  };
  dao: {
    activationThreshold: BigNumber;
  };
  tokens: Record<string, string>;
  feeds: Record<string, string>;
  contracts: {
    yf: Record<'staking' | 'stable' | 'unilp' | 'bond', string>;
    dao: Record<'governance' | 'barn' | 'reward', string>;
  };
  testnet: {
    comp: Record<'fauceteer' | 'usdc' | 'dai', string>;
    aave: Record<'fauceteer' | 'usdc' | 'usdt' | 'dai', string>;
  };
}

function toString(value: any): string {
  return String(value ?? '');
}

function toLowerCase(value: any): string {
  return toString(value).toLowerCase();
}

function getConfigFor(network: string): IConfig {
  const prefix = `REACT_APP_${network}`;

  return {
    env: toString(process.env.REACT_APP_ENV),
    web3: {
      rpcKey: toString(REACT_APP_VARS[`${prefix}_WEB3_RPC_KEY`]),
      etherscanKey: toString(REACT_APP_VARS[`${prefix}_WEB3_ETHERSCAN_API_KEY`]),
    },
    wallets: {
      portisId: toString(REACT_APP_VARS[`${prefix}_WALLET_PORTIS_APP_ID`]),
      walletConnectBridge: toString(REACT_APP_VARS[`${prefix}_WALLET_WALLETCONNECT_BRIDGE`]),
      coinbaseAppName: toString(REACT_APP_VARS[`${prefix}_WALLET_COINBASE_APP_NAME`]),
      trezorEmail: toString(REACT_APP_VARS[`${prefix}_WALLET_TREZOR_EMAIL`]),
      trezorAppUrl: toString(REACT_APP_VARS[`${prefix}_WALLET_TREZOR_APP_URL`]),
    },
<<<<<<< HEAD
    api: {
      baseUrl: toString(REACT_APP_VARS[`${prefix}_BASE_API_URL`]),
=======
    se: {
      ePool: toLowerCase(process.env.REACT_APP_CONTRACT_SE_EPOOL),
      ePoolHelper: toLowerCase(process.env.REACT_APP_CONTRACT_SE_EPOOL_HELPER),
      ePoolPeriphery: toLowerCase(process.env.REACT_APP_CONTRACT_SE_EPOOL_PERIPHERY),
    },
  },
  testnet: {
    comp: {
      fauceteer: toLowerCase(process.env.REACT_APP_TESTNET_COMP_FAUCETEER_ADDR),
      usdc: toLowerCase(process.env.REACT_APP_TESTNET_COMP_USDC_ADDR),
      dai: toLowerCase(process.env.REACT_APP_TESTNET_COMP_DAI_ADDR),
>>>>>>> 6f7b1e2a
    },
    dao: {
      activationThreshold: new BigNumber(REACT_APP_VARS[`${prefix}_DAO_ACTIVATION_THRESHOLD`]!),
    },
    tokens: {
      wBtc: toLowerCase(REACT_APP_VARS[`${prefix}_TOKEN_WBTC_ADDR`]),
      wEth: toLowerCase(REACT_APP_VARS[`${prefix}_TOKEN_WETH_ADDR`]),
      bond: toLowerCase(REACT_APP_VARS[`${prefix}_TOKEN_BOND_ADDR`]),
      univ2: toLowerCase(REACT_APP_VARS[`${prefix}_TOKEN_UNIV2_ADDR`]),
      usdc: toLowerCase(REACT_APP_VARS[`${prefix}_TOKEN_USDC_ADDR`]),
      usdt: toLowerCase(REACT_APP_VARS[`${prefix}_TOKEN_USDT_ADDR`]),
      susd: toLowerCase(REACT_APP_VARS[`${prefix}_TOKEN_SUSD_ADDR`]),
      gusd: toLowerCase(REACT_APP_VARS[`${prefix}_TOKEN_GUSD_ADDR`]),
      dai: toLowerCase(REACT_APP_VARS[`${prefix}_TOKEN_DAI_ADDR`]),
      stkAave: toLowerCase(REACT_APP_VARS[`${prefix}_TOKEN_STKAAVE_ADDR`]),
      aUsdc: toLowerCase(REACT_APP_VARS[`${prefix}_TOKEN_AUSDC_ADDR`]),
      aUsdt: toLowerCase(REACT_APP_VARS[`${prefix}_TOKEN_AUSDT_ADDR`]),
      aGusd: toLowerCase(REACT_APP_VARS[`${prefix}_TOKEN_AGUSD_ADDR`]),
      aDai: toLowerCase(REACT_APP_VARS[`${prefix}_TOKEN_ADAI_ADDR`]),
      bbcUsdc: toLowerCase(REACT_APP_VARS[`${prefix}_TOKEN_BB_CUSDC_ADDR`]),
      bbcDai: toLowerCase(REACT_APP_VARS[`${prefix}_TOKEN_BB_CDAI_ADDR`]),
      bbaUsdc: toLowerCase(REACT_APP_VARS[`${prefix}_TOKEN_BB_AUSDC_ADDR`]),
      bbaUsdt: toLowerCase(REACT_APP_VARS[`${prefix}_TOKEN_BB_AUSDT_ADDR`]),
      bbaGusd: toLowerCase(REACT_APP_VARS[`${prefix}_TOKEN_BB_AGUSD_ADDR`]),
      bbaDai: toLowerCase(REACT_APP_VARS[`${prefix}_TOKEN_BB_ADAI_ADDR`]),
      bbcrUsdc: toLowerCase(REACT_APP_VARS[`${prefix}_TOKEN_BB_CRUSDC_ADDR`]),
      bbcrUsdt: toLowerCase(REACT_APP_VARS[`${prefix}_TOKEN_BB_CRUSDT_ADDR`]),
      bbcrDai: toLowerCase(REACT_APP_VARS[`${prefix}_TOKEN_BB_CRDAI_ADDR`]),
    },
    feeds: {
      btc: toLowerCase(REACT_APP_VARS[`${prefix}_FEED_BTC_ADDR`]),
      eth: toLowerCase(REACT_APP_VARS[`${prefix}_FEED_ETH_ADDR`]),
      bond: toLowerCase(REACT_APP_VARS[`${prefix}_FEED_BOND_ADDR`]),
      univ2: toLowerCase(REACT_APP_VARS[`${prefix}_FEED_UNIV2_ADDR`]),
      usdc: toLowerCase(REACT_APP_VARS[`${prefix}_FEED_USDC_ADDR`]),
      usdt: toLowerCase(REACT_APP_VARS[`${prefix}_FEED_USDT_ADDR`]),
      susd: toLowerCase(REACT_APP_VARS[`${prefix}_FEED_SUSD_ADDR`]),
      dai: toLowerCase(REACT_APP_VARS[`${prefix}_FEED_DAI_ADDR`]),
    },
    contracts: {
      yf: {
        staking: toLowerCase(REACT_APP_VARS[`${prefix}_CONTRACT_YF_STAKING_ADDR`]),
        stable: toLowerCase(REACT_APP_VARS[`${prefix}_CONTRACT_YF_STABLE_ADDR`]),
        unilp: toLowerCase(REACT_APP_VARS[`${prefix}_CONTRACT_YF_UNILP_ADDR`]),
        bond: toLowerCase(REACT_APP_VARS[`${prefix}_CONTRACT_YF_BOND_ADDR`]),
      },
      dao: {
        governance: toLowerCase(REACT_APP_VARS[`${prefix}_CONTRACT_DAO_GOVERNANCE_ADDR`]),
        barn: toLowerCase(REACT_APP_VARS[`${prefix}_CONTRACT_DAO_BARN_ADDR`]),
        reward: toLowerCase(REACT_APP_VARS[`${prefix}_CONTRACT_DAO_REWARD_ADDR`]),
      },
    },
    testnet: {
      comp: {
        fauceteer: toLowerCase(REACT_APP_VARS[`${prefix}_COMP_FAUCETEER_ADDR`]),
        usdc: toLowerCase(REACT_APP_VARS[`${prefix}_COMP_USDC_ADDR`]),
        dai: toLowerCase(REACT_APP_VARS[`${prefix}_COMP_DAI_ADDR`]),
      },
      aave: {
        fauceteer: toLowerCase(REACT_APP_VARS[`${prefix}_AAVE_FAUCETEER_ADDR`]),
        usdc: toLowerCase(REACT_APP_VARS[`${prefix}_AAVE_USDC_ADDR`]),
        usdt: toLowerCase(REACT_APP_VARS[`${prefix}_AAVE_USDT_ADDR`]),
        dai: toLowerCase(REACT_APP_VARS[`${prefix}_AAVE_DAI_ADDR`]),
      },
    },
  };
}

export let config: IConfig = {
  env: REACT_APP_VARS['REACT_APP_ENV'],
} as any;

export function setConfigFor(network: string): IConfig {
  return config = getConfigFor(network);
}

export const WEBSITE_LINK = 'http://www.barnbridge.com/';
export const DISCORD_LINK = 'https://discord.com/invite/FfEhsVk';
export const TWITTER_LINK = 'https://twitter.com/barn_bridge';
export const WHITEPAPER_LINK = 'https://github.com/BarnBridge/BarnBridge-Whitepaper';
export const GITHUB_LINK = 'https://github.com/BarnBridge/';
export const UNISWAP_LIQUIDITY_LINK = `https://app.uniswap.org/#/add/v2/${config.tokens?.bond}/${config.tokens?.usdc}`;
export const UNISWAP_MARKET_LINK = `https://app.uniswap.org/#/swap?use=V2&inputCurrency=${config.tokens?.bond}&outputCurrency=${config.tokens?.usdc}`;<|MERGE_RESOLUTION|>--- conflicted
+++ resolved
@@ -26,6 +26,7 @@
   contracts: {
     yf: Record<'staking' | 'stable' | 'unilp' | 'bond', string>;
     dao: Record<'governance' | 'barn' | 'reward', string>;
+    se: Record<'ePool' | 'ePoolPeriphery' | 'ePoolHelper', string>;
   };
   testnet: {
     comp: Record<'fauceteer' | 'usdc' | 'dai', string>;
@@ -57,22 +58,8 @@
       trezorEmail: toString(REACT_APP_VARS[`${prefix}_WALLET_TREZOR_EMAIL`]),
       trezorAppUrl: toString(REACT_APP_VARS[`${prefix}_WALLET_TREZOR_APP_URL`]),
     },
-<<<<<<< HEAD
     api: {
       baseUrl: toString(REACT_APP_VARS[`${prefix}_BASE_API_URL`]),
-=======
-    se: {
-      ePool: toLowerCase(process.env.REACT_APP_CONTRACT_SE_EPOOL),
-      ePoolHelper: toLowerCase(process.env.REACT_APP_CONTRACT_SE_EPOOL_HELPER),
-      ePoolPeriphery: toLowerCase(process.env.REACT_APP_CONTRACT_SE_EPOOL_PERIPHERY),
-    },
-  },
-  testnet: {
-    comp: {
-      fauceteer: toLowerCase(process.env.REACT_APP_TESTNET_COMP_FAUCETEER_ADDR),
-      usdc: toLowerCase(process.env.REACT_APP_TESTNET_COMP_USDC_ADDR),
-      dai: toLowerCase(process.env.REACT_APP_TESTNET_COMP_DAI_ADDR),
->>>>>>> 6f7b1e2a
     },
     dao: {
       activationThreshold: new BigNumber(REACT_APP_VARS[`${prefix}_DAO_ACTIVATION_THRESHOLD`]!),
@@ -124,6 +111,11 @@
         barn: toLowerCase(REACT_APP_VARS[`${prefix}_CONTRACT_DAO_BARN_ADDR`]),
         reward: toLowerCase(REACT_APP_VARS[`${prefix}_CONTRACT_DAO_REWARD_ADDR`]),
       },
+      se: {
+        ePool: toLowerCase(REACT_APP_VARS[`${prefix}_CONTRACT_SE_EPOOL_ADDR`]),
+        ePoolPeriphery: toLowerCase(REACT_APP_VARS[`${prefix}_CONTRACT_SE_EPOOL_PERIPHERY_ADDR`]),
+        ePoolHelper: toLowerCase(REACT_APP_VARS[`${prefix}_CONTRACT_SE_EPOOL_HELPER_ADDR`]),
+      },
     },
     testnet: {
       comp: {
@@ -146,7 +138,7 @@
 } as any;
 
 export function setConfigFor(network: string): IConfig {
-  return config = getConfigFor(network);
+  return (config = getConfigFor(network));
 }
 
 export const WEBSITE_LINK = 'http://www.barnbridge.com/';

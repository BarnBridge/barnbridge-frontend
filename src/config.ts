function toLowerCase(value: any): string {
  return String(value ?? '').toLowerCase();
}

const config = {
  env: String(process.env.REACT_APP_ENV),
  isDev: String(process.env.REACT_APP_ENV) === 'development',
  isProd: String(process.env.REACT_APP_ENV) === 'production',
  isTestnet: String(process.env.REACT_APP_ENV) === 'testnet',
  api: {
    baseUrl: String(process.env.REACT_APP_BASE_API_URL),
  },
  tokens: {
    wBtc: toLowerCase(process.env.REACT_APP_TOKEN_WBTC_ADDR),
    renBtc: toLowerCase(process.env.REACT_APP_TOKEN_RENBTC_ADDR),
    wEth: toLowerCase(process.env.REACT_APP_TOKEN_WETH_ADDR),
    bond: toLowerCase(process.env.REACT_APP_TOKEN_BOND_ADDR),
    usdc: toLowerCase(process.env.REACT_APP_TOKEN_USDC_ADDR),
    dai: toLowerCase(process.env.REACT_APP_TOKEN_DAI_ADDR),
    susd: toLowerCase(process.env.REACT_APP_TOKEN_SUSD_ADDR),
    usdt: toLowerCase(process.env.REACT_APP_TOKEN_USDT_ADDR),
    univ2: toLowerCase(process.env.REACT_APP_TOKEN_UNIV2_ADDR),
    bbcUsdc: toLowerCase(process.env.REACT_APP_TOKEN_BBC_USDC_ADDR),
    bbcDai: toLowerCase(process.env.REACT_APP_TOKEN_BBC_DAI_ADDR),
  },
  feeds: {
    btc: toLowerCase(process.env.REACT_APP_FEED_BTC_ADDR),
    eth: toLowerCase(process.env.REACT_APP_FEED_ETH_ADDR),
    bond: toLowerCase(process.env.REACT_APP_FEED_BOND_ADDR),
    usdc: toLowerCase(process.env.REACT_APP_FEED_USDC_ADDR),
    dai: toLowerCase(process.env.REACT_APP_FEED_DAI_ADDR),
    susd: toLowerCase(process.env.REACT_APP_FEED_SUSD_ADDR),
    usdt: toLowerCase(process.env.REACT_APP_FEED_USDT_ADDR),
    univ2: toLowerCase(process.env.REACT_APP_FEED_UNIV2_ADDR),
    bbcUsdc: toLowerCase(process.env.REACT_APP_FEED_BBC_USDC_ADDR),
    bbcDai: toLowerCase(process.env.REACT_APP_FEED_BBC_DAI_ADDR),
  },
  contracts: {
<<<<<<< HEAD
    usdc: String(process.env.REACT_APP_CONTRACT_USDC_ADDR).toLowerCase(),
    dai: String(process.env.REACT_APP_CONTRACT_DAI_ADDR).toLowerCase(),
    susd: String(process.env.REACT_APP_CONTRACT_SUSD_ADDR).toLowerCase(),
    bond: String(process.env.REACT_APP_CONTRACT_BOND_ADDR).toLowerCase(),
    univ2: String(process.env.REACT_APP_CONTRACT_UNIV2_ADDR).toLowerCase(),
    yfStaking: String(process.env.REACT_APP_CONTRACT_YF_STAKING_ADDR).toLowerCase(),
    yfStable: String(process.env.REACT_APP_CONTRACT_YF_STABLE_ADDR).toLowerCase(),
    yfUnilp: String(process.env.REACT_APP_CONTRACT_YF_UNILP_ADDR).toLowerCase(),
    yfBond: String(process.env.REACT_APP_CONTRACT_YF_BOND_ADDR).toLowerCase(),
    daoGovernance: String(process.env.REACT_APP_CONTRACT_DAO_GOVERNANCE_ADDR).toLowerCase(),
    daoBarn: String(process.env.REACT_APP_CONTRACT_DAO_BARN_ADDR).toLowerCase(),
    daoReward: String(process.env.REACT_APP_CONTRACT_DAO_REWARD_ADDR).toLowerCase(),
    testnet: {
      comp: {
        fauceteer: String(process.env.REACT_APP_CONTRACT_TESTNET_COMP_FAUCETEER_ADDR).toLowerCase(),
        usdc: String(process.env.REACT_APP_CONTRACT_TESTNET_COMP_USDC_ADDR).toLowerCase(),
        dai: String(process.env.REACT_APP_CONTRACT_TESTNET_COMP_DAI_ADDR).toLowerCase(),
      },
      aave: {
        fauceteer: String(process.env.REACT_APP_CONTRACT_TESTNET_AAVE_FAUCETEER_ADDR).toLowerCase(),
        usdc: String(process.env.REACT_APP_CONTRACT_TESTNET_AAVE_USDC_ADDR).toLowerCase(),
        dai: String(process.env.REACT_APP_CONTRACT_TESTNET_AAVE_DAI_ADDR).toLowerCase(),
        usdt: String(process.env.REACT_APP_CONTRACT_TESTNET_AAVE_USDT_ADDR).toLowerCase(),
      },
      bond: String(process.env.REACT_APP_CONTRACT_TESTNET_BOND_ADDR).toLowerCase(),
=======
    yf: {
      staking: toLowerCase(process.env.REACT_APP_CONTRACT_YF_STAKING_ADDR),
      stable: toLowerCase(process.env.REACT_APP_CONTRACT_YF_STABLE_ADDR),
      unilp: toLowerCase(process.env.REACT_APP_CONTRACT_YF_UNILP_ADDR),
      bond: toLowerCase(process.env.REACT_APP_CONTRACT_YF_BOND_ADDR),
    },
    dao: {
      governance: toLowerCase(process.env.REACT_APP_CONTRACT_DAO_GOVERNANCE_ADDR),
      barn: toLowerCase(process.env.REACT_APP_CONTRACT_DAO_BARN_ADDR),
      reward: toLowerCase(process.env.REACT_APP_CONTRACT_DAO_REWARD_ADDR),
    },
  },
  testnet: {
    comp: {
      fauceteer: toLowerCase(process.env.REACT_APP_TESTNET_COMP_FAUCETEER_ADDR),
      usdc: toLowerCase(process.env.REACT_APP_TESTNET_COMP_USDC_ADDR),
      dai: toLowerCase(process.env.REACT_APP_TESTNET_COMP_DAI_ADDR),
    },
    aave: {
      fauceteer: toLowerCase(process.env.REACT_APP_TESTNET_AAVE_FAUCETEER_ADDR),
      usdc: toLowerCase(process.env.REACT_APP_TESTNET_AAVE_USDC_ADDR),
      dai: toLowerCase(process.env.REACT_APP_TESTNET_AAVE_DAI_ADDR),
      usdt: toLowerCase(process.env.REACT_APP_TESTNET_AAVE_USDT_ADDR),
>>>>>>> e56994a5
    },
  },

  web3: {
    chainId: Number(process.env.REACT_APP_WEB3_CHAIN_ID),
    poolingInterval: Number(process.env.REACT_APP_WEB3_POLLING_INTERVAL),
    rpc: {
      wssUrl: String(process.env.REACT_APP_WEB3_RPC_WSS_URL),
      httpsUrl: String(process.env.REACT_APP_WEB3_RPC_HTTPS_URL),
    },
    etherscan: {
      apiKey: String(process.env.REACT_APP_ETHERSCAN_API_KEY),
    },
    wallets: {
      portis: {
        id: String(process.env.REACT_APP_WEB3_PORTIS_APP_ID),
      },
      walletConnect: {
        bridge: String(process.env.REACT_APP_WEB3_WALLET_CONNECT_BRIDGE),
      },
      coinbase: {
        appName: String(process.env.REACT_APP_WEB3_COINBASE_APP_NAME),
      },
      trezor: {
        email: String(process.env.REACT_APP_WEB3_TREZOR_EMAIL),
        appUrl: String(process.env.REACT_APP_WEB3_TREZOR_APP_URL),
      },
    },
  },
};

export const WEBSITE_LINK = 'http://www.barnbridge.com/';
export const DISCORD_LINK = 'https://discord.com/invite/FfEhsVk';
export const TWITTER_LINK = 'https://twitter.com/barn_bridge';
export const WHITEPAPER_LINK = 'https://github.com/BarnBridge/BarnBridge-Whitepaper';
export const GITHUB_LINK = 'https://github.com/BarnBridge/';
export const UNISWAP_LIQUIDITY_LINK = `https://app.uniswap.org/#/add/v2/${config.tokens.bond}/${config.tokens.usdc}`;
export const UNISWAP_MARKET_LINK = `https://app.uniswap.org/#/swap?use=V2&inputCurrency=${config.tokens.bond}&outputCurrency=${config.tokens.usdc}`;

export default config;<|MERGE_RESOLUTION|>--- conflicted
+++ resolved
@@ -36,33 +36,6 @@
     bbcDai: toLowerCase(process.env.REACT_APP_FEED_BBC_DAI_ADDR),
   },
   contracts: {
-<<<<<<< HEAD
-    usdc: String(process.env.REACT_APP_CONTRACT_USDC_ADDR).toLowerCase(),
-    dai: String(process.env.REACT_APP_CONTRACT_DAI_ADDR).toLowerCase(),
-    susd: String(process.env.REACT_APP_CONTRACT_SUSD_ADDR).toLowerCase(),
-    bond: String(process.env.REACT_APP_CONTRACT_BOND_ADDR).toLowerCase(),
-    univ2: String(process.env.REACT_APP_CONTRACT_UNIV2_ADDR).toLowerCase(),
-    yfStaking: String(process.env.REACT_APP_CONTRACT_YF_STAKING_ADDR).toLowerCase(),
-    yfStable: String(process.env.REACT_APP_CONTRACT_YF_STABLE_ADDR).toLowerCase(),
-    yfUnilp: String(process.env.REACT_APP_CONTRACT_YF_UNILP_ADDR).toLowerCase(),
-    yfBond: String(process.env.REACT_APP_CONTRACT_YF_BOND_ADDR).toLowerCase(),
-    daoGovernance: String(process.env.REACT_APP_CONTRACT_DAO_GOVERNANCE_ADDR).toLowerCase(),
-    daoBarn: String(process.env.REACT_APP_CONTRACT_DAO_BARN_ADDR).toLowerCase(),
-    daoReward: String(process.env.REACT_APP_CONTRACT_DAO_REWARD_ADDR).toLowerCase(),
-    testnet: {
-      comp: {
-        fauceteer: String(process.env.REACT_APP_CONTRACT_TESTNET_COMP_FAUCETEER_ADDR).toLowerCase(),
-        usdc: String(process.env.REACT_APP_CONTRACT_TESTNET_COMP_USDC_ADDR).toLowerCase(),
-        dai: String(process.env.REACT_APP_CONTRACT_TESTNET_COMP_DAI_ADDR).toLowerCase(),
-      },
-      aave: {
-        fauceteer: String(process.env.REACT_APP_CONTRACT_TESTNET_AAVE_FAUCETEER_ADDR).toLowerCase(),
-        usdc: String(process.env.REACT_APP_CONTRACT_TESTNET_AAVE_USDC_ADDR).toLowerCase(),
-        dai: String(process.env.REACT_APP_CONTRACT_TESTNET_AAVE_DAI_ADDR).toLowerCase(),
-        usdt: String(process.env.REACT_APP_CONTRACT_TESTNET_AAVE_USDT_ADDR).toLowerCase(),
-      },
-      bond: String(process.env.REACT_APP_CONTRACT_TESTNET_BOND_ADDR).toLowerCase(),
-=======
     yf: {
       staking: toLowerCase(process.env.REACT_APP_CONTRACT_YF_STAKING_ADDR),
       stable: toLowerCase(process.env.REACT_APP_CONTRACT_YF_STABLE_ADDR),
@@ -86,7 +59,20 @@
       usdc: toLowerCase(process.env.REACT_APP_TESTNET_AAVE_USDC_ADDR),
       dai: toLowerCase(process.env.REACT_APP_TESTNET_AAVE_DAI_ADDR),
       usdt: toLowerCase(process.env.REACT_APP_TESTNET_AAVE_USDT_ADDR),
->>>>>>> e56994a5
+    },
+    testnet: {
+      comp: {
+        fauceteer: String(process.env.REACT_APP_CONTRACT_TESTNET_COMP_FAUCETEER_ADDR).toLowerCase(),
+        usdc: String(process.env.REACT_APP_CONTRACT_TESTNET_COMP_USDC_ADDR).toLowerCase(),
+        dai: String(process.env.REACT_APP_CONTRACT_TESTNET_COMP_DAI_ADDR).toLowerCase(),
+      },
+      aave: {
+        fauceteer: String(process.env.REACT_APP_CONTRACT_TESTNET_AAVE_FAUCETEER_ADDR).toLowerCase(),
+        usdc: String(process.env.REACT_APP_CONTRACT_TESTNET_AAVE_USDC_ADDR).toLowerCase(),
+        dai: String(process.env.REACT_APP_CONTRACT_TESTNET_AAVE_DAI_ADDR).toLowerCase(),
+        usdt: String(process.env.REACT_APP_CONTRACT_TESTNET_AAVE_USDT_ADDR).toLowerCase(),
+      },
+      bond: String(process.env.REACT_APP_CONTRACT_TESTNET_BOND_ADDR).toLowerCase(),
     },
   },
 

--- conflicted
+++ resolved
@@ -8,18 +8,6 @@
 ): [S, React.Dispatch<MergeStateUpdate<S>>] {
   const [state, set] = React.useState<S>(initialState);
 
-<<<<<<< HEAD
-  return [
-    state,
-    (updater: MergeStateUpdate<S>) =>
-      set(prev => {
-        const next = {
-          ...prev,
-          ...(typeof updater === 'function'
-            ? (updater as Function)(prev)
-            : updater),
-        };
-=======
   const setState = React.useCallback((updater: MergeStateUpdate<S>) => {
     set(prev => {
       const next = {
@@ -30,7 +18,6 @@
       if (typeof callback === 'function') {
         callback(next);
       }
->>>>>>> 185a43c7
 
       return next;
     });

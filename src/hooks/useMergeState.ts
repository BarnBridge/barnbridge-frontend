--- conflicted
+++ resolved
@@ -17,7 +17,6 @@
 ): [S, React.Dispatch<MergeStateUpdate<S>>] {
   const [state, set] = React.useState<S>(initialState);
 
-<<<<<<< HEAD
   const setState = React.useCallback(
     (updater: MergeStateUpdate<S>) => {
       set(prev => {
@@ -25,30 +24,16 @@
           ...prev,
           ...(typeof updater === 'function' ? (updater as Function)(prev) : updater),
         };
-=======
-  const setState = React.useCallback((updater: MergeStateUpdate<S>) => {
-    set(prev => {
-      const next = {
-        ...prev,
-        ...(typeof updater === 'function' ? (updater as Function)(prev) : updater),
-      };
->>>>>>> 619f5193
 
       if (typeof callback === 'function') {
         callback(next);
       }
 
-<<<<<<< HEAD
         return next;
       });
     },
     [callback],
   );
-=======
-      return next;
-    });
-  }, [callback]);
->>>>>>> 619f5193
 
   return [state, setState];
 }

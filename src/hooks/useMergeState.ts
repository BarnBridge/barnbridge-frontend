--- conflicted
+++ resolved
@@ -8,7 +8,6 @@
 ): [S, React.Dispatch<MergeStateUpdate<S>>] {
   const [state, set] = React.useState<S>(initialState);
 
-<<<<<<< HEAD
   const setState = React.useCallback((updater: React.SetStateAction<Partial<S>>) => {
     set(prev => {
       const next = {
@@ -17,18 +16,6 @@
           ? (updater as Function)(prev)
           : updater),
       };
-=======
-  return [
-    state,
-    (updater: MergeStateUpdate<S>) =>
-      set(prev => {
-        const next = {
-          ...prev,
-          ...(typeof updater === 'function'
-            ? (updater as Function)(prev)
-            : updater),
-        };
->>>>>>> ef0e0cb1
 
       if (typeof callback === 'function') {
         callback(next);

--- conflicted
+++ resolved
@@ -13,21 +13,6 @@
 import Card from 'components/antd/card';
 import Grid from 'components/custom/grid';
 import IconsSet from 'components/custom/icons-set';
-<<<<<<< HEAD
-import { Hint, Label, Paragraph } from 'components/custom/typography';
-import PoolStakeShareBar, { PoolTokenShare } from '../pool-stake-share-bar';
-
-import { formatBigValue, formatBONDValue, formatUSDValue, } from 'web3/utils';
-import { useWallet } from 'wallets/wallet';
-import { useWeb3Contracts } from 'web3/contracts';
-import { USDCTokenMeta } from 'web3/contracts/usdc';
-import { DAITokenMeta } from 'web3/contracts/dai';
-import { SUSDTokenMeta } from 'web3/contracts/susd';
-import { UNISWAPTokenMeta } from 'web3/contracts/uniswap';
-import { BONDTokenMeta } from 'web3/contracts/bond';
-import { getPoolIcons, getPoolNames, PoolTypes } from '../../utils';
-import useMergeState from 'hooks/useMergeState';
-=======
 import { Hint, Text } from 'components/custom/typography';
 import useMergeState from 'hooks/useMergeState';
 import { useWallet } from 'wallets/wallet';
@@ -35,7 +20,6 @@
 import PoolStakeShareBar, { PoolTokenShare } from '../pool-stake-share-bar';
 
 import { getPoolIcons, getPoolNames, PoolTypes } from '../../utils';
->>>>>>> 185a43c7
 
 import s from './styles.module.scss';
 
@@ -58,11 +42,7 @@
   myShares?: PoolTokenShare[];
 };
 
-<<<<<<< HEAD
-const PoolCard: React.FunctionComponent<PoolCardProps> = props => {
-=======
 const PoolCard: React.FC<PoolCardProps> = props => {
->>>>>>> 185a43c7
   const { pool } = props;
 
   const history = useHistory();
@@ -166,14 +146,7 @@
             icon: UNISWAPTokenMeta.icon,
             name: UNISWAPTokenMeta.name,
             color: 'var(--theme-red-color)',
-<<<<<<< HEAD
-            value: formatBigValue(
-              web3c.yfLP.nextPoolSize,
-              UNISWAPTokenMeta.decimals,
-            ),
-=======
             value: formatBigValue(web3c.yfLP.nextPoolSize, UNISWAPTokenMeta.decimals),
->>>>>>> 185a43c7
             share:
               web3c.staking.uniswap.nextEpochPoolSize
                 ?.multipliedBy(100)
@@ -186,14 +159,7 @@
             icon: UNISWAPTokenMeta.icon,
             name: UNISWAPTokenMeta.name,
             color: 'var(--theme-red-color)',
-<<<<<<< HEAD
-            value: formatBigValue(
-              web3c.yfLP.nextEpochStake,
-              UNISWAPTokenMeta.decimals,
-            ),
-=======
             value: formatBigValue(web3c.yfLP.nextEpochStake, UNISWAPTokenMeta.decimals),
->>>>>>> 185a43c7
             share:
               web3c.staking.uniswap.nextEpochUserBalance
                 ?.multipliedBy(100)
@@ -219,14 +185,7 @@
             icon: BONDTokenMeta.icon,
             name: BONDTokenMeta.name,
             color: 'var(--theme-red-color)',
-<<<<<<< HEAD
-            value: formatBigValue(
-              web3c.yfBOND.nextPoolSize,
-              BONDTokenMeta.decimals,
-            ),
-=======
             value: formatBigValue(web3c.yfBOND.nextPoolSize, BONDTokenMeta.decimals),
->>>>>>> 185a43c7
             share:
               web3c.staking.bond.nextEpochPoolSize
                 ?.multipliedBy(100)
@@ -239,14 +198,7 @@
             icon: BONDTokenMeta.icon,
             name: BONDTokenMeta.name,
             color: 'var(--theme-red-color)',
-<<<<<<< HEAD
-            value: formatBigValue(
-              web3c.yfBOND.nextEpochStake,
-              BONDTokenMeta.decimals,
-            ),
-=======
             value: formatBigValue(web3c.yfBOND.nextEpochStake, BONDTokenMeta.decimals),
->>>>>>> 185a43c7
             share:
               web3c.staking.bond.nextEpochUserBalance
                 ?.multipliedBy(100)
@@ -281,21 +233,6 @@
       <Grid flow="col" gap={16}>
         <IconsSet icons={getPoolIcons(pool)} />
         <Grid flow="row">
-<<<<<<< HEAD
-          <Paragraph type="p1" semiBold color="primary">
-            {getPoolNames(pool).join('/')}
-          </Paragraph>
-          <Label type="lb2" semiBold color="red">
-            EPOCH {state.currentEpoch ?? '-'}/{state.totalEpochs ?? '-'}
-          </Label>
-        </Grid>
-      </Grid>
-      {wallet.isActive && (
-        <Button
-          type="primary"
-          disabled={!state.enabled}
-          onClick={handleStaking}>
-=======
           <Text type="p1" weight="semibold" color="primary">
             {getPoolNames(pool).join('/')}
           </Text>
@@ -306,7 +243,6 @@
       </Grid>
       {wallet.isActive && (
         <Button type="primary" disabled={!state.enabled} onClick={handleStaking}>
->>>>>>> 185a43c7
           Staking
         </Button>
       )}
@@ -318,18 +254,6 @@
       {!state.isEnded && (
         <>
           <Grid flow="row" gap={4} padding={24}>
-<<<<<<< HEAD
-            <Label type="lb2" semiBold color="secondary">
-              Reward
-            </Label>
-            <Grid flow="col" gap={4}>
-              <Paragraph type="p1" semiBold color="primary">
-                {formatBONDValue(state.epochReward)}
-              </Paragraph>
-              <Paragraph type="p2" color="secondary">
-                BOND
-              </Paragraph>
-=======
             <Text type="lb2" weight="semibold" color="secondary">
               Reward
             </Text>
@@ -340,23 +264,10 @@
               <Text type="p2" color="secondary">
                 BOND
               </Text>
->>>>>>> 185a43c7
             </Grid>
           </Grid>
           {wallet.isActive && (
             <Grid flow="row" gap={4} padding={24}>
-<<<<<<< HEAD
-              <Label type="lb2" semiBold color="secondary">
-                My Potential Reward
-              </Label>
-              <Grid flow="col" gap={4}>
-                <Paragraph type="p1" semiBold color="primary">
-                  {formatBONDValue(state.potentialReward)}
-                </Paragraph>
-                <Paragraph type="p2" color="secondary">
-                  BOND
-                </Paragraph>
-=======
               <Text type="lb2" weight="semibold" color="secondary">
                 My Potential Reward
               </Text>
@@ -367,33 +278,10 @@
                 <Text type="p2" color="secondary">
                   BOND
                 </Text>
->>>>>>> 185a43c7
               </Grid>
             </Grid>
           )}
           <Grid flow="row" gap={4} padding={24}>
-<<<<<<< HEAD
-            <Label type="lb2" semiBold color="secondary">
-              <Hint text={<span>
-                  This number shows the total staked balance of the pool, and
-                  the effective balance of the pool.
-                  <br />
-                  <br />
-                  When staking tokens during an epoch that is currently running,
-                  your effective deposit amount will be proportionally reduced
-                  by the time that has passed from that epoch. Once an epoch
-                  ends, your staked balance and effective staked balance will be
-                  the equal, therefore pool balance and effective pool balance
-                  will differ in most cases.
-                </span>}>Pool Balance</Hint>
-            </Label>
-            <Paragraph type="p1" semiBold color="primary">
-              {formatUSDValue(state.balance)}
-            </Paragraph>
-            <Paragraph type="p2" color="secondary">
-              {formatUSDValue(state.effectiveBalance)} effective balance
-            </Paragraph>
-=======
             <Hint
               text={
                 <span>
@@ -417,38 +305,12 @@
             <Text type="p2" color="secondary">
               {formatUSDValue(state.effectiveBalance)} effective balance
             </Text>
->>>>>>> 185a43c7
             <PoolStakeShareBar shares={state.shares} />
           </Grid>
         </>
       )}
       {wallet.isActive && (
         <Grid flow="row" gap={4} padding={24}>
-<<<<<<< HEAD
-          <Label type="lb2" semiBold color="secondary">
-            <Hint text={<span>
-                    This number shows your total staked balance in the pool, and
-                    your effective staked balance in the pool.
-                    <br />
-                    <br />
-                    When staking tokens during an epoch that is currently
-                    running, your effective deposit amount will be
-                    proportionally reduced by the time that has passed from that
-                    epoch. Once an epoch ends, your staked balance and effective
-                    staked balance will be the equal, therefore your pool
-                    balance and your effective pool balance will differ in most
-                    cases.
-                  </span>}>My Pool Balance</Hint>
-          </Label>
-          <Paragraph type="p1" semiBold color="primary">
-            {formatUSDValue(state.myBalance)}
-          </Paragraph>
-          <Paragraph type="p2" color="secondary">
-            {formatUSDValue(state.myEffectiveBalance)} effective balance
-          </Paragraph>
-          {!state.isEnded && (
-            <PoolStakeShareBar shares={state.myShares} />
-=======
           <Hint
             text={
               <span>
@@ -475,22 +337,12 @@
               </Text>
               <PoolStakeShareBar shares={state.myShares} />
             </>
->>>>>>> 185a43c7
           )}
         </Grid>
       )}
       {state.isEnded && (
         <div className={s.box}>
           <Grid flow="row" align="start">
-<<<<<<< HEAD
-            <Paragraph type="p2" semiBold color="secondary">
-              The $BOND staking pool ended after 12 epochs on Feb 08, 00:00 UTC. Deposits are now disabled, but
-              you
-              can
-              still withdraw your tokens and collect any unclaimed rewards. To continue to stake $BOND
-            </Paragraph>
-            <Button type="link" onClick={handleDaoStaking}>Go to governance staking</Button>
-=======
             <Text type="p2" weight="semibold" color="secondary">
               The $BOND staking pool ended after 12 epochs on Feb 08, 00:00 UTC. Deposits are now disabled, but you can
               still withdraw your tokens and collect any unclaimed rewards. To continue to stake $BOND
@@ -498,7 +350,6 @@
             <Button type="link" onClick={handleDaoStaking}>
               Go to governance staking
             </Button>
->>>>>>> 185a43c7
           </Grid>
         </div>
       )}

--- conflicted
+++ resolved
@@ -1,11 +1,7 @@
 import React from 'react';
 import { useHistory } from 'react-router-dom';
-import { Link } from 'react-router-dom';
 import BigNumber from 'bignumber.js';
-<<<<<<< HEAD
 import cn from 'classnames';
-=======
->>>>>>> d0cb363c
 import addMinutes from 'date-fns/addMinutes';
 import format from 'date-fns/format';
 import { useWeb3Contracts } from 'web3/contracts';
@@ -16,10 +12,6 @@
 import { USDCTokenMeta } from 'web3/contracts/usdc';
 import { formatBONDValue, formatBigValue, formatUSDValue } from 'web3/utils';
 
-<<<<<<< HEAD
-=======
-import Card from 'components/antd/card';
->>>>>>> d0cb363c
 import Grid from 'components/custom/grid';
 import IconsSet from 'components/custom/icons-set';
 import { Hint, Text } from 'components/custom/typography';
@@ -242,15 +234,6 @@
     if (!state.endDate) {
       return '-';
     }
-<<<<<<< HEAD
-=======
-
-    const dt = new Date(state.endDate);
-    const fdt = format(addMinutes(dt, dt.getTimezoneOffset()), 'MMM dd yyyy, HH:mm');
-
-    return `${fdt} UTC`;
-  }, [state.endDate]);
->>>>>>> d0cb363c
 
     const dt = new Date(state.endDate);
     const fdt = format(addMinutes(dt, dt.getTimezoneOffset()), 'MMM dd yyyy, HH:mm');
@@ -372,7 +355,6 @@
         </Grid>
       )}
       {state.isEnded && pool === PoolTypes.STABLE && (
-<<<<<<< HEAD
         <div className={s.box}>
           <Grid flow="row" align="start">
             <Text type="p2" weight="semibold" color="secondary">
@@ -403,38 +385,6 @@
               disabled, but you can still withdraw your tokens and collect any unclaimed rewards. To continue to stake
               $BOND
             </Text>
-=======
-        <div className={s.box}>
-          <Grid flow="row" align="start">
-            <Text type="p2" weight="semibold" color="secondary">
-              The stablecoin staking pool ended after {state.totalEpochs} epochs on {endDateFormatted}. Deposits are now
-              disabled but you can still withdraw your tokens and collect any unclaimed rewards.
-            </Text>
-            <Link to="/smart-yield" className="link-blue">
-              Go to SMART yield
-            </Link>
-          </Grid>
-        </div>
-      )}
-      {state.isEnded && pool === PoolTypes.UNILP && (
-        <div className={s.box}>
-          <Grid flow="row" align="start">
-            <Text type="p2" weight="semibold" color="secondary">
-              The unilp staking pool ended after {state.totalEpochs} epochs on {endDateFormatted}. Deposits are now
-              disabled but you can still withdraw your tokens and collect any unclaimed rewards.
-            </Text>
-          </Grid>
-        </div>
-      )}
-      {state.isEnded && pool === PoolTypes.BOND && (
-        <div className={s.box}>
-          <Grid flow="row" align="start">
-            <Text type="p2" weight="semibold" color="secondary">
-              The $BOND staking pool ended after {state.totalEpochs} epochs on {endDateFormatted}. Deposits are now
-              disabled, but you can still withdraw your tokens and collect any unclaimed rewards. To continue to stake
-              $BOND
-            </Text>
->>>>>>> d0cb363c
             <Link to="/governance" className="link-blue">
               Go to governance staking
             </Link>

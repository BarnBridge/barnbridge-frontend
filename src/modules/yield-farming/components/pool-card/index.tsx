--- conflicted
+++ resolved
@@ -7,7 +7,7 @@
 import { SUSDTokenMeta } from 'web3/contracts/susd';
 import { UNISWAPTokenMeta } from 'web3/contracts/uniswap';
 import { USDCTokenMeta } from 'web3/contracts/usdc';
-import { formatBONDValue, formatBigValue, formatUSDValue } from 'web3/utils';
+import { formatBigValue, formatBONDValue, formatUSDValue } from 'web3/utils';
 
 import Button from 'components/antd/button';
 import Card from 'components/antd/card';
@@ -19,7 +19,7 @@
 
 import PoolStakeShareBar, { PoolTokenShare } from '../pool-stake-share-bar';
 
-import { PoolTypes, getPoolIcons, getPoolNames } from '../../utils';
+import { getPoolIcons, getPoolNames, PoolTypes } from '../../utils';
 
 import s from './styles.module.scss';
 
@@ -293,7 +293,6 @@
                   balance and effective staked balance will be the equal, therefore pool balance and effective pool
                   balance will differ in most cases.
                 </span>
-<<<<<<< HEAD
               }>
               <Text type="lb2" weight="semibold" color="secondary">
                 Pool Balance
@@ -331,10 +330,14 @@
           <Text type="p1" weight="semibold" color="primary">
             {formatUSDValue(state.myBalance)}
           </Text>
-          <Text type="p2" color="secondary">
-            {formatUSDValue(state.myEffectiveBalance)} effective balance
-          </Text>
-          {!state.isEnded && <PoolStakeShareBar shares={state.myShares} />}
+          {!state.isEnded && (
+            <>
+              <Text type="p2" color="secondary">
+                {formatUSDValue(state.myEffectiveBalance)} effective balance
+              </Text>
+              <PoolStakeShareBar shares={state.myShares} />
+            </>
+          )}
         </Grid>
       )}
       {state.isEnded && (
@@ -351,75 +354,6 @@
         </div>
       )}
     </Card>
-=======
-                  }
-                />
-              </div>
-              <Paragraph type="p1" semiBold className={s.value}>
-                {formatUSDValue(state.balance)}
-              </Paragraph>
-              <Paragraph type="p2" className={s.hint}>
-                {formatUSDValue(state.effectiveBalance)} effective balance
-              </Paragraph>
-              <PoolStakeShareBar shares={state.shares} />
-            </div>
-          </>
-        )}
-        {wallet.isActive && (
-          <div className={s.row}>
-            <div className={s.labelWrap}>
-              <Label type="lb2" semiBold className={s.label}>
-                My Pool Balance
-              </Label>
-              <Tooltip
-                type="info"
-                title={
-                  <span>
-                    This number shows your total staked balance in the pool, and
-                    your effective staked balance in the pool.
-                    <br />
-                    <br />
-                    When staking tokens during an epoch that is currently
-                    running, your effective deposit amount will be
-                    proportionally reduced by the time that has passed from that
-                    epoch. Once an epoch ends, your staked balance and effective
-                    staked balance will be the equal, therefore your pool
-                    balance and your effective pool balance will differ in most
-                    cases.
-                  </span>
-                }
-              />
-            </div>
-            <Paragraph type="p1" semiBold className={s.value}>
-              {formatUSDValue(state.myBalance)}
-            </Paragraph>
-
-            {!state.isEnded && (
-              <>
-                <Paragraph type="p2" className={s.hint}>
-                  {formatUSDValue(state.myEffectiveBalance)} effective balance
-                </Paragraph>
-                <PoolStakeShareBar shares={state.myShares} />
-              </>
-            )}
-          </div>
-        )}
-        {state.isEnded && (
-          <div className={s.box}>
-            <Grid flow="row" align="start">
-              <Paragraph type="p2" semiBold color="grey500">
-                The $BOND staking pool ended after 12 epochs on Feb 08, 00:00 UTC. Deposits are now disabled, but
-                you
-                can
-                still withdraw your tokens and collect any unclaimed rewards. To continue to stake $BOND
-              </Paragraph>
-              <Button type="link" onClick={handleDaoStaking}>Go to governance staking</Button>
-            </Grid>
-          </div>
-        )}
-      </div>
-    </div>
->>>>>>> d1c2e222
   );
 };
 

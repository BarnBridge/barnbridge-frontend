import React from 'react';
import { useHistory } from 'react-router';
import BigNumber from 'bignumber.js';

import Button from 'components/antd/button';
import Card from 'components/antd/card';
import Grid from 'components/custom/grid';
import IconsSet from 'components/custom/icons-set';
import { Hint, Label, Paragraph } from 'components/custom/typography';
import PoolStakeShareBar, { PoolTokenShare } from '../pool-stake-share-bar';

import { formatBigValue, formatBONDValue, formatUSDValue, } from 'web3/utils';
import { useWallet } from 'wallets/wallet';
import { useWeb3Contracts } from 'web3/contracts';
import { USDCTokenMeta } from 'web3/contracts/usdc';
import { DAITokenMeta } from 'web3/contracts/dai';
import { SUSDTokenMeta } from 'web3/contracts/susd';
import { UNISWAPTokenMeta } from 'web3/contracts/uniswap';
import { BONDTokenMeta } from 'web3/contracts/bond';
import { getPoolIcons, getPoolNames, PoolTypes } from '../../utils';
import useMergeState from 'hooks/useMergeState';

import s from './styles.module.scss';

export type PoolCardProps = {
  pool: PoolTypes;
};

type State = {
  enabled?: boolean;
  isEnded?: boolean;
  currentEpoch?: number;
  totalEpochs?: number;
  epochReward?: BigNumber;
  potentialReward?: BigNumber;
  balance?: BigNumber;
  myBalance?: BigNumber;
  effectiveBalance?: BigNumber;
  myEffectiveBalance?: BigNumber;
  shares?: PoolTokenShare[];
  myShares?: PoolTokenShare[];
};

const PoolCard: React.FunctionComponent<PoolCardProps> = props => {
  const { pool } = props;

  const history = useHistory();
  const wallet = useWallet();
  const web3c = useWeb3Contracts();

  const [state, setState] = useMergeState<State>({});

  React.useEffect(() => {
    if (pool === PoolTypes.STABLE) {
      setState({
        enabled: true,
        isEnded: web3c.yf.isEnded,
        currentEpoch: web3c.yf.currentEpoch,
        totalEpochs: web3c.yf.totalEpochs,
        epochReward: web3c.yf.epochReward,
        potentialReward: web3c.yf.potentialReward,
        balance: web3c.aggregated.yfStakedValue,
        myBalance: web3c.yf.nextEpochStake,
        effectiveBalance: web3c.aggregated.yfEffectiveStakedValue,
        myEffectiveBalance: web3c.yf.epochStake,
        shares: [
          {
            icon: USDCTokenMeta.icon,
            name: USDCTokenMeta.name,
            color: '#4f6ae6',
            value: formatUSDValue(web3c.staking.usdc.nextEpochPoolSize),
            share: web3c.staking.usdc.nextEpochPoolSize
              ?.multipliedBy(100)
              .div(web3c.yf.nextPoolSize ?? 1)
              .toNumber(),
          },
          {
            icon: DAITokenMeta.icon,
            name: DAITokenMeta.name,
            color: '#ffd160',
            value: formatUSDValue(web3c.staking.dai.nextEpochPoolSize),
            share: web3c.staking.dai.nextEpochPoolSize
              ?.multipliedBy(100)
              .div(web3c.yf.nextPoolSize ?? 1)
              .toNumber(),
          },
          {
            icon: SUSDTokenMeta.icon,
            name: SUSDTokenMeta.name,
            color: '#1e1a31',
            value: formatUSDValue(web3c.staking.susd.nextEpochPoolSize),
            share: web3c.staking.susd.nextEpochPoolSize
              ?.multipliedBy(100)
              .div(web3c.yf.nextPoolSize ?? 1)
              .toNumber(),
          },
        ],
        myShares: [
          {
            icon: USDCTokenMeta.icon,
            name: USDCTokenMeta.name,
            color: '#4f6ae6',
            value: formatUSDValue(web3c.staking.usdc.nextEpochUserBalance),
            share: web3c.staking.usdc.nextEpochUserBalance
              ?.multipliedBy(100)
              .div(web3c.yf.nextEpochStake ?? 1)
              .toNumber(),
          },
          {
            icon: DAITokenMeta.icon,
            name: DAITokenMeta.name,
            color: '#ffd160',
            value: formatUSDValue(web3c.staking.dai.nextEpochUserBalance),
            share: web3c.staking.dai.nextEpochUserBalance
              ?.multipliedBy(100)
              .div(web3c.yf.nextEpochStake ?? 1)
              .toNumber(),
          },
          {
            icon: SUSDTokenMeta.icon,
            name: SUSDTokenMeta.name,
            color: '#1e1a31',
            value: formatUSDValue(web3c.staking.susd.nextEpochUserBalance),
            share: web3c.staking.susd.nextEpochUserBalance
              ?.multipliedBy(100)
              .div(web3c.yf.nextEpochStake ?? 1)
              .toNumber(),
          },
        ],
      });
    } else if (pool === PoolTypes.UNILP) {
      setState({
        enabled: web3c.yfLP.currentEpoch! > 0,
        isEnded: web3c.yfLP.isEnded,
        currentEpoch: web3c.yfLP.currentEpoch,
        totalEpochs: web3c.yfLP.totalEpochs,
        epochReward: web3c.yfLP.epochReward,
        potentialReward: web3c.yfLP.potentialReward,
        balance: web3c.aggregated.yfLPStakedValue,
        myBalance: web3c.aggregated.myLPStakedValue,
        effectiveBalance: web3c.aggregated.yfLPEffectiveStakedValue,
        myEffectiveBalance: web3c.aggregated.myLPEffectiveStakedValue,
        shares: [
          {
            icon: UNISWAPTokenMeta.icon,
            name: UNISWAPTokenMeta.name,
            color: 'var(--theme-red-color)',
            value: formatBigValue(
              web3c.yfLP.nextPoolSize,
              UNISWAPTokenMeta.decimals,
            ),
            share:
              web3c.staking.uniswap.nextEpochPoolSize
                ?.multipliedBy(100)
                .div(web3c.yfLP.nextPoolSize ?? 1)
                .toNumber() ?? 0,
          },
        ],
        myShares: [
          {
            icon: UNISWAPTokenMeta.icon,
            name: UNISWAPTokenMeta.name,
            color: 'var(--theme-red-color)',
            value: formatBigValue(
              web3c.yfLP.nextEpochStake,
              UNISWAPTokenMeta.decimals,
            ),
            share:
              web3c.staking.uniswap.nextEpochUserBalance
                ?.multipliedBy(100)
                .div(web3c.yfLP.nextEpochStake ?? 1)
                .toNumber() ?? 0,
          },
        ],
      });
    } else if (pool === PoolTypes.BOND) {
      setState({
        enabled: true,
        isEnded: web3c.yfBOND.isEnded,
        currentEpoch: web3c.yfBOND.currentEpoch,
        totalEpochs: web3c.yfBOND.totalEpochs,
        epochReward: web3c.yfBOND.epochReward,
        potentialReward: web3c.yfBOND.potentialReward,
        balance: web3c.aggregated.yfBONDStakedValue,
        myBalance: web3c.aggregated.myBONDStakedValue,
        effectiveBalance: web3c.aggregated.yfBONDEffectiveStakedValue,
        myEffectiveBalance: web3c.aggregated.myBondEffectiveStakedValue,
        shares: [
          {
            icon: BONDTokenMeta.icon,
            name: BONDTokenMeta.name,
            color: 'var(--theme-red-color)',
            value: formatBigValue(
              web3c.yfBOND.nextPoolSize,
              BONDTokenMeta.decimals,
            ),
            share:
              web3c.staking.bond.nextEpochPoolSize
                ?.multipliedBy(100)
                .div(web3c.yfBOND.nextPoolSize ?? 1)
                .toNumber() ?? 0,
          },
        ],
        myShares: [
          {
            icon: BONDTokenMeta.icon,
            name: BONDTokenMeta.name,
            color: 'var(--theme-red-color)',
            value: formatBigValue(
              web3c.yfBOND.nextEpochStake,
              BONDTokenMeta.decimals,
            ),
            share:
              web3c.staking.bond.nextEpochUserBalance
                ?.multipliedBy(100)
                .div(web3c.yfBOND.nextEpochStake ?? 1)
                .toNumber() ?? 0,
          },
        ],
      });
    }
  }, [pool, web3c]);

  function handleStaking() {
    switch (pool) {
      case PoolTypes.STABLE:
        history.push('/yield-farming/stable');
        break;
      case PoolTypes.UNILP:
        history.push('/yield-farming/unilp');
        break;
      case PoolTypes.BOND:
        history.push('/yield-farming/bond');
        break;
    }
  }

  function handleDaoStaking() {
    history.push('/governance/wallet');
  }

  const CardTitle = (
    <Grid flow="col" align="center" justify="space-between">
      <Grid flow="col" gap={16}>
        <IconsSet icons={getPoolIcons(pool)} />
        <Grid flow="row">
          <Paragraph type="p1" semiBold color="primary">
            {getPoolNames(pool).join('/')}
          </Paragraph>
          <Label type="lb2" semiBold color="red">
            EPOCH {state.currentEpoch ?? '-'}/{state.totalEpochs ?? '-'}
          </Label>
        </Grid>
      </Grid>
      {wallet.isActive && (
        <Button
          type="primary"
          disabled={!state.enabled}
          onClick={handleStaking}>
          Staking
        </Button>
      )}
    </Grid>
  );

  return (
    <Card title={CardTitle} noPaddingBody className={s.card}>
      {!state.isEnded && (
        <>
          <Grid flow="row" gap={4} padding={24}>
            <Label type="lb2" semiBold color="secondary">
              Reward
            </Label>
            <Grid flow="col" gap={4}>
              <Paragraph type="p1" semiBold color="primary">
                {formatBONDValue(state.epochReward)}
              </Paragraph>
              <Paragraph type="p2" color="secondary">
                BOND
              </Paragraph>
            </Grid>
          </Grid>
          {wallet.isActive && (
            <Grid flow="row" gap={4} padding={24}>
              <Label type="lb2" semiBold color="secondary">
                My Potential Reward
              </Label>
              <Grid flow="col" gap={4}>
                <Paragraph type="p1" semiBold color="primary">
                  {formatBONDValue(state.potentialReward)}
                </Paragraph>
                <Paragraph type="p2" color="secondary">
                  BOND
                </Paragraph>
              </Grid>
            </Grid>
          )}
          <Grid flow="row" gap={4} padding={24}>
            <Label type="lb2" semiBold color="secondary">
              <Hint text={<span>
                  This number shows the total staked balance of the pool, and
                  the effective balance of the pool.
                  <br />
                  <br />
                  When staking tokens during an epoch that is currently running,
                  your effective deposit amount will be proportionally reduced
                  by the time that has passed from that epoch. Once an epoch
                  ends, your staked balance and effective staked balance will be
                  the equal, therefore pool balance and effective pool balance
                  will differ in most cases.
                </span>}>Pool Balance</Hint>
            </Label>
            <Paragraph type="p1" semiBold color="primary">
              {formatUSDValue(state.balance)}
            </Paragraph>
            <Paragraph type="p2" color="secondary">
              {formatUSDValue(state.effectiveBalance)} effective balance
            </Paragraph>
            <PoolStakeShareBar shares={state.shares} />
          </Grid>
        </>
      )}
      {wallet.isActive && (
        <Grid flow="row" gap={4} padding={24}>
          <Label type="lb2" semiBold color="secondary">
            <Hint text={<span>
                    This number shows your total staked balance in the pool, and
                    your effective staked balance in the pool.
                    <br />
                    <br />
                    When staking tokens during an epoch that is currently
                    running, your effective deposit amount will be
                    proportionally reduced by the time that has passed from that
                    epoch. Once an epoch ends, your staked balance and effective
                    staked balance will be the equal, therefore your pool
                    balance and your effective pool balance will differ in most
                    cases.
<<<<<<< HEAD
                  </span>
                }
              />
            </div>
            <Paragraph type="p1" semiBold className={s.value}>
              {formatUSDValue(state.myBalance)}
            </Paragraph>

            {!state.isEnded && (
              <>
                <Paragraph type="p2" className={s.hint}>
                  {formatUSDValue(state.myEffectiveBalance)} effective balance
                </Paragraph>
                <PoolStakeShareBar shares={state.myShares} />
              </>
            )}
          </div>
        )}
        {state.isEnded && (
          <div className={s.box}>
            <Grid flow="row" align="start">
              <Paragraph type="p2" semiBold color="grey500">
                The $BOND staking pool ended after 12 epochs on Feb 08, 00:00 UTC. Deposits are now disabled, but
                you
                can
                still withdraw your tokens and collect any unclaimed rewards. To continue to stake $BOND
              </Paragraph>
              <Button type="link" onClick={handleDaoStaking}>Go to governance staking</Button>
            </Grid>
          </div>
        )}
      </div>
    </div>
=======
                  </span>}>My Pool Balance</Hint>
          </Label>
          <Paragraph type="p1" semiBold color="primary">
            {formatUSDValue(state.myBalance)}
          </Paragraph>
          <Paragraph type="p2" color="secondary">
            {formatUSDValue(state.myEffectiveBalance)} effective balance
          </Paragraph>
          {!state.isEnded && (
            <PoolStakeShareBar shares={state.myShares} />
          )}
        </Grid>
      )}
      {state.isEnded && (
        <div className={s.box}>
          <Grid flow="row" align="start">
            <Paragraph type="p2" semiBold color="secondary">
              The $BOND staking pool ended after 12 epochs on Feb 08, 00:00 UTC. Deposits are now disabled, but
              you
              can
              still withdraw your tokens and collect any unclaimed rewards. To continue to stake $BOND
            </Paragraph>
            <Button type="link" onClick={handleDaoStaking}>Go to governance staking</Button>
          </Grid>
        </div>
      )}
    </Card>
>>>>>>> ef0e0cb1
  );
};

export default PoolCard;<|MERGE_RESOLUTION|>--- conflicted
+++ resolved
@@ -335,29 +335,26 @@
                     staked balance will be the equal, therefore your pool
                     balance and your effective pool balance will differ in most
                     cases.
-<<<<<<< HEAD
-                  </span>
-                }
-              />
-            </div>
-            <Paragraph type="p1" semiBold className={s.value}>
+                  </span>}>My Pool Balance</Hint>
+            </Label>
+            <Paragraph type="p1" semiBold color="primary">
               {formatUSDValue(state.myBalance)}
             </Paragraph>
 
             {!state.isEnded && (
               <>
-                <Paragraph type="p2" className={s.hint}>
+                <Paragraph type="p2" color="secondary">
                   {formatUSDValue(state.myEffectiveBalance)} effective balance
                 </Paragraph>
                 <PoolStakeShareBar shares={state.myShares} />
               </>
             )}
-          </div>
+          </Grid>
         )}
         {state.isEnded && (
           <div className={s.box}>
             <Grid flow="row" align="start">
-              <Paragraph type="p2" semiBold color="grey500">
+              <Paragraph type="p2" semiBold color="secondary">
                 The $BOND staking pool ended after 12 epochs on Feb 08, 00:00 UTC. Deposits are now disabled, but
                 you
                 can
@@ -369,35 +366,6 @@
         )}
       </div>
     </div>
-=======
-                  </span>}>My Pool Balance</Hint>
-          </Label>
-          <Paragraph type="p1" semiBold color="primary">
-            {formatUSDValue(state.myBalance)}
-          </Paragraph>
-          <Paragraph type="p2" color="secondary">
-            {formatUSDValue(state.myEffectiveBalance)} effective balance
-          </Paragraph>
-          {!state.isEnded && (
-            <PoolStakeShareBar shares={state.myShares} />
-          )}
-        </Grid>
-      )}
-      {state.isEnded && (
-        <div className={s.box}>
-          <Grid flow="row" align="start">
-            <Paragraph type="p2" semiBold color="secondary">
-              The $BOND staking pool ended after 12 epochs on Feb 08, 00:00 UTC. Deposits are now disabled, but
-              you
-              can
-              still withdraw your tokens and collect any unclaimed rewards. To continue to stake $BOND
-            </Paragraph>
-            <Button type="link" onClick={handleDaoStaking}>Go to governance staking</Button>
-          </Grid>
-        </div>
-      )}
-    </Card>
->>>>>>> ef0e0cb1
   );
 };
 

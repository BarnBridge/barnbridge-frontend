--- conflicted
+++ resolved
@@ -38,11 +38,7 @@
   { value: 'withdrawals', label: 'Withdrawals' },
 ];
 
-<<<<<<< HEAD
-const PoolTxChartInner: React.FC = () => {
-=======
 const PoolTxChartInner: React.FC = (props) => {
->>>>>>> 0cb55099
   const web3c = useWeb3Contracts();
   const poolTxChart = usePoolTxChart();
 
@@ -194,11 +190,7 @@
   );
 };
 
-<<<<<<< HEAD
-const PoolTxChart: React.FC = () => (
-=======
 const PoolTxChart: React.FC<CardProps> = (props) => (
->>>>>>> 0cb55099
   <PoolTxChartProvider>
     <PoolTxChartInner {...props} />
   </PoolTxChartProvider>

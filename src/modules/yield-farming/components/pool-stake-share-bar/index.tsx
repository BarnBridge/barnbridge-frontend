--- conflicted
+++ resolved
@@ -24,36 +24,6 @@
   const rates = (shares ?? []).map(tokenShare => `${tokenShare.share}%`);
 
   return (
-<<<<<<< HEAD
-    <Grid flow="col" className={s.component}
-          colsTemplate={rates.join(' ')}>
-      {shares?.map((tokenShare, index) => {
-        return tokenShare.share! > 0 ? (
-          <Tooltip
-            key={index}
-            overlayInnerStyle={{ maxWidth: '520px' }}
-            placement="top"
-            title={
-              <Grid flow="col" gap={8} align="center" padding={[10, 16]}>
-                {tokenShare.icon}
-                <Paragraph type="p1" color="secondary">
-                  {tokenShare.name}:
-                </Paragraph>
-                <Paragraph type="p1" semiBold color="primary">
-                  {tokenShare.value}
-                </Paragraph>
-              </Grid>
-            }>
-            <div
-              className={s.item}
-              style={{
-                backgroundColor: tokenShare.color,
-              }}
-            />
-          </Tooltip>
-        ) : undefined;
-      })}
-=======
     <Grid flow="col" className={s.component} colsTemplate={rates.join(' ')}>
       {shares?.map((tokenShare, index) => (
         <Tooltip
@@ -79,7 +49,6 @@
           />
         </Tooltip>
       ))}
->>>>>>> 185a43c7
     </Grid>
   );
 };

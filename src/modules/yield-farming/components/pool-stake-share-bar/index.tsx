import React from 'react';

import Tooltip from 'components/antd/tooltip';
import { Paragraph } from 'components/custom/typography';
import Grid from 'components/custom/grid';

import s from './styles.module.scss';

export type PoolTokenShare = {
  icon: React.ReactNode;
  name: string;
  color: string;
  value?: string;
  share?: number;
};

export type PoolStakeShareBarProps = {
  shares?: PoolTokenShare[];
};

const PoolStakeShareBar: React.FunctionComponent<PoolStakeShareBarProps> = props => {
  const { shares } = props;

  const rates = (shares ?? []).map(tokenShare => `${tokenShare.share}%`);

  return (
<<<<<<< HEAD
    <Grid flow="col" className={s.component} colsTemplate={rates.join(' ')}>
      {shares?.map((tokenShare, index) => (
        <Tooltip
          key={index}
          overlayInnerStyle={{ maxWidth: '520px' }}
          placement="top"
          title={
            <Grid flow="col" gap={8} align="center" padding={[10, 16]}>
              {tokenShare.icon}
              <Paragraph type="p1" color="grey500">
                {tokenShare.name}:
              </Paragraph>
              <Paragraph type="p1" semiBold color="grey900">
                {tokenShare.value}
              </Paragraph>
            </Grid>
          }>
          <div
            className={s.item}
            style={{
              backgroundColor: tokenShare.color,
            }}
          />
        </Tooltip>
      ))}
=======
    <Grid flow="col" className={s.component}
          colsTemplate={rates.join(' ')}>
      {shares?.map((tokenShare, index) => {
        return tokenShare.share! > 0 ? (
          <Tooltip
            key={index}
            overlayInnerStyle={{ maxWidth: '520px' }}
            placement="top"
            title={
              <Grid flow="col" gap={8} align="center" padding={[10, 16]}>
                {tokenShare.icon}
                <Paragraph type="p1" color="secondary">
                  {tokenShare.name}:
                </Paragraph>
                <Paragraph type="p1" semiBold color="primary">
                  {tokenShare.value}
                </Paragraph>
              </Grid>
            }>
            <div
              className={s.item}
              style={{
                backgroundColor: tokenShare.color,
              }}
            />
          </Tooltip>
        ) : undefined;
      })}
>>>>>>> ef0e0cb1
    </Grid>
  );
};

export default PoolStakeShareBar;<|MERGE_RESOLUTION|>--- conflicted
+++ resolved
@@ -24,7 +24,6 @@
   const rates = (shares ?? []).map(tokenShare => `${tokenShare.share}%`);
 
   return (
-<<<<<<< HEAD
     <Grid flow="col" className={s.component} colsTemplate={rates.join(' ')}>
       {shares?.map((tokenShare, index) => (
         <Tooltip
@@ -34,10 +33,10 @@
           title={
             <Grid flow="col" gap={8} align="center" padding={[10, 16]}>
               {tokenShare.icon}
-              <Paragraph type="p1" color="grey500">
+              <Paragraph type="p1" color="secondary">
                 {tokenShare.name}:
               </Paragraph>
-              <Paragraph type="p1" semiBold color="grey900">
+              <Paragraph type="p1" semiBold color="primary">
                 {tokenShare.value}
               </Paragraph>
             </Grid>
@@ -49,37 +48,7 @@
             }}
           />
         </Tooltip>
-      ))}
-=======
-    <Grid flow="col" className={s.component}
-          colsTemplate={rates.join(' ')}>
-      {shares?.map((tokenShare, index) => {
-        return tokenShare.share! > 0 ? (
-          <Tooltip
-            key={index}
-            overlayInnerStyle={{ maxWidth: '520px' }}
-            placement="top"
-            title={
-              <Grid flow="col" gap={8} align="center" padding={[10, 16]}>
-                {tokenShare.icon}
-                <Paragraph type="p1" color="secondary">
-                  {tokenShare.name}:
-                </Paragraph>
-                <Paragraph type="p1" semiBold color="primary">
-                  {tokenShare.value}
-                </Paragraph>
-              </Grid>
-            }>
-            <div
-              className={s.item}
-              style={{
-                backgroundColor: tokenShare.color,
-              }}
-            />
-          </Tooltip>
-        ) : undefined;
-      })}
->>>>>>> ef0e0cb1
+      )}
     </Grid>
   );
 };

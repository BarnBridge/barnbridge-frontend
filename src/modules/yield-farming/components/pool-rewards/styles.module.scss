.component {
  background: var(--theme-card-color);
  border-bottom: 1px solid var(--theme-border-color);
<<<<<<< HEAD
}

.delimiter {
  width: 1px;
  height: 100%;
  border-right: 1px solid var(--theme-border-color);
=======
>>>>>>> 185a43c7
}<|MERGE_RESOLUTION|>--- conflicted
+++ resolved
@@ -1,13 +1,4 @@
 .component {
   background: var(--theme-card-color);
   border-bottom: 1px solid var(--theme-border-color);
-<<<<<<< HEAD
-}
-
-.delimiter {
-  width: 1px;
-  height: 100%;
-  border-right: 1px solid var(--theme-border-color);
-=======
->>>>>>> 185a43c7
 }
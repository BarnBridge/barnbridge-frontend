--- conflicted
+++ resolved
@@ -5,17 +5,8 @@
 import Button from 'components/antd/button';
 import Divider from 'components/antd/divider';
 import Grid from 'components/custom/grid';
-<<<<<<< HEAD
-import { Heading, Label, Paragraph } from 'components/custom/typography';
-import PoolHarvestModal from '../../modals/pool-harvest-modal';
-
-import { useWallet } from 'wallets/wallet';
-import { useWeb3Contracts } from 'web3/contracts';
-import { formatBONDValue } from 'web3/utils';
-=======
 import Icons from 'components/custom/icon';
 import { Hint, Text } from 'components/custom/typography';
->>>>>>> 185a43c7
 import useMergeState from 'hooks/useMergeState';
 import { useWallet } from 'wallets/wallet';
 
@@ -39,29 +30,17 @@
 
   return (
     <Grid flow="row" gap={16} padding={[24, 64]} className={s.component}>
-<<<<<<< HEAD
-      <Label type="lb2" semiBold color="red">
-=======
       <Text type="lb2" weight="semibold" color="red">
->>>>>>> 185a43c7
         My Rewards
       </Text>
 
       <Grid flow="col" gap={24}>
         <Grid flow="row" gap={4}>
-<<<<<<< HEAD
-          <Paragraph type="p2" color="secondary">
-=======
           <Text type="p2" color="secondary">
->>>>>>> 185a43c7
             Current reward
           </Text>
           <Grid flow="col" gap={16} align="center">
-<<<<<<< HEAD
-            <Heading type="h3" bold color="primary">
-=======
             <Text type="h3" weight="bold" color="primary">
->>>>>>> 185a43c7
               {formatBONDValue(web3c.aggregated.totalCurrentReward)}
             </Text>
             <Icons name="bond-square-token" />
@@ -77,19 +56,11 @@
         </Grid>
         <Divider type="vertical" />
         <Grid flow="row" gap={4}>
-<<<<<<< HEAD
-          <Paragraph type="p2" color="secondary">
-=======
           <Text type="p2" color="secondary">
->>>>>>> 185a43c7
             Bond Balance
           </Text>
           <Grid flow="col" gap={16} align="center">
-<<<<<<< HEAD
-            <Heading type="h3" bold color="primary">
-=======
             <Text type="h3" weight="bold" color="primary">
->>>>>>> 185a43c7
               {formatBONDValue(web3c.bond.balance)}
             </Text>
             <Icons name="bond-square-token" />
@@ -98,18 +69,6 @@
         <Divider type="vertical" />
         <Grid flow="row" gap={4}>
           <Grid flow="col" gap={8} align="center">
-<<<<<<< HEAD
-            <Paragraph type="p2" color="secondary">
-              Potential reward this epoch
-            </Paragraph>
-            <Tooltip
-              type="info"
-              title="This number shows the $BOND rewards you would potentially be able to harvest this epoch, but is subject to change - in case more users deposit, or you withdraw some of your stake."
-            />
-          </Grid>
-          <Grid flow="col" gap={16} align="center">
-            <Heading type="h3" bold color="primary">
-=======
             <Hint text="This number shows the $BOND rewards you would potentially be able to harvest this epoch, but is subject to change - in case more users deposit, or you withdraw some of your stake.">
               <Text type="p2" color="secondary">
                 Potential reward this epoch
@@ -118,7 +77,6 @@
           </Grid>
           <Grid flow="col" gap={16} align="center">
             <Text type="h3" weight="bold" color="primary">
->>>>>>> 185a43c7
               {formatBONDValue(web3c.aggregated.totalPotentialReward)}
             </Text>
             <Icons name="bond-square-token" />
@@ -126,15 +84,7 @@
         </Grid>
       </Grid>
 
-<<<<<<< HEAD
-      {state.showHarvestModal && (
-        <PoolHarvestModal
-          onCancel={() => setState({ showHarvestModal: false })}
-        />
-      )}
-=======
       {state.showHarvestModal && <PoolHarvestModal onCancel={() => setState({ showHarvestModal: false })} />}
->>>>>>> 185a43c7
     </Grid>
   );
 };

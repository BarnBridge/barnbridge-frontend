import React from 'react';

import Button from 'components/antd/button';
import Input from 'components/antd/input';
import Popover, { PopoverProps } from 'components/antd/popover';
import Grid from 'components/custom/grid';
import Icons from 'components/custom/icon';
import { Text } from 'components/custom/typography';

export type AddZerosPopupProps = {
  max?: number;
  onAdd: (value: number) => void;
};

const AddZerosPopup: React.FC<PopoverProps & AddZerosPopupProps> = props => {
  const { max, onAdd, ...popoverProps } = props;
  const [visible, setVisible] = React.useState<boolean>(false);
  const [value, setValue] = React.useState<string>('');

  function handleChange(ev: React.ChangeEvent<HTMLInputElement>) {
    setValue(ev.target.value);
  }

  function handleCancel() {
    setVisible(false);
    setValue('');
  }

  function handleAddZeros() {
    setVisible(false);

    const val = Number(value);

    if (!isNaN(val)) {
      onAdd?.(val);
    }

    setValue('');
  }

  const content = (
    <Grid flow="row" gap={24}>
      <Grid flow="row" gap={8}>
<<<<<<< HEAD
        <Small semiBold color="secondary">
=======
        <Text type="small" weight="semibold" color="secondary">
>>>>>>> 185a43c7
          Number of zeros
        </Text>
        <Grid flow="col" gap={16}>
          <Button type="ghost" onClick={() => setValue('6')}>
            6
          </Button>
          <Button type="ghost" onClick={() => setValue('8')}>
            8
          </Button>
          <Button type="ghost" onClick={() => setValue('18')}>
            18
          </Button>
          <Input type="number" value={value} max={max} placeholder={`Max ${max}`} onChange={handleChange} />
        </Grid>
      </Grid>
<<<<<<< HEAD
      <Paragraph type="p2" semiBold color="secondary">
=======
      <Text type="p2" weight="semibold" color="secondary">
>>>>>>> 185a43c7
        Use the options above to add trailing zeros to the input amount.
      </Text>
      <Grid flow="col" gap={16} justify="space-between">
        <Button type="ghost" onClick={handleCancel}>
          Cancel
        </Button>
        <Button type="primary" onClick={handleAddZeros}>
          Add zeros
        </Button>
      </Grid>
    </Grid>
  );

  return (
    <Popover
      title="Add zeros"
      placement="bottomLeft"
      overlayStyle={{ width: 376 }}
      content={content}
      visible={visible}
      onVisibleChange={setVisible}
      {...popoverProps}>
      <Button type="link" icon={<Icons name="plus-square-outlined" width={16} height={16} />} />
    </Popover>
  );
};

export default AddZerosPopup;<|MERGE_RESOLUTION|>--- conflicted
+++ resolved
@@ -41,11 +41,7 @@
   const content = (
     <Grid flow="row" gap={24}>
       <Grid flow="row" gap={8}>
-<<<<<<< HEAD
-        <Small semiBold color="secondary">
-=======
         <Text type="small" weight="semibold" color="secondary">
->>>>>>> 185a43c7
           Number of zeros
         </Text>
         <Grid flow="col" gap={16}>
@@ -61,11 +57,7 @@
           <Input type="number" value={value} max={max} placeholder={`Max ${max}`} onChange={handleChange} />
         </Grid>
       </Grid>
-<<<<<<< HEAD
-      <Paragraph type="p2" semiBold color="secondary">
-=======
       <Text type="p2" weight="semibold" color="secondary">
->>>>>>> 185a43c7
         Use the options above to add trailing zeros to the input amount.
       </Text>
       <Grid flow="col" gap={16} justify="space-between">

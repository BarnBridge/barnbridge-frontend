import React from 'react';

import Button from 'components/antd/button';
import Modal, { ModalProps } from 'components/antd/modal';
import Grid from 'components/custom/grid';
import Icons from 'components/custom/icon';
import { Text } from 'components/custom/typography';

export type DeleteProposalActionModalProps = ModalProps & {};

const DeleteProposalActionModal: React.FC<DeleteProposalActionModalProps> = props => {
  const { ...modalProps } = props;

  return (
    <Modal width={560} {...modalProps}>
      <Grid flow="row" gap={32}>
        <Grid flow="row" gap={16}>
<<<<<<< HEAD
          <Icons
            name="warning-outlined"
            width={40}
            height={40}
            color="red"
          />
          <Grid flow="row" gap={8}>
            <Heading type="h3" semiBold color="primary">
              Are you sure you want to delete the action?
            </Heading>
            <Paragraph type="p2" semiBold color="secondary">
              Are you sure you want to delete the action? Bad things will happen
              if you do. Be careful :)
            </Paragraph>
=======
          <Icons name="warning-outlined" width={40} height={40} color="red" />
          <Grid flow="row" gap={8}>
            <Text type="h3" weight="semibold" color="primary">
              Are you sure you want to delete the action?
            </Text>
            <Text type="p2" weight="semibold" color="secondary">
              Are you sure you want to delete the action? Bad things will happen if you do. Be careful :)
            </Text>
>>>>>>> 185a43c7
          </Grid>
        </Grid>
        <Grid flow="col" justify="space-between">
          <Button type="default" onClick={modalProps.onCancel}>
            Cancel
          </Button>
          <Button type="primary" onClick={modalProps.onOk}>
            Delete Action
          </Button>
        </Grid>
      </Grid>
    </Modal>
  );
};

export default DeleteProposalActionModal;<|MERGE_RESOLUTION|>--- conflicted
+++ resolved
@@ -15,22 +15,6 @@
     <Modal width={560} {...modalProps}>
       <Grid flow="row" gap={32}>
         <Grid flow="row" gap={16}>
-<<<<<<< HEAD
-          <Icons
-            name="warning-outlined"
-            width={40}
-            height={40}
-            color="red"
-          />
-          <Grid flow="row" gap={8}>
-            <Heading type="h3" semiBold color="primary">
-              Are you sure you want to delete the action?
-            </Heading>
-            <Paragraph type="p2" semiBold color="secondary">
-              Are you sure you want to delete the action? Bad things will happen
-              if you do. Be careful :)
-            </Paragraph>
-=======
           <Icons name="warning-outlined" width={40} height={40} color="red" />
           <Grid flow="row" gap={8}>
             <Text type="h3" weight="semibold" color="primary">
@@ -39,7 +23,6 @@
             <Text type="p2" weight="semibold" color="secondary">
               Are you sure you want to delete the action? Bad things will happen if you do. Be careful :)
             </Text>
->>>>>>> 185a43c7
           </Grid>
         </Grid>
         <Grid flow="col" justify="space-between">

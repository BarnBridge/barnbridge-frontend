--- conflicted
+++ resolved
@@ -12,10 +12,7 @@
 div.paragraph:global(.ant-typography) {
   @include font-p1-regular;
   margin: 0;
-<<<<<<< HEAD
-=======
   color: var(--theme-primary-color);
->>>>>>> 3142c5df
 
   &.expanded {
     white-space: pre-wrap;

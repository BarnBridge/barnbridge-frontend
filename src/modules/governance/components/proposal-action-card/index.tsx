import React from 'react';
import * as Antd from 'antd';
import cx from 'classnames';
import { AbiDecodeResult, AbiFunctionFragment, AbiInterface } from 'web3/abiInterface';
import { getEtherscanAddressUrl, shortenAddr } from 'web3/utils';

import Button from 'components/antd/button';
import PopoverMenu, { PopoverMenuItem } from 'components/antd/popover-menu';
import ExpandableCard, { ExpandableCardProps } from 'components/custom/expandable-card';
import ExternalLink from 'components/custom/externalLink';
import Grid from 'components/custom/grid';
import Icons from 'components/custom/icon';
import { Text } from 'components/custom/typography';

import s from './styles.module.scss';

export type ProposalActionCardProps = ExpandableCardProps & {
  title: React.ReactNode;
  target: string;
  signature: string;
  callData: string;
  showSettings?: boolean;
  onDeleteAction?: Function;
  onEditAction?: Function;
};

const ProposalActionCard: React.FC<ProposalActionCardProps> = props => {
  const {
    className,
    title,
    target,
    signature,
    callData,
    showSettings,
    onDeleteAction,
    onEditAction,
    children,
    ...cardProps
  } = props;

  const [ellipsis, setEllipsis] = React.useState<boolean>(false);
  const [expanded, setExpanded] = React.useState<boolean>(false);
  const [isSignature, showSignature] = React.useState<boolean>(false);

  const functionFragment = React.useMemo<AbiFunctionFragment | undefined>(() => {
    return AbiInterface.getFunctionFragmentFrom(signature);
  }, [signature]);

  const functionParamValues = React.useMemo<AbiDecodeResult | undefined>(() => {
    if (!functionFragment) {
      return [];
    }

    return AbiInterface.decodeFunctionData(functionFragment, callData) ?? [];
  }, [functionFragment, callData]);

  const stringParams = React.useMemo<string>(() => {
    const params = functionParamValues?.map(param => AbiInterface.stringifyParamValue(param));
    return params?.join(',\n') ?? '';
  }, [functionParamValues]);

  const etherscanLink = React.useMemo<string>(() => {
    return `${getEtherscanAddressUrl(target)}#writeContract`;
  }, [target]);

  const ActionMenuItems: PopoverMenuItem[] = [
    {
      key: 'sig',
      icon: <Icons name="chevron-right" />,
      title: (
        <Text type="p1" weight="semibold">
          {isSignature ? 'Show transaction' : 'Show function signature'}
        </Text>
      ),
    },
    {
      key: 'edit',
      icon: <Icons name="pencil-outlined" />,
      title: 'Edit action',
    },
    {
      key: 'delete',
      icon: <Icons name="bin-outlined" color="red" />,
      title: (
<<<<<<< HEAD
        <Paragraph type="p1" semiBold color="red">
=======
        <Text type="p1" weight="semibold" color="red">
>>>>>>> 185a43c7
          Delete action
        </Text>
      ),
    },
  ];

  function handleEllipsis(isEllipsis: boolean) {
    setEllipsis(isEllipsis);

    if (isEllipsis) {
      setExpanded(!isEllipsis);
    }
  }

  function handleShowSignature() {
    showSignature(prevState => !prevState);
  }

  function handleExpand() {
    setExpanded(prevState => !prevState);
  }

  function handleActionMenu(key: string) {
    if (key === 'sig') {
      handleShowSignature();
    } else if (key === 'edit') {
      onEditAction?.();
    } else if (key === 'delete') {
      onDeleteAction?.();
    }
  }

  return (
    <ExpandableCard
      title={
<<<<<<< HEAD
        <Paragraph type="p2" semiBold color="primary">
=======
        <Text type="p2" weight="semibold" color="primary">
>>>>>>> 185a43c7
          {title}
        </Text>
      }
      extra={
        showSettings ? (
          <PopoverMenu items={ActionMenuItems} placement="bottomLeft" onClick={key => handleActionMenu(String(key))}>
            <Button type="link" icon={<Icons name="gear" />} />
          </PopoverMenu>
        ) : (
          <Button type="link" onClick={handleShowSignature}>
<<<<<<< HEAD
            <Small semiBold color="secondary">
=======
            <Text type="small" weight="semibold" color="secondary">
>>>>>>> 185a43c7
              {isSignature ? 'Show transaction' : 'Show function signature'}
            </Text>
          </Button>
        )
      }
      footer={
        ellipsis || expanded ? (
          <Grid flow="col" align="center" justify="center">
            <Button type="link" onClick={handleExpand}>
<<<<<<< HEAD
              <Small semiBold color="secondary">
=======
              <Text type="small" weight="semibold" color="secondary">
>>>>>>> 185a43c7
                {expanded ? 'Hide details' : 'Show more'}
              </Text>
            </Button>
          </Grid>
        ) : null
      }
      {...cardProps}>
      <div className={s.content}>
        <ExternalLink href={etherscanLink}>
<<<<<<< HEAD
          <Paragraph type="p1" semiBold className={s.address} color="blue">
=======
          <Text type="p1" weight="semibold" className={s.address} color="blue">
>>>>>>> 185a43c7
            {shortenAddr(target)}
          </Text>
        </ExternalLink>
        {signature && (
          <Antd.Typography.Paragraph
            className={cx(s.paragraph, expanded && s.expanded)}
            style={{ maxWidth: '514px' }}
            ellipsis={{
              rows: expanded ? 9999 : 2,
              expandable: false,
              onEllipsis: handleEllipsis,
            }}>
            .{isSignature ? signature : `${functionFragment?.name}(${stringParams})`}
          </Antd.Typography.Paragraph>
        )}
      </div>
    </ExpandableCard>
  );
};

export default ProposalActionCard;<|MERGE_RESOLUTION|>--- conflicted
+++ resolved
@@ -82,11 +82,7 @@
       key: 'delete',
       icon: <Icons name="bin-outlined" color="red" />,
       title: (
-<<<<<<< HEAD
-        <Paragraph type="p1" semiBold color="red">
-=======
         <Text type="p1" weight="semibold" color="red">
->>>>>>> 185a43c7
           Delete action
         </Text>
       ),
@@ -122,11 +118,7 @@
   return (
     <ExpandableCard
       title={
-<<<<<<< HEAD
-        <Paragraph type="p2" semiBold color="primary">
-=======
         <Text type="p2" weight="semibold" color="primary">
->>>>>>> 185a43c7
           {title}
         </Text>
       }
@@ -137,11 +129,7 @@
           </PopoverMenu>
         ) : (
           <Button type="link" onClick={handleShowSignature}>
-<<<<<<< HEAD
-            <Small semiBold color="secondary">
-=======
             <Text type="small" weight="semibold" color="secondary">
->>>>>>> 185a43c7
               {isSignature ? 'Show transaction' : 'Show function signature'}
             </Text>
           </Button>
@@ -151,11 +139,7 @@
         ellipsis || expanded ? (
           <Grid flow="col" align="center" justify="center">
             <Button type="link" onClick={handleExpand}>
-<<<<<<< HEAD
-              <Small semiBold color="secondary">
-=======
               <Text type="small" weight="semibold" color="secondary">
->>>>>>> 185a43c7
                 {expanded ? 'Hide details' : 'Show more'}
               </Text>
             </Button>
@@ -165,11 +149,7 @@
       {...cardProps}>
       <div className={s.content}>
         <ExternalLink href={etherscanLink}>
-<<<<<<< HEAD
-          <Paragraph type="p1" semiBold className={s.address} color="blue">
-=======
           <Text type="p1" weight="semibold" className={s.address} color="blue">
->>>>>>> 185a43c7
             {shortenAddr(target)}
           </Text>
         </ExternalLink>

import React, { useEffect, useState } from 'react';
import { Spin } from 'antd';
import BigNumber from 'bignumber.js';
import cn from 'classnames';
import Erc20Contract from 'web3/erc20Contract';
import { formatBigValue, formatToken } from 'web3/utils';

import Button from 'components/antd/button';
import Divider from 'components/antd/divider';
import Modal from 'components/antd/modal';
import Skeleton from 'components/antd/skeleton';
import Tooltip from 'components/antd/tooltip';
import { ExternalLink } from 'components/button';
import Grid from 'components/custom/grid';
import { Hint, Text } from 'components/custom/typography';
import { useKnownTokens } from 'components/providers/knownTokensProvider';
import { TokenIcon } from 'components/token-icon';
import { UseLeftTime } from 'hooks/useLeftTime';
import { useDAO } from 'modules/governance/components/dao-provider';
import DaoRewardContract from 'modules/governance/contracts/daoReward';
import { useWallet } from 'wallets/walletProvider';

import VotingDetailedModal from '../voting-detailed-modal';

import { getFormattedDuration, getNowTs, inRange } from 'utils';

import s from './s.module.scss';

const VotingHeader: React.FC = () => {
  const daoCtx = useDAO();
  const walletCtx = useWallet();
  const { projectToken } = useKnownTokens();

  const [showDetailedView, setShowDetailedView] = useState(false);
  const [claimModalVisible, setClaimModalVisible] = useState(false);
  const [claimingReward, setClaimingReward] = useState<DaoRewardContract | undefined>();

  const { toClaim: toClaimReward } = daoCtx.daoReward;
  const { toClaim: toClaimReward2 } = daoCtx.daoReward2 ?? {};
  const totalToClaim = toClaimReward?.plus(toClaimReward2 ?? 0);

  const projectTokenBalance = (projectToken.contract as Erc20Contract).balance?.unscaleBy(projectToken.decimals);
  const { votingPower, userLockedUntil } = daoCtx.daoBarn;
  const [multiplier, setMultiplier] = useState(1);

  useEffect(() => {
    if (walletCtx.account) {
      daoCtx.daoBarn.getMultiplierAtTs(walletCtx.account, getNowTs()).then(value => setMultiplier(value.toNumber()));
    }
  }, [walletCtx.account]);

  const loadedUserLockedUntil = (userLockedUntil ?? Date.now()) - Date.now();

  function handleLeftTimeEnd() {
    // daoCtx.daoBarn.reload(); /// TODO: check
  }

  function handleClaim() {
    if (toClaimReward?.gt(0) && toClaimReward2?.gt(0)) {
      setClaimModalVisible(true);
    } else if (daoCtx.activeDaoReward) {
      handleRewardClaim(daoCtx.activeDaoReward);
<<<<<<< HEAD
=======
    } else if (toClaimReward?.gt(0)) {
      handleRewardClaim(daoCtx.daoReward);
    } else if (toClaimReward2?.gt(0)) {
      handleRewardClaim(daoCtx.daoReward2);
>>>>>>> ae7b5aec
    }
  }

  function handleRewardClaim(reward: DaoRewardContract) {
    setClaimingReward(reward);

    reward
      .claim()
      .catch(Error)
      .then(() => reward.loadUserData())
      .catch(Error)
      .then(() => (projectToken.contract as Erc20Contract).loadBalance())
      .catch(Error)
      .then(() => {
        setClaimingReward(undefined);
        setClaimModalVisible(false);
      });
  }

  return (
    <div className={cn(s.component, 'pv-24 ph-64 sm-ph-16')}>
      <Text type="lb2" weight="semibold" color="red" className="mb-16">
        My Voting Power
      </Text>
      <Grid flow="col" gap={24} className={s.items}>
        <Grid flow="row" gap={4}>
          <Text type="p2" color="secondary">
            Current reward
          </Text>
          <Grid flow="col" gap={16} align="center">
            <Tooltip
              title={formatToken(totalToClaim ?? 0, {
                decimals: projectToken.decimals,
              })}>
              <Text type="h3" weight="bold" color="primary">
                {formatToken(totalToClaim ?? 0, {
                  hasLess: true,
                })}
              </Text>
            </Tooltip>
            <TokenIcon name={projectToken.icon} />
            <Button type="light" disabled={!totalToClaim?.gt(0)} onClick={handleClaim}>
              {claimingReward ? <Spin spinning /> : 'Claim'}
            </Button>
          </Grid>
        </Grid>
        <Divider type="vertical" />
        <Grid flow="row" gap={4}>
          <Text type="p2" color="secondary">
            {projectToken.symbol} Balance
          </Text>
          <Grid flow="col" gap={16} align="center">
            <Skeleton loading={projectTokenBalance === undefined}>
              <Text type="h3" weight="bold" color="primary">
                {formatToken(projectTokenBalance)}
              </Text>
            </Skeleton>
            <TokenIcon name={projectToken.icon} />
          </Grid>
        </Grid>
        <Divider type="vertical" />
        <Grid flow="row" gap={4}>
          <Text type="p2" color="secondary">
            Total voting power
          </Text>
          <Grid flow="col" gap={16} align="center">
            <Skeleton loading={votingPower === undefined}>
              <Text type="h3" weight="bold" color="primary">
                {formatToken(votingPower)}
              </Text>
            </Skeleton>
            <Button type="light" onClick={() => setShowDetailedView(true)}>
              Detailed view
            </Button>

            {showDetailedView && <VotingDetailedModal onCancel={() => setShowDetailedView(false)} />}
          </Grid>
        </Grid>

        <UseLeftTime end={userLockedUntil ?? 0} delay={1_000} onEnd={handleLeftTimeEnd}>
          {leftTime => {
            const leftMultiplier = (multiplier - 1) * (leftTime / loadedUserLockedUntil) + 1;

            return leftMultiplier > 1 ? (
              <>
                <Divider type="vertical" />
                <Grid flow="row" gap={4}>
                  <Hint
                    text={
                      <>
                        <Text type="p2">
                          The multiplier mechanic allows users to lock ${projectToken.symbol} for a period up to 1 year
                          and get a bonus of up to 2x v{projectToken.symbol}. The bonus is linear, as per the following
                          example:
                        </Text>
                        <ul>
                          <li>
                            <Text type="p2">
                              lock 1000 ${projectToken.symbol} for 1 year → get back 2000 v{projectToken.symbol}
                            </Text>
                          </li>
                          <li>
                            <Text type="p2">
                              lock 1000 ${projectToken.symbol} for 6 months → get back 1500 v{projectToken.symbol}
                            </Text>
                          </li>
                        </ul>
                        <ExternalLink
                          href="https://docs.barnbridge.com/governance/barnbridge-dao/multiplier-and-voting-power"
                          variation="link">
                          Learn more
                        </ExternalLink>
                      </>
                    }>
                    <Text type="p2" color="secondary">
                      Multiplier & Lock timer
                    </Text>
                  </Hint>

                  <Grid flow="col" gap={8} align="center">
                    <Tooltip title={`x${leftMultiplier}`}>
                      <Text type="lb1" weight="bold" color="red" className={s.ratio}>
                        {inRange(multiplier, 1, 1.01) ? '>' : ''} {formatBigValue(leftMultiplier, 2, '-', 2)}x
                      </Text>
                    </Tooltip>
                    <Text type="p2" color="secondary">
                      for
                    </Text>
                    <Text type="h3" weight="bold" color="primary">
                      {getFormattedDuration(0, userLockedUntil)}
                    </Text>
                  </Grid>
                </Grid>
              </>
            ) : undefined;
          }}
        </UseLeftTime>
      </Grid>

      {claimModalVisible && (
        <Modal visible onCancel={() => setClaimModalVisible(false)}>
          <div className="flex flow-row">
            <div className="flex flow-row mb-32">
              <Text type="h3" weight="semibold" color="primary" className="mb-8">
                Claim your reward
              </Text>
              <Text type="p2" weight="semibold" color="secondary">
                Select the reward contract you want to claim your reward from
              </Text>
            </div>
            <div className="flex flow-row row-gap-24">
              {[daoCtx.daoReward, daoCtx.daoReward2].map((reward, rewardIndex) =>
                reward ? (
                  <Spin key={reward.address} spinning={claimingReward === reward}>
                    <button
                      type="button"
                      className="button-ghost p-24"
                      style={{ width: '100%' }}
                      disabled={!!claimingReward || !reward?.toClaim?.gt(BigNumber.ZERO)}
                      onClick={() => handleRewardClaim(reward)}>
                      <div className="flex flow-col align-center justify-space-between full-width">
                        <Text type="p1" weight="semibold" color="primary">
                          Reward contract {rewardIndex + 1}
                        </Text>
                        <div className="flex flow-row align-end">
                          <Text type="lb2" weight="semibold" color="secondary" className="mb-8">
                            Reward
                          </Text>
                          <Text type="p1" weight="semibold" color="primary" className="mr-4">
                            {formatToken(reward?.toClaim, {
                              tokenName: projectToken.symbol,
                            })}
                          </Text>
                        </div>
                      </div>
                    </button>
                  </Spin>
                ) : null,
              )}
            </div>
          </div>
        </Modal>
      )}
    </div>
  );
};

export default VotingHeader;<|MERGE_RESOLUTION|>--- conflicted
+++ resolved
@@ -60,13 +60,10 @@
       setClaimModalVisible(true);
     } else if (daoCtx.activeDaoReward) {
       handleRewardClaim(daoCtx.activeDaoReward);
-<<<<<<< HEAD
-=======
     } else if (toClaimReward?.gt(0)) {
       handleRewardClaim(daoCtx.daoReward);
-    } else if (toClaimReward2?.gt(0)) {
+    } else if (toClaimReward2?.gt(0) && daoCtx.daoReward2) {
       handleRewardClaim(daoCtx.daoReward2);
->>>>>>> ae7b5aec
     }
   }
 

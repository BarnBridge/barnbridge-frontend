--- conflicted
+++ resolved
@@ -20,22 +20,6 @@
     <Modal width={560} {...modalProps}>
       <Grid flow="row" gap={32}>
         <Grid flow="row" gap={24}>
-<<<<<<< HEAD
-          <Icons
-            name="warning-outlined"
-            width={40}
-            height={40}
-            color="red"
-          />
-          <Grid flow="row" gap={8}>
-            <Heading type="h3" semiBold color="primary">
-              Action could not be simulated
-            </Heading>
-            <Paragraph type="p2" semiBold color="secondary">
-              We run a simulation for every action before adding it to the
-              proposal. The following action failed to simulate:
-            </Paragraph>
-=======
           <Icons name="warning-outlined" width={40} height={40} color="red" />
           <Grid flow="row" gap={8}>
             <Text type="h3" weight="semibold" color="primary">
@@ -45,7 +29,6 @@
               We run a simulation for every action before adding it to the proposal. The following action failed to
               simulate:
             </Text>
->>>>>>> 185a43c7
           </Grid>
           <ProposalActionCard
             title=""
@@ -54,16 +37,9 @@
             signature={proposalAction.functionSignature!}
             callData={proposalAction.functionEncodedParams}
           />
-<<<<<<< HEAD
-          <Paragraph type="p2" semiBold color="secondary">
-            If you think this is a mistake, you can still add this action to the
-            proposal.
-          </Paragraph>
-=======
           <Text type="p2" weight="semibold" color="secondary">
             If you think this is a mistake, you can still add this action to the proposal.
           </Text>
->>>>>>> 185a43c7
         </Grid>
         <Grid flow="col" justify="space-between">
           <Button type="default" onClick={modalProps.onOk}>

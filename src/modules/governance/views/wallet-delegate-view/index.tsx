import React from 'react';
import * as Antd from 'antd';
import { useWeb3Contracts } from 'web3/contracts';
import { ZERO_BIG_NUMBER } from 'web3/utils';

import Alert from 'components/antd/alert';
import Button from 'components/antd/button';
import Card from 'components/antd/card';
import Form from 'components/antd/form';
import GasFeeList from 'components/custom/gas-fee-list';
import Grid from 'components/custom/grid';
import Icons from 'components/custom/icon';
import TokenInput from 'components/custom/token-input';
import { Text } from 'components/custom/typography';
import useMergeState from 'hooks/useMergeState';

import { isValidAddress } from 'utils';

type DelegateFormData = {
  delegateAddress?: string;
  gasPrice?: {
    value: number;
  };
};

const InitialFormValues: DelegateFormData = {
  delegateAddress: undefined,
  gasPrice: undefined,
};

type WalletDelegateViewState = {
  saving: boolean;
};

const InitialState: WalletDelegateViewState = {
  saving: false,
};

const WalletDelegateView: React.FC = () => {
  const [form] = Antd.Form.useForm<DelegateFormData>();

  const web3c = useWeb3Contracts();
  const [state, setState] = useMergeState<WalletDelegateViewState>(InitialState);

  const { balance: stakedBalance, userDelegatedTo, userLockedUntil } = web3c.daoBarn;
  const isDelegated = isValidAddress(userDelegatedTo);
  const isLocked = (userLockedUntil ?? 0) > Date.now();
  const hasStakedBalance = stakedBalance?.gt(ZERO_BIG_NUMBER);
  const formDisabled = !hasStakedBalance;

  React.useEffect(() => {
    form.setFieldsValue({
      delegateAddress: isValidAddress(userDelegatedTo) ? userDelegatedTo : undefined,
    });
  }, [userDelegatedTo]);

  async function handleSubmit(values: DelegateFormData) {
    setState({ saving: true });

    const { delegateAddress, gasPrice } = values;
    const gasFee = gasPrice?.value!;

    try {
      if (delegateAddress !== userDelegatedTo) {
        await web3c.daoBarn.actions.delegate(delegateAddress!, gasFee);
      } else {
        await web3c.daoBarn.actions.stopDelegate(gasFee);
      }

      form.setFieldsValue(InitialFormValues);
      web3c.daoBarn.reload();
    } catch {}

    setState({ saving: false });
  }

  const CardTitle = (
    <Grid flow="col" gap={24} colsTemplate="auto" align="start">
      <Grid flow="col" gap={12}>
        <Icons name="bond-token" width={40} height={40} />
<<<<<<< HEAD
        <Paragraph type="p1" semiBold color="primary">
=======
        <Text type="p1" weight="semibold" color="primary">
>>>>>>> 185a43c7
          BOND
        </Text>
      </Grid>

      <Grid flow="row" gap={4}>
<<<<<<< HEAD
        <Small semiBold color="secondary">
          Current Voting Type
        </Small>
        <Paragraph type="p1" semiBold color="primary">
=======
        <Text type="small" weight="semibold" color="secondary">
          Current Voting Type
        </Text>
        <Text type="p1" weight="semibold" color="primary">
>>>>>>> 185a43c7
          {isDelegated ? 'Delegate voting' : 'Manual voting'}
        </Text>
      </Grid>

      {isDelegated && (
        <Grid flow="row" gap={4}>
<<<<<<< HEAD
          <Small semiBold color="secondary">
            Delegated Address
          </Small>
          <Paragraph type="p1" semiBold color="primary">
=======
          <Text type="small" weight="semibold" color="secondary">
            Delegated Address
          </Text>
          <Text type="p1" weight="semibold" color="primary">
>>>>>>> 185a43c7
            {userDelegatedTo}
          </Text>
        </Grid>
      )}

      <div />
    </Grid>
  );

  return (
    <Card title={CardTitle}>
      <Form form={form} initialValues={InitialFormValues} validateTrigger={['onSubmit']} onFinish={handleSubmit}>
        <Grid flow="row" gap={32}>
          <Grid flow="col" gap={64} colsTemplate="1fr 1fr">
            <Grid flow="row" gap={32}>
              <Form.Item
                name="delegateAddress"
                label="Delegate address"
                rules={[{ required: true, message: 'Required' }]}>
                <TokenInput disabled={formDisabled || state.saving} />
              </Form.Item>
              <Alert message="Delegating your voting power to this address means that they will be able to vote in your place. You can’t delegate the voting bonus, only the staked balance." />
              {isLocked && (
                <Alert message="Switching back to manual voting while a lock is active will put the amount back under lock. Delegation does not stop the lock timer." />
              )}
            </Grid>
            <Grid flow="row">
              <Form.Item
                name="gasPrice"
                label="Gas Fee (Gwei)"
                hint="This value represents the gas price you're willing to pay for each unit of gas. Gwei is the unit of ETH typically used to denominate gas prices and generally, the more gas fees you pay, the faster the transaction will be mined."
                rules={[{ required: true, message: 'Required' }]}>
                <GasFeeList disabled={state.saving} />
              </Form.Item>
            </Grid>
          </Grid>
          <Form.Item shouldUpdate>
            {({ getFieldsValue }) => {
              const { delegateAddress } = getFieldsValue();

              return (
                <Button
                  type="primary"
                  htmlType="submit"
                  size="large"
                  loading={state.saving}
                  disabled={formDisabled || !delegateAddress}
                  style={{ justifySelf: 'start' }}>
                  {userDelegatedTo === delegateAddress ? 'Stop Delegate' : 'Delegate'}
                </Button>
              );
            }}
          </Form.Item>
        </Grid>
      </Form>
    </Card>
  );
};

export default WalletDelegateView;<|MERGE_RESOLUTION|>--- conflicted
+++ resolved
@@ -78,44 +78,26 @@
     <Grid flow="col" gap={24} colsTemplate="auto" align="start">
       <Grid flow="col" gap={12}>
         <Icons name="bond-token" width={40} height={40} />
-<<<<<<< HEAD
-        <Paragraph type="p1" semiBold color="primary">
-=======
         <Text type="p1" weight="semibold" color="primary">
->>>>>>> 185a43c7
           BOND
         </Text>
       </Grid>
 
       <Grid flow="row" gap={4}>
-<<<<<<< HEAD
-        <Small semiBold color="secondary">
-          Current Voting Type
-        </Small>
-        <Paragraph type="p1" semiBold color="primary">
-=======
         <Text type="small" weight="semibold" color="secondary">
           Current Voting Type
         </Text>
         <Text type="p1" weight="semibold" color="primary">
->>>>>>> 185a43c7
           {isDelegated ? 'Delegate voting' : 'Manual voting'}
         </Text>
       </Grid>
 
       {isDelegated && (
         <Grid flow="row" gap={4}>
-<<<<<<< HEAD
-          <Small semiBold color="secondary">
-            Delegated Address
-          </Small>
-          <Paragraph type="p1" semiBold color="primary">
-=======
           <Text type="small" weight="semibold" color="secondary">
             Delegated Address
           </Text>
           <Text type="p1" weight="semibold" color="primary">
->>>>>>> 185a43c7
             {userDelegatedTo}
           </Text>
         </Grid>

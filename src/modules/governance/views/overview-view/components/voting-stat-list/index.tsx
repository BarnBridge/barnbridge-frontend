import React from 'react';
import { useWeb3Contracts } from 'web3/contracts';
import { formatBONDValue, formatUSDValue } from 'web3/utils';

import Card from 'components/antd/card';
<<<<<<< HEAD
import Grid from 'components/custom/grid';
import { Heading, Hint, Label, Paragraph } from 'components/custom/typography';
=======
>>>>>>> 185a43c7
import ExternalLink from 'components/custom/externalLink';
import Grid from 'components/custom/grid';
import { Hint, Text } from 'components/custom/typography';
import { UseLeftTime } from 'hooks/useLeftTime';
import { APIOverviewData, fetchOverviewData } from 'modules/governance/api';

import { getFormattedDuration } from 'utils';

export type VotingStatListProps = {
  className?: string;
};

const VotingStatList: React.FC<VotingStatListProps> = props => {
  const { className } = props;

  const web3c = useWeb3Contracts();
  const [overview, setOverview] = React.useState<APIOverviewData | undefined>();

  React.useEffect(() => {
    fetchOverviewData().then(setOverview);
  }, []);

  return (
    <Grid className={className} gap={[32, 32]} justify="start" colsTemplate="repeat(auto-fit, minmax(392px, 1fr))">
      <Card>
        <Grid flow="row" gap={48}>
<<<<<<< HEAD
          <Hint text={(
            <Paragraph type="p2">
              This number shows the amount of $BOND (and their USD value) currently staked in the DAO.
            </Paragraph>
          )}>
            <Label type="lb2" semiBold color="red">
              Bond Staked
            </Label>
          </Hint>
          <Grid flow="row" gap={4}>
            <Grid flow="col" gap={4} align="end">
              <Heading type="h2" bold color="primary">
                {formatBONDValue(web3c.daoBarn.bondStaked)}
              </Heading>
              <Paragraph type="p1" color="secondary">
=======
          <Hint
            text={
              <Text type="p2">
                This number shows the amount of $BOND (and their USD value) currently staked in the DAO.
              </Text>
            }>
            <Text type="lb2" weight="semibold" color="red">
              Bond Staked
            </Text>
          </Hint>
          <Grid flow="row" gap={4}>
            <Grid flow="col" gap={4} align="end">
              <Text type="h2" weight="bold" color="primary">
                {formatBONDValue(web3c.daoBarn.bondStaked)}
              </Text>
              <Text type="p1" color="secondary">
>>>>>>> 185a43c7
                BOND
              </Text>
            </Grid>
<<<<<<< HEAD
            <Paragraph type="p1" color="secondary">
=======
            <Text type="p1" color="secondary">
>>>>>>> 185a43c7
              {formatUSDValue(web3c.aggregated.bondLockedPrice)}
            </Text>
          </Grid>
        </Grid>
      </Card>

      <Card>
        <Grid flow="row" gap={48}>
<<<<<<< HEAD
          <Hint text={(
            <Grid flow="row" gap={8} align="start">
              <Paragraph type="p2">
                This number shows the amount of vBOND currently minted. This number may differ from the amount of $BOND
                staked because of the multiplier mechanic
              </Paragraph>
              <ExternalLink href="https://docs.barnbridge.com/governance/barnbridge-dao/multiplier-and-voting-power">
                Learn more
              </ExternalLink>
            </Grid>
          )}>
            <Label type="lb2" semiBold color="red">
              VBond
            </Label>
          </Hint>
          <Grid flow="row" gap={4}>
            <Heading type="h2" bold color="primary">
=======
          <Hint
            text={
              <Grid flow="row" gap={8} align="start">
                <Text type="p2">
                  This number shows the amount of vBOND currently minted. This number may differ from the amount of
                  $BOND staked because of the multiplier mechanic
                </Text>
                <ExternalLink href="https://docs.barnbridge.com/governance/barnbridge-dao/multiplier-and-voting-power">
                  Learn more
                </ExternalLink>
              </Grid>
            }>
            <Text type="lb2" weight="semibold" color="red">
              VBond
            </Text>
          </Hint>
          <Grid flow="row" gap={4}>
            <Text type="h2" weight="bold" color="primary">
>>>>>>> 185a43c7
              {formatBONDValue(overview?.totalVbond)}
            </Text>
          </Grid>
        </Grid>
      </Card>

      <Card>
        <Grid flow="row" gap={48}>
<<<<<<< HEAD
          <Hint text={(
            <Grid flow="row" gap={8} align="start">
              <Paragraph type="p2">
                This counter shows the average amount of time $BOND stakers locked their deposits in order to take
                advantage of the voting power bonus.
              </Paragraph>
              <ExternalLink href="https://docs.barnbridge.com/governance/barnbridge-dao/multiplier-and-voting-power">
                Learn more
              </ExternalLink>
            </Grid>
          )}>
            <Label type="lb2" semiBold color="red">
              Avg. Lock Time
            </Label>
          </Hint>
          <Grid flow="row" gap={4}>
            <Heading type="h2" bold color="primary">
              {overview?.avgLockTimeSeconds ? getFormattedDuration(overview?.avgLockTimeSeconds) : '-'}
            </Heading>
            <Paragraph type="p1" color="secondary">
=======
          <Hint
            text={
              <Grid flow="row" gap={8} align="start">
                <Text type="p2">
                  This counter shows the average amount of time $BOND stakers locked their deposits in order to take
                  advantage of the voting power bonus.
                </Text>
                <ExternalLink href="https://docs.barnbridge.com/governance/barnbridge-dao/multiplier-and-voting-power">
                  Learn more
                </ExternalLink>
              </Grid>
            }>
            <Text type="lb2" weight="semibold" color="red">
              Avg. Lock Time
            </Text>
          </Hint>
          <Grid flow="row" gap={4}>
            <Text type="h2" weight="bold" color="primary">
              {overview?.avgLockTimeSeconds ? getFormattedDuration(overview?.avgLockTimeSeconds) : '-'}
            </Text>
            <Text type="p1" color="secondary">
>>>>>>> 185a43c7
              average time
            </Text>
          </Grid>
        </Grid>
      </Card>

      <Card>
        <Grid flow="row" gap={48}>
<<<<<<< HEAD
          <Hint text={(
            <Paragraph type="p2">
              This number shows the $BOND token rewards distributed so far out of the total
              of {formatBONDValue(web3c.daoReward.poolFeature?.totalAmount)} that are going to be available for the
              DAO Staking.
            </Paragraph>
          )}>
            <Label type="lb2" semiBold color="red">
              Bond Rewards
            </Label>
=======
          <Hint
            text={
              <Text type="p2">
                This number shows the $BOND token rewards distributed so far out of the total of{' '}
                {formatBONDValue(web3c.daoReward.poolFeature?.totalAmount)} that are going to be available for the DAO
                Staking.
              </Text>
            }>
            <Text type="lb2" weight="semibold" color="red">
              Bond Rewards
            </Text>
>>>>>>> 185a43c7
          </Hint>
          <Grid flow="row" gap={4}>
            <UseLeftTime end={(web3c.daoReward.poolFeature?.endTs ?? 0) * 1000} delay={5_000}>
              {() => (
<<<<<<< HEAD
                <Heading type="h2" bold color="primary">
=======
                <Text type="h2" weight="bold" color="primary">
>>>>>>> 185a43c7
                  {formatBONDValue(web3c.daoReward.actions.getBondRewards())}
                </Text>
              )}
            </UseLeftTime>
<<<<<<< HEAD
            <Paragraph type="p1" color="secondary">
=======
            <Text type="p1" color="secondary">
>>>>>>> 185a43c7
              out of {formatBONDValue(web3c.daoReward.poolFeature?.totalAmount)}
            </Text>
          </Grid>
        </Grid>
      </Card>

      <Card>
        <Grid flow="row" gap={48}>
<<<<<<< HEAD
          <Hint text={(
            <Grid flow="row" gap={8} align="start">
              <Paragraph type="p2">
                This number shows the amount of vBOND that is delegated to other addresses.
              </Paragraph>
              <ExternalLink
                href="https://docs.barnbridge.com/governance/barnbridge-dao/multiplier-and-voting-power#3-you-can-delegate-vbonds-to-other-users">
                Learn more
              </ExternalLink>
            </Grid>
          )}>
            <Label type="lb2" semiBold color="red">
              Delegated
            </Label>
          </Hint>
          <Grid flow="row" gap={4}>
            <Heading type="h2" bold color="primary">
              {formatBONDValue(overview?.totalDelegatedPower)}
            </Heading>
            <Paragraph type="p1" color="secondary">
=======
          <Hint
            text={
              <Grid flow="row" gap={8} align="start">
                <Text type="p2">This number shows the amount of vBOND that is delegated to other addresses.</Text>
                <ExternalLink href="https://docs.barnbridge.com/governance/barnbridge-dao/multiplier-and-voting-power#3-you-can-delegate-vbonds-to-other-users">
                  Learn more
                </ExternalLink>
              </Grid>
            }>
            <Text type="lb2" weight="semibold" color="red">
              Delegated
            </Text>
          </Hint>
          <Grid flow="row" gap={4}>
            <Text type="h2" weight="bold" color="primary">
              {formatBONDValue(overview?.totalDelegatedPower)}
            </Text>
            <Text type="p1" color="secondary">
>>>>>>> 185a43c7
              out of {formatBONDValue(web3c.bond.totalSupply)}
            </Text>
          </Grid>
        </Grid>
      </Card>

      <Card>
        <Grid flow="row" gap={48}>
<<<<<<< HEAD
          <Hint text={(
            <Paragraph type="p2">
              This card shows the number of holders of $BOND and compares it to the number of stakers and voters in the
              DAO.
            </Paragraph>
          )}>
            <Label type="lb2" semiBold color="red">
              Addresses
            </Label>
          </Hint>
          <Grid flow="row" gap={4}>
            <Grid flow="col" gap={4} align="end">
              <Heading type="h2" bold color="primary">
                {overview?.holdersStakingExcluded}
              </Heading>
              <Paragraph type="p1" color="secondary">
=======
          <Hint
            text={
              <Text type="p2">
                This card shows the number of holders of $BOND and compares it to the number of stakers and voters in
                the DAO.
              </Text>
            }>
            <Text type="lb2" weight="semibold" color="red">
              Addresses
            </Text>
          </Hint>
          <Grid flow="row" gap={4}>
            <Grid flow="col" gap={4} align="end">
              <Text type="h2" weight="bold" color="primary">
                {overview?.holdersStakingExcluded}
              </Text>
              <Text type="p1" color="secondary">
>>>>>>> 185a43c7
                holders
              </Text>
            </Grid>
<<<<<<< HEAD
            <Paragraph type="p1" color="secondary">
=======
            <Text type="p1" color="secondary">
>>>>>>> 185a43c7
              {overview?.barnUsers} stakers & {overview?.voters} voters
            </Text>
          </Grid>
        </Grid>
      </Card>
    </Grid>
  );
};

export default VotingStatList;<|MERGE_RESOLUTION|>--- conflicted
+++ resolved
@@ -3,11 +3,6 @@
 import { formatBONDValue, formatUSDValue } from 'web3/utils';
 
 import Card from 'components/antd/card';
-<<<<<<< HEAD
-import Grid from 'components/custom/grid';
-import { Heading, Hint, Label, Paragraph } from 'components/custom/typography';
-=======
->>>>>>> 185a43c7
 import ExternalLink from 'components/custom/externalLink';
 import Grid from 'components/custom/grid';
 import { Hint, Text } from 'components/custom/typography';
@@ -34,23 +29,6 @@
     <Grid className={className} gap={[32, 32]} justify="start" colsTemplate="repeat(auto-fit, minmax(392px, 1fr))">
       <Card>
         <Grid flow="row" gap={48}>
-<<<<<<< HEAD
-          <Hint text={(
-            <Paragraph type="p2">
-              This number shows the amount of $BOND (and their USD value) currently staked in the DAO.
-            </Paragraph>
-          )}>
-            <Label type="lb2" semiBold color="red">
-              Bond Staked
-            </Label>
-          </Hint>
-          <Grid flow="row" gap={4}>
-            <Grid flow="col" gap={4} align="end">
-              <Heading type="h2" bold color="primary">
-                {formatBONDValue(web3c.daoBarn.bondStaked)}
-              </Heading>
-              <Paragraph type="p1" color="secondary">
-=======
           <Hint
             text={
               <Text type="p2">
@@ -67,15 +45,10 @@
                 {formatBONDValue(web3c.daoBarn.bondStaked)}
               </Text>
               <Text type="p1" color="secondary">
->>>>>>> 185a43c7
                 BOND
               </Text>
             </Grid>
-<<<<<<< HEAD
-            <Paragraph type="p1" color="secondary">
-=======
-            <Text type="p1" color="secondary">
->>>>>>> 185a43c7
+            <Text type="p1" color="secondary">
               {formatUSDValue(web3c.aggregated.bondLockedPrice)}
             </Text>
           </Grid>
@@ -84,25 +57,6 @@
 
       <Card>
         <Grid flow="row" gap={48}>
-<<<<<<< HEAD
-          <Hint text={(
-            <Grid flow="row" gap={8} align="start">
-              <Paragraph type="p2">
-                This number shows the amount of vBOND currently minted. This number may differ from the amount of $BOND
-                staked because of the multiplier mechanic
-              </Paragraph>
-              <ExternalLink href="https://docs.barnbridge.com/governance/barnbridge-dao/multiplier-and-voting-power">
-                Learn more
-              </ExternalLink>
-            </Grid>
-          )}>
-            <Label type="lb2" semiBold color="red">
-              VBond
-            </Label>
-          </Hint>
-          <Grid flow="row" gap={4}>
-            <Heading type="h2" bold color="primary">
-=======
           <Hint
             text={
               <Grid flow="row" gap={8} align="start">
@@ -121,7 +75,6 @@
           </Hint>
           <Grid flow="row" gap={4}>
             <Text type="h2" weight="bold" color="primary">
->>>>>>> 185a43c7
               {formatBONDValue(overview?.totalVbond)}
             </Text>
           </Grid>
@@ -130,28 +83,6 @@
 
       <Card>
         <Grid flow="row" gap={48}>
-<<<<<<< HEAD
-          <Hint text={(
-            <Grid flow="row" gap={8} align="start">
-              <Paragraph type="p2">
-                This counter shows the average amount of time $BOND stakers locked their deposits in order to take
-                advantage of the voting power bonus.
-              </Paragraph>
-              <ExternalLink href="https://docs.barnbridge.com/governance/barnbridge-dao/multiplier-and-voting-power">
-                Learn more
-              </ExternalLink>
-            </Grid>
-          )}>
-            <Label type="lb2" semiBold color="red">
-              Avg. Lock Time
-            </Label>
-          </Hint>
-          <Grid flow="row" gap={4}>
-            <Heading type="h2" bold color="primary">
-              {overview?.avgLockTimeSeconds ? getFormattedDuration(overview?.avgLockTimeSeconds) : '-'}
-            </Heading>
-            <Paragraph type="p1" color="secondary">
-=======
           <Hint
             text={
               <Grid flow="row" gap={8} align="start">
@@ -173,7 +104,6 @@
               {overview?.avgLockTimeSeconds ? getFormattedDuration(overview?.avgLockTimeSeconds) : '-'}
             </Text>
             <Text type="p1" color="secondary">
->>>>>>> 185a43c7
               average time
             </Text>
           </Grid>
@@ -182,18 +112,6 @@
 
       <Card>
         <Grid flow="row" gap={48}>
-<<<<<<< HEAD
-          <Hint text={(
-            <Paragraph type="p2">
-              This number shows the $BOND token rewards distributed so far out of the total
-              of {formatBONDValue(web3c.daoReward.poolFeature?.totalAmount)} that are going to be available for the
-              DAO Staking.
-            </Paragraph>
-          )}>
-            <Label type="lb2" semiBold color="red">
-              Bond Rewards
-            </Label>
-=======
           <Hint
             text={
               <Text type="p2">
@@ -205,25 +123,16 @@
             <Text type="lb2" weight="semibold" color="red">
               Bond Rewards
             </Text>
->>>>>>> 185a43c7
           </Hint>
           <Grid flow="row" gap={4}>
             <UseLeftTime end={(web3c.daoReward.poolFeature?.endTs ?? 0) * 1000} delay={5_000}>
               {() => (
-<<<<<<< HEAD
-                <Heading type="h2" bold color="primary">
-=======
                 <Text type="h2" weight="bold" color="primary">
->>>>>>> 185a43c7
                   {formatBONDValue(web3c.daoReward.actions.getBondRewards())}
                 </Text>
               )}
             </UseLeftTime>
-<<<<<<< HEAD
-            <Paragraph type="p1" color="secondary">
-=======
-            <Text type="p1" color="secondary">
->>>>>>> 185a43c7
+            <Text type="p1" color="secondary">
               out of {formatBONDValue(web3c.daoReward.poolFeature?.totalAmount)}
             </Text>
           </Grid>
@@ -232,28 +141,6 @@
 
       <Card>
         <Grid flow="row" gap={48}>
-<<<<<<< HEAD
-          <Hint text={(
-            <Grid flow="row" gap={8} align="start">
-              <Paragraph type="p2">
-                This number shows the amount of vBOND that is delegated to other addresses.
-              </Paragraph>
-              <ExternalLink
-                href="https://docs.barnbridge.com/governance/barnbridge-dao/multiplier-and-voting-power#3-you-can-delegate-vbonds-to-other-users">
-                Learn more
-              </ExternalLink>
-            </Grid>
-          )}>
-            <Label type="lb2" semiBold color="red">
-              Delegated
-            </Label>
-          </Hint>
-          <Grid flow="row" gap={4}>
-            <Heading type="h2" bold color="primary">
-              {formatBONDValue(overview?.totalDelegatedPower)}
-            </Heading>
-            <Paragraph type="p1" color="secondary">
-=======
           <Hint
             text={
               <Grid flow="row" gap={8} align="start">
@@ -272,7 +159,6 @@
               {formatBONDValue(overview?.totalDelegatedPower)}
             </Text>
             <Text type="p1" color="secondary">
->>>>>>> 185a43c7
               out of {formatBONDValue(web3c.bond.totalSupply)}
             </Text>
           </Grid>
@@ -281,24 +167,6 @@
 
       <Card>
         <Grid flow="row" gap={48}>
-<<<<<<< HEAD
-          <Hint text={(
-            <Paragraph type="p2">
-              This card shows the number of holders of $BOND and compares it to the number of stakers and voters in the
-              DAO.
-            </Paragraph>
-          )}>
-            <Label type="lb2" semiBold color="red">
-              Addresses
-            </Label>
-          </Hint>
-          <Grid flow="row" gap={4}>
-            <Grid flow="col" gap={4} align="end">
-              <Heading type="h2" bold color="primary">
-                {overview?.holdersStakingExcluded}
-              </Heading>
-              <Paragraph type="p1" color="secondary">
-=======
           <Hint
             text={
               <Text type="p2">
@@ -316,15 +184,10 @@
                 {overview?.holdersStakingExcluded}
               </Text>
               <Text type="p1" color="secondary">
->>>>>>> 185a43c7
                 holders
               </Text>
             </Grid>
-<<<<<<< HEAD
-            <Paragraph type="p1" color="secondary">
-=======
-            <Text type="p1" color="secondary">
->>>>>>> 185a43c7
+            <Text type="p1" color="secondary">
               {overview?.barnUsers} stakers & {overview?.voters} voters
             </Text>
           </Grid>

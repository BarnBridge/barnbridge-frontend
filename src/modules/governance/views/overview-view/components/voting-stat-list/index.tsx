--- conflicted
+++ resolved
@@ -1,8 +1,5 @@
 import React from 'react';
-<<<<<<< HEAD
-=======
 import cn from 'classnames';
->>>>>>> 0cb55099
 import { useWeb3Contracts } from 'web3/contracts';
 import { formatBONDValue, formatUSDValue } from 'web3/utils';
 
@@ -14,10 +11,7 @@
 import { APIOverviewData, fetchOverviewData } from 'modules/governance/api';
 
 import { getFormattedDuration } from 'utils';
-<<<<<<< HEAD
-=======
 import s from './s.module.scss';
->>>>>>> 0cb55099
 
 export type VotingStatListProps = {
   className?: string;
@@ -34,11 +28,7 @@
   }, []);
 
   return (
-<<<<<<< HEAD
-    <Grid className={className} gap={[32, 32]} justify="start" colsTemplate="repeat(auto-fit, minmax(392px, 1fr))">
-=======
     <div className={cn(s.cards, className)}>
->>>>>>> 0cb55099
       <Card>
         <Grid flow="row" gap={48}>
           <Hint

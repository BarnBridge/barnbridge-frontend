--- conflicted
+++ resolved
@@ -6,12 +6,7 @@
 import Progress from 'components/antd/progress';
 import Grid from 'components/custom/grid';
 import Icons from 'components/custom/icon';
-<<<<<<< HEAD
-import { Hint, Paragraph } from 'components/custom/typography';
-import { useDAO } from '../../../../components/dao-provider';
-=======
 import { Hint, Text } from 'components/custom/typography';
->>>>>>> 185a43c7
 
 import { useDAO } from '../../../../components/dao-provider';
 
@@ -38,17 +33,6 @@
   return (
     <Card className={className}>
       <Grid flow="row" gap={24} align="start">
-<<<<<<< HEAD
-        <Hint text={(
-          <Paragraph type="p2">
-            For the DAO to be activated, a threshold of {formatBONDValue(dao.activationThreshold)} $BOND tokens staked
-            has to be met.
-          </Paragraph>
-        )}>
-          <Paragraph type="p1" semiBold color="primary">
-            Activation threshold
-          </Paragraph>
-=======
         <Hint
           text={
             <Text type="p2">
@@ -59,7 +43,6 @@
           <Text type="p1" weight="semibold" color="primary">
             Activation threshold
           </Text>
->>>>>>> 185a43c7
         </Hint>
         <Grid gap={12} colsTemplate="auto 24px" width="100%">
           <Progress
@@ -75,17 +58,10 @@
         </Grid>
         <Grid flow="col" gap={8}>
           <Icons name="bond-square-token" />
-<<<<<<< HEAD
-          <Paragraph type="p1" bold color="primary">
-            {formatBONDValue(dao.bondStaked)}
-          </Paragraph>
-          <Paragraph type="p1" semiBold color="secondary">
-=======
           <Text type="p1" weight="bold" color="primary">
             {formatBONDValue(dao.bondStaked)}
           </Text>
           <Text type="p1" weight="semibold" color="secondary">
->>>>>>> 185a43c7
             / {formatBONDValue(dao.activationThreshold)} already staked.
           </Text>
         </Grid>

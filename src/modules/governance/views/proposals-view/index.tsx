import React from 'react';
import { useHistory } from 'react-router';
import useDebounce from '@rooks/use-debounce';
import * as Antd from 'antd';
import { CardTabListType } from 'antd/lib/card';

import Button from 'components/antd/button';
import Card from 'components/antd/card';
import Input from 'components/antd/input';
import Popover from 'components/antd/popover';
import ExternalLink from 'components/custom/externalLink';
import Grid from 'components/custom/grid';
import Icons from 'components/custom/icon';
import { Text } from 'components/custom/typography';
import useMergeState from 'hooks/useMergeState';
import ProposalsProvider, { useProposals } from 'modules/governance/views/proposals-view/providers/ProposalsProvider';
import { useWallet } from 'wallets/wallet';

import { useDAO } from '../../components/dao-provider';
import ActivationThreshold from '../overview-view/components/activation-threshold';
import ProposalsTable from './components/proposals-table';

import s from './styles.module.scss';

const TABS: CardTabListType[] = [
  {
    key: 'all',
    tab: (
<<<<<<< HEAD
      <Paragraph type="p1" semiBold color="primary">
=======
      <Text type="p1" weight="semibold" color="primary">
>>>>>>> 185a43c7
        All proposals
      </Text>
    ),
  },
  {
    key: 'active',
    tab: (
<<<<<<< HEAD
      <Paragraph type="p1" semiBold color="primary">
=======
      <Text type="p1" weight="semibold" color="primary">
>>>>>>> 185a43c7
        Active
      </Text>
    ),
  },
  {
    key: 'executed',
    tab: (
<<<<<<< HEAD
      <Paragraph type="p1" semiBold color="primary">
=======
      <Text type="p1" weight="semibold" color="primary">
>>>>>>> 185a43c7
        Executed
      </Text>
    ),
  },
  {
    key: 'failed',
    tab: (
<<<<<<< HEAD
      <Paragraph type="p1" semiBold color="primary">
=======
      <Text type="p1" weight="semibold" color="primary">
>>>>>>> 185a43c7
        Failed
      </Text>
    ),
  },
];

type ProposalsViewState = {
  hasActiveProposal?: boolean;
  showWhyReason: boolean;
};

const InitialState: ProposalsViewState = {
  hasActiveProposal: undefined,
  showWhyReason: false,
};

const ProposalsViewInner: React.FC = () => {
  const history = useHistory();
  const wallet = useWallet();
  const daoCtx = useDAO();
  const proposalsCtx = useProposals();

  const [state, setState] = useMergeState(InitialState);

  function handleStateChange(stateFilter: string) {
    proposalsCtx.changeStateFilter(stateFilter);
  }

  const handleSearchChange = useDebounce((ev: React.ChangeEvent<HTMLInputElement>) => {
    proposalsCtx.changeSearchFilter(ev.target.value);
  }, 400);

  React.useEffect(() => {
    daoCtx.actions.hasActiveProposal().then(hasActiveProposal => {
      setState({ hasActiveProposal });
    });
  }, [wallet.account]);

  const hasCreateRestrictions = state.hasActiveProposal !== undefined && daoCtx.actions.hasThreshold() !== undefined;
  const canCreateProposal = state.hasActiveProposal === false && daoCtx.actions.hasThreshold() === true;

  return (
    <Grid flow="row" gap={32}>
      <Grid flow="col" align="center" justify="space-between">
<<<<<<< HEAD
        <Heading type="h1" bold color="primary">
=======
        <Text type="h1" weight="bold" color="primary">
>>>>>>> 185a43c7
          Proposals
        </Text>
        {wallet.isActive && (
          <Grid flow="row" gap={8} align="end" justify="end">
            <Button type="primary" disabled={!canCreateProposal} onClick={() => history.push('proposals/create')}>
              Create proposal
            </Button>

            {hasCreateRestrictions && !canCreateProposal && (
              <Grid flow="col" gap={8} align="center">
<<<<<<< HEAD
                <Small semiBold color="secondary">
=======
                <Text type="small" weight="semibold" color="secondary">
>>>>>>> 185a43c7
                  You are not able to create a proposal.
                </Text>
                <Popover
                  title="Why you can’t create a proposal"
                  placement="bottomLeft"
                  overlayStyle={{ width: 520 }}
                  content={
                    <Grid flow="row" gap={8}>
                      <Text type="p2" weight="semibold">
                        There are 2 possible reasons for why you can’t create a proposal:
                      </Text>

                      <ul>
                        <li>
                          <Text type="p2" weight="semibold">
                            You already are the creator of an ongoing proposal
                          </Text>
                        </li>
                        <li>
                          <Text type="p2" weight="semibold">
                            You don’t have enough voting power to create a proposal. The creator of a proposal needs to
                            have a voting power of at least {daoCtx.minThreshold}% of the amount of $BOND staked in the
                            DAO.
                          </Text>
                        </li>
                      </ul>

                      <ExternalLink href="https://docs.barnbridge.com/governance/barnbridge-dao/proposals-and-voting">
                        Learn more
                      </ExternalLink>
                    </Grid>
                  }
                  visible={state.showWhyReason}
                  onVisibleChange={visible => setState({ showWhyReason: visible })}>
                  <Button type="link">See why</Button>
                </Popover>
              </Grid>
            )}
          </Grid>
        )}
      </Grid>

      <Card
        noPaddingBody
        tabList={TABS}
        activeTabKey={proposalsCtx.stateFilter}
        tabBarExtraContent={
          <Input
            className={s.search}
            prefix={<Icons name="search-outlined" />}
            placeholder="Search proposal"
            onChange={ev => handleSearchChange(ev)}
          />
        }
        onTabChange={handleStateChange}>
        <ProposalsTable />
      </Card>
    </Grid>
  );
};

const ProposalsView = () => {
  const history = useHistory();
  const dao = useDAO();

  function handleBackClick() {
    history.push('/governance/overview');
  }

  if (dao.isActive === undefined) {
    return <Antd.Spin />;
  }

  if (!dao.isActive) {
    return (
      <Grid flow="row" gap={24} align="start">
        <Button type="link" icon={<Icons name="left-arrow" />} onClick={handleBackClick}>
          Overview
        </Button>
        <ActivationThreshold className={s.activationThreshold} />
      </Grid>
    );
  }

  return (
    <ProposalsProvider>
      <ProposalsViewInner />
    </ProposalsProvider>
  );
};

export default ProposalsView;<|MERGE_RESOLUTION|>--- conflicted
+++ resolved
@@ -26,11 +26,7 @@
   {
     key: 'all',
     tab: (
-<<<<<<< HEAD
-      <Paragraph type="p1" semiBold color="primary">
-=======
-      <Text type="p1" weight="semibold" color="primary">
->>>>>>> 185a43c7
+      <Text type="p1" weight="semibold" color="primary">
         All proposals
       </Text>
     ),
@@ -38,11 +34,7 @@
   {
     key: 'active',
     tab: (
-<<<<<<< HEAD
-      <Paragraph type="p1" semiBold color="primary">
-=======
-      <Text type="p1" weight="semibold" color="primary">
->>>>>>> 185a43c7
+      <Text type="p1" weight="semibold" color="primary">
         Active
       </Text>
     ),
@@ -50,11 +42,7 @@
   {
     key: 'executed',
     tab: (
-<<<<<<< HEAD
-      <Paragraph type="p1" semiBold color="primary">
-=======
-      <Text type="p1" weight="semibold" color="primary">
->>>>>>> 185a43c7
+      <Text type="p1" weight="semibold" color="primary">
         Executed
       </Text>
     ),
@@ -62,11 +50,7 @@
   {
     key: 'failed',
     tab: (
-<<<<<<< HEAD
-      <Paragraph type="p1" semiBold color="primary">
-=======
-      <Text type="p1" weight="semibold" color="primary">
->>>>>>> 185a43c7
+      <Text type="p1" weight="semibold" color="primary">
         Failed
       </Text>
     ),
@@ -111,11 +95,7 @@
   return (
     <Grid flow="row" gap={32}>
       <Grid flow="col" align="center" justify="space-between">
-<<<<<<< HEAD
-        <Heading type="h1" bold color="primary">
-=======
         <Text type="h1" weight="bold" color="primary">
->>>>>>> 185a43c7
           Proposals
         </Text>
         {wallet.isActive && (
@@ -126,11 +106,7 @@
 
             {hasCreateRestrictions && !canCreateProposal && (
               <Grid flow="col" gap={8} align="center">
-<<<<<<< HEAD
-                <Small semiBold color="secondary">
-=======
                 <Text type="small" weight="semibold" color="secondary">
->>>>>>> 185a43c7
                   You are not able to create a proposal.
                 </Text>
                 <Popover

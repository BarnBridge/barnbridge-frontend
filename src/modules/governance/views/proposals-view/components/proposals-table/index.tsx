import React from 'react';
import { Link } from 'react-router-dom';
import { ColumnsType } from 'antd/lib/table/interface';
import { ZERO_BIG_NUMBER } from 'web3/utils';

import Progress from 'components/antd/progress';
import Table from 'components/antd/table';
import Grid from 'components/custom/grid';
import { Text } from 'components/custom/typography';
import { UseLeftTime } from 'hooks/useLeftTime';

import { LiteProposalEntity, useProposals } from '../../providers/ProposalsProvider';
import ProposalStatusTag from '../proposal-status-tag';

import { getFormattedDuration } from 'utils';

<<<<<<< HEAD
const Columns: ColumnsType<APILiteProposalEntity> = [
=======
import s from './s.module.scss';

const Columns: ColumnsType<LiteProposalEntity> = [
>>>>>>> 3142c5df
  {
    title: 'Proposal',
    width: '70%',
    render: (_, data: LiteProposalEntity) => (
      <Grid flow="row" gap={8}>
        <Link to={`proposals/${data.proposalId}`}>
          <Text type="p1" weight="semibold" color="primary">
            PID-{data.proposalId}: {data.title}
          </Text>
        </Link>
        <Grid flow="col" gap={16} align="center">
          <ProposalStatusTag state={data.state} />
          <UseLeftTime end={data.stateTimeLeftTs} delay={1_000}>
            {leftTime => (
              <Text type="p2" weight="semibold" color="secondary">
                {leftTime > 0 ? getFormattedDuration(0, data.stateTimeLeftTs) : ''}
              </Text>
            )}
          </UseLeftTime>
        </Grid>
      </Grid>
    ),
  },
  {
    title: 'Votes',
    width: '30%',
    render: (_, data: LiteProposalEntity) => {
      const total = data.forVotes.plus(data.againstVotes);

      let forRate = ZERO_BIG_NUMBER;
      let againstRate = ZERO_BIG_NUMBER;

      if (total.gt(ZERO_BIG_NUMBER)) {
        forRate = data.forVotes.multipliedBy(100).div(total);
        againstRate = data.againstVotes.multipliedBy(100).div(total);
      }

      return (
        <Grid flow="row" gap={8}>
          <Grid gap={24} colsTemplate="minmax(0, 196px) 65px">
            <Progress
              percent={forRate.toNumber()}
              strokeColor="var(--theme-green-color)"
              trailColor="rgba(var(--theme-green-color-rgb), .16)"
            />
            <Text type="p2" weight="semibold" color="secondary" align="right">
              {forRate.toFormat(2)}%
            </Text>
          </Grid>
          <Grid gap={24} colsTemplate="minmax(0, 196px) 65px">
            <Progress
              percent={againstRate.toNumber()}
              strokeColor="var(--theme-red-color)"
              trailColor="rgba(var(--theme-red-color-rgb), .16)"
            />
            <Text type="p2" weight="semibold" color="secondary" align="right">
              {againstRate.toFormat(2)}%
            </Text>
          </Grid>
        </Grid>
      );
    },
  },
];

const ProposalsTable: React.FC = () => {
  const proposalsCtx = useProposals();

  function handlePaginationChange(page: number) {
    proposalsCtx.changePage(page);
  }

  return (
<<<<<<< HEAD
    <Table<APILiteProposalEntity>
      inCard
=======
    <Table<LiteProposalEntity>
      className={s.table}
      title={() => ''}
>>>>>>> 3142c5df
      columns={Columns}
      dataSource={proposalsCtx.proposals}
      rowKey="proposalId"
      loading={proposalsCtx.loading}
      locale={{
        emptyText: 'No proposals',
      }}
      pagination={{
        total: proposalsCtx.total,
        current: proposalsCtx.page,
        pageSize: proposalsCtx.pageSize,
        position: ['bottomRight'],
        showTotal: (total: number, [from, to]: [number, number]) => (
          <Text type="p2" weight="semibold" color="secondary">
            Showing {from} to {to} out of {total} proposals
          </Text>
        ),
        onChange: handlePaginationChange,
      }}
    />
  );
};

export default ProposalsTable;<|MERGE_RESOLUTION|>--- conflicted
+++ resolved
@@ -14,13 +14,9 @@
 
 import { getFormattedDuration } from 'utils';
 
-<<<<<<< HEAD
-const Columns: ColumnsType<APILiteProposalEntity> = [
-=======
 import s from './s.module.scss';
 
 const Columns: ColumnsType<LiteProposalEntity> = [
->>>>>>> 3142c5df
   {
     title: 'Proposal',
     width: '70%',
@@ -94,14 +90,10 @@
   }
 
   return (
-<<<<<<< HEAD
-    <Table<APILiteProposalEntity>
+    <Table<LiteProposalEntity>
       inCard
-=======
-    <Table<LiteProposalEntity>
       className={s.table}
       title={() => ''}
->>>>>>> 3142c5df
       columns={Columns}
       dataSource={proposalsCtx.proposals}
       rowKey="proposalId"

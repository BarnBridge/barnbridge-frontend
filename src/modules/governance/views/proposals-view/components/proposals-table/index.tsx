import React from 'react';
import { Link } from 'react-router-dom';
import { ColumnsType } from 'antd/lib/table/interface';
import { ZERO_BIG_NUMBER } from 'web3/utils';

import Progress from 'components/antd/progress';
import Table from 'components/antd/table';
import Grid from 'components/custom/grid';
import { Text } from 'components/custom/typography';
import { APILiteProposalEntity } from 'modules/governance/api';

import { useProposals } from '../../providers/ProposalsProvider';
import ProposalStatusTag from '../proposal-status-tag';

import { getFormattedDuration } from 'utils';

import s from './styles.module.scss';

const Columns: ColumnsType<APILiteProposalEntity> = [
  {
    title: () => (
<<<<<<< HEAD
      <Small semiBold>
=======
      <Text type="small" weight="semibold">
>>>>>>> 185a43c7
        Proposal
      </Text>
    ),
    width: '70%',
    render: (_, data: APILiteProposalEntity) => (
      <Grid flow="row" gap={8}>
        <Link to={`proposals/${data.proposalId}`}>
<<<<<<< HEAD
          <Paragraph type="p1" semiBold color="primary">
=======
          <Text type="p1" weight="semibold" color="primary">
>>>>>>> 185a43c7
            PID-{data.proposalId}: {data.title}
          </Text>
        </Link>
        <Grid flow="col" gap={16} align="center">
          <ProposalStatusTag state={data.state} />
<<<<<<< HEAD
          <Paragraph type="p2" semiBold color="secondary">
=======
          <Text type="p2" weight="semibold" color="secondary">
>>>>>>> 185a43c7
            {data.stateTimeLeft ? `${getFormattedDuration(data.stateTimeLeft)} left` : ''}
          </Text>
        </Grid>
      </Grid>
    ),
  },
  {
    title: () => (
<<<<<<< HEAD
      <Small semiBold>
=======
      <Text type="small" weight="semibold">
>>>>>>> 185a43c7
        Votes
      </Text>
    ),
    width: '30%',
    render: (_, data: APILiteProposalEntity) => {
      const total = data.forVotes.plus(data.againstVotes);

      let forRate = ZERO_BIG_NUMBER;
      let againstRate = ZERO_BIG_NUMBER;

      if (total.gt(ZERO_BIG_NUMBER)) {
        forRate = data.forVotes.multipliedBy(100).div(total);
        againstRate = data.againstVotes.multipliedBy(100).div(total);
      }

      return (
        <Grid flow="row" gap={8}>
          <Grid gap={24} colsTemplate="minmax(0, 196px) 65px">
            <Progress
              percent={forRate.toNumber()}
              strokeColor="var(--theme-green-color)"
              trailColor="rgba(var(--theme-green-color-rgb), .16)"
            />
<<<<<<< HEAD
            <Paragraph type="p2" semiBold color="secondary" align="right">
=======
            <Text type="p2" weight="semibold" color="secondary" align="right">
>>>>>>> 185a43c7
              {forRate.toFormat(2)}%
            </Text>
          </Grid>
          <Grid gap={24} colsTemplate="minmax(0, 196px) 65px">
            <Progress
              percent={againstRate.toNumber()}
              strokeColor="var(--theme-red-color)"
              trailColor="rgba(var(--theme-red-color-rgb), .16)"
            />
<<<<<<< HEAD
            <Paragraph type="p2" semiBold color="secondary" align="right">
=======
            <Text type="p2" weight="semibold" color="secondary" align="right">
>>>>>>> 185a43c7
              {againstRate.toFormat(2)}%
            </Text>
          </Grid>
        </Grid>
      );
    },
  },
];

const ProposalsTable: React.FC = () => {
  const proposalsCtx = useProposals();

  function handlePaginationChange(page: number) {
    proposalsCtx.changePage(page);
  }

  return (
    <Table<APILiteProposalEntity>
      className={s.table}
      title={() => ''}
      columns={Columns}
      dataSource={proposalsCtx.proposals}
      rowKey="proposalId"
      loading={proposalsCtx.loading}
      locale={{
        emptyText: 'No proposals',
      }}
      pagination={{
        total: proposalsCtx.total,
        current: proposalsCtx.page,
        pageSize: proposalsCtx.pageSize,
        position: ['bottomRight'],
        showTotal: (total: number, [from, to]: [number, number]) => (
<<<<<<< HEAD
          <Paragraph type="p2" semiBold color="secondary">
=======
          <Text type="p2" weight="semibold" color="secondary">
>>>>>>> 185a43c7
            Showing {from} to {to} out of {total} proposals
          </Text>
        ),
        onChange: handlePaginationChange,
      }}
    />
  );
};

export default ProposalsTable;<|MERGE_RESOLUTION|>--- conflicted
+++ resolved
@@ -19,11 +19,7 @@
 const Columns: ColumnsType<APILiteProposalEntity> = [
   {
     title: () => (
-<<<<<<< HEAD
-      <Small semiBold>
-=======
       <Text type="small" weight="semibold">
->>>>>>> 185a43c7
         Proposal
       </Text>
     ),
@@ -31,21 +27,13 @@
     render: (_, data: APILiteProposalEntity) => (
       <Grid flow="row" gap={8}>
         <Link to={`proposals/${data.proposalId}`}>
-<<<<<<< HEAD
-          <Paragraph type="p1" semiBold color="primary">
-=======
           <Text type="p1" weight="semibold" color="primary">
->>>>>>> 185a43c7
             PID-{data.proposalId}: {data.title}
           </Text>
         </Link>
         <Grid flow="col" gap={16} align="center">
           <ProposalStatusTag state={data.state} />
-<<<<<<< HEAD
-          <Paragraph type="p2" semiBold color="secondary">
-=======
           <Text type="p2" weight="semibold" color="secondary">
->>>>>>> 185a43c7
             {data.stateTimeLeft ? `${getFormattedDuration(data.stateTimeLeft)} left` : ''}
           </Text>
         </Grid>
@@ -54,11 +42,7 @@
   },
   {
     title: () => (
-<<<<<<< HEAD
-      <Small semiBold>
-=======
       <Text type="small" weight="semibold">
->>>>>>> 185a43c7
         Votes
       </Text>
     ),
@@ -82,11 +66,7 @@
               strokeColor="var(--theme-green-color)"
               trailColor="rgba(var(--theme-green-color-rgb), .16)"
             />
-<<<<<<< HEAD
-            <Paragraph type="p2" semiBold color="secondary" align="right">
-=======
             <Text type="p2" weight="semibold" color="secondary" align="right">
->>>>>>> 185a43c7
               {forRate.toFormat(2)}%
             </Text>
           </Grid>
@@ -96,11 +76,7 @@
               strokeColor="var(--theme-red-color)"
               trailColor="rgba(var(--theme-red-color-rgb), .16)"
             />
-<<<<<<< HEAD
-            <Paragraph type="p2" semiBold color="secondary" align="right">
-=======
             <Text type="p2" weight="semibold" color="secondary" align="right">
->>>>>>> 185a43c7
               {againstRate.toFormat(2)}%
             </Text>
           </Grid>
@@ -134,11 +110,7 @@
         pageSize: proposalsCtx.pageSize,
         position: ['bottomRight'],
         showTotal: (total: number, [from, to]: [number, number]) => (
-<<<<<<< HEAD
-          <Paragraph type="p2" semiBold color="secondary">
-=======
           <Text type="p2" weight="semibold" color="secondary">
->>>>>>> 185a43c7
             Showing {from} to {to} out of {total} proposals
           </Text>
         ),

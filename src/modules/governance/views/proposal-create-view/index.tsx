--- conflicted
+++ resolved
@@ -270,11 +270,7 @@
                       {fields.length < 10 && (
                         <Button
                           type="ghost"
-<<<<<<< HEAD
-                          icon={<Icon name="plus-circle-outlined" />}
-=======
-                          icon={<Icons name="plus-circle-outlined" color="inherit" />}
->>>>>>> e7a3bd8e
+                          icon={<Icon name="plus-circle-outlined" color="inherit" />}
                           disabled={state.submitting}
                           className={s.addActionBtn}
                           onClick={() => setState({ showCreateActionModal: true })}>

import React from 'react';
import { Redirect, useHistory } from 'react-router-dom';
import AntdForm from 'antd/lib/form';
import { waitUntil } from 'async-wait-until';
import { StoreValue } from 'rc-field-form/lib/interface';
import { useWeb3Contracts } from 'web3/contracts';

import Alert from 'components/antd/alert';
import Button from 'components/antd/button';
import Form from 'components/antd/form';
import Input from 'components/antd/input';
import Textarea from 'components/antd/textarea';
import Grid from 'components/custom/grid';
import Icon from 'components/custom/icon';
import { Text } from 'components/custom/typography';
import useMergeState from 'hooks/useMergeState';
import { useWallet } from 'wallets/wallet';

import { fetchProposal } from '../../api';
import CreateProposalActionModal, { CreateProposalActionForm } from '../../components/create-proposal-action-modal';
import { useDAO } from '../../components/dao-provider';
import DeleteProposalActionModal from '../../components/delete-proposal-action-modal';
import ProposalActionCard from '../../components/proposal-action-card';

import s from './s.module.scss';

type NewProposalForm = {
  title: string;
  description: string;
  actions: CreateProposalActionForm[];
};

const InitialFormValues: NewProposalForm = {
  title: '',
  description: '',
  actions: [],
};

type ProposalCreateViewState = {
  hasActiveProposal?: boolean;
  showCreateActionModal: boolean;
  showDeleteActionModal: boolean;
  selectedAction?: CreateProposalActionForm;
  submitting: boolean;
};

const InitialState: ProposalCreateViewState = {
  hasActiveProposal: undefined,
  showCreateActionModal: false,
  showDeleteActionModal: false,
  selectedAction: undefined,
  submitting: false,
};

const ProposalCreateView: React.FC = () => {
  const history = useHistory();
  const web3c = useWeb3Contracts();
  const wallet = useWallet();
  const dao = useDAO();

  const [form] = AntdForm.useForm<NewProposalForm>();
  const [state, setState] = useMergeState<ProposalCreateViewState>(InitialState);

  function handleBackClick() {
    history.push('/governance/proposals');
  }

  function handleCreateAction(payload: CreateProposalActionForm) {
    let actions = form.getFieldValue('actions');

    if (state.selectedAction) {
      actions = actions.map((action: CreateProposalActionForm) => (action === state.selectedAction ? payload : action));
    } else {
      actions.push(payload);
    }

    form.setFieldsValue({
      actions,
    });
  }

  function handleActionDelete() {
    const { selectedAction } = state;

    if (selectedAction) {
      form.setFieldsValue({
        actions: form.getFieldValue('actions').filter((action: CreateProposalActionForm) => action !== selectedAction),
      });
    }

    setState({
      showDeleteActionModal: false,
      selectedAction: undefined,
    });
  }

  async function handleSubmit(values: NewProposalForm) {
    setState({ submitting: true });

    try {
      await form.validateFields();

      const payload = {
        title: values.title,
        description: values.description,
        ...values.actions.reduce(
          (a, c) => {
            if (!c.targetAddress) {
              return a;
            }

            a.targets.push(c.targetAddress);

            if (c.addFunctionCall) {
              a.signatures.push(c.functionSignature!);
              a.calldatas.push(c.functionEncodedParams!);
            } else {
              a.signatures.push('');
              a.calldatas.push('0x');
            }

            if (c.addValueAttribute) {
              a.values.push(c.actionValue!);
            } else {
              a.values.push('0');
            }

            return a;
          },
          {
            targets: [] as string[],
            signatures: [] as string[],
            calldatas: [] as string[],
            values: [] as string[],
          },
        ),
      };

      const proposal = await web3c.daoGovernance.actions.createProposal(payload);
      const { proposalId } = proposal.returnValues;

      await waitUntil(() => fetchProposal(proposalId), { intervalBetweenAttempts: 3_000, timeout: Infinity });

      form.setFieldsValue(InitialFormValues);
      history.push(`/governance/proposals/${proposalId}`);
    } catch (e) {}

    setState({ submitting: false });
  }

  React.useEffect(() => {
    dao.actions.hasActiveProposal().then(hasActiveProposal => {
      setState({ hasActiveProposal });
    });
  }, [wallet.account]);

  if (!wallet.initialized) {
    return null;
  }

  if (!wallet.isActive) {
    return <Redirect to="/governance/proposals" />;
  }

  const hasCreateRestrictions = state.hasActiveProposal !== undefined && dao.actions.hasThreshold() !== undefined;

  if (dao.isActive === undefined || !hasCreateRestrictions) {
    return null;
  }

  const canCreateProposal = state.hasActiveProposal === false && dao.actions.hasThreshold() === true;

  if (!dao.isActive || !canCreateProposal) {
    return <Redirect to="/governance/proposals" />;
  }

  return (
    <Grid flow="row" gap={32}>
      <Grid flow="col">
        <button type="button" onClick={handleBackClick} className="button-text">
          <Icon name="left-arrow" width={14} height={12} className="mr-12" color="inherit" />
          Proposals
        </button>
      </Grid>

      <Grid flow="row" gap={16}>
        <Text type="h1" weight="bold" color="primary" className="mb-16">
          Create Proposal
        </Text>
        <Form
          form={form}
          initialValues={InitialFormValues}
          validateTrigger={['onSubmit', 'onChange']}
          onFinish={handleSubmit}>
          <Grid flow="row" gap={32}>
            <Grid flow="col" gap={24} colsTemplate="repeat(auto-fit, minmax(0, 464px))" align="start">
              <div className="card">
                <div className="card-header">
                  <Text type="p1" weight="semibold" color="primary">
                    Proposal description
                  </Text>
                </div>
                <Grid className="p-24" flow="row" gap={24}>
                  <Form.Item name="title" label="Title" rules={[{ required: true, message: 'Required' }]}>
                    <Input placeholder="Proposal title" disabled={state.submitting} />
                  </Form.Item>
                  <Form.Item
                    name="description"
                    label="Description"
                    hint="Be careful with the length of the description, this will eventually have to be stored on chain and the gas needed might make the proposal creation transaction more expensive."
                    rules={[{ required: true, message: 'Required' }]}>
                    <Textarea
                      placeholder="Please enter the goal of this proposal here"
                      rows={6}
                      disabled={state.submitting}
                    />
                  </Form.Item>
                </Grid>
              </div>

              <div className="card">
                <div className="card-header">
                  <Text type="p1" weight="semibold" color="primary">
                    Actions
                  </Text>
                </div>
                <div className="p-24">
                  <Form.List
                    name="actions"
                    rules={[
                      {
                        validator: (_, value: StoreValue) => {
                          return value.length === 0 ? Promise.reject() : Promise.resolve();
                        },
                        message: 'At least one action is required!',
                      },
                      {
                        validator: (_, value: StoreValue) => {
                          return value.length > 10 ? Promise.reject() : Promise.resolve();
                        },
                        message: 'Maximum 10 actions are allowed!',
                      },
<<<<<<< HEAD
                    ]}>
                    {(fields, _, { errors }) => (
                      <Grid flow="row" gap={24}>
                        {fields.map((field, index) => {
                          const fieldData: CreateProposalActionForm = form.getFieldValue(['actions', index]);
                          const { targetAddress, functionSignature, functionEncodedParams } = fieldData;

                          return (
                            <Form.Item key={field.key} noStyle>
                              <ProposalActionCard
                                title={`Action ${index + 1}`}
                                target={targetAddress}
                                signature={functionSignature!}
                                callData={functionEncodedParams!}
                                showSettings
                                onDeleteAction={() => {
                                  setState({
                                    showDeleteActionModal: true,
                                    selectedAction: fieldData,
                                  });
                                }}
                                onEditAction={() => {
                                  setState({
                                    showCreateActionModal: true,
                                    selectedAction: fieldData,
                                  });
                                }}
                              />
                            </Form.Item>
                          );
                        })}

                        {fields.length < 10 && (
                          <Button
                            type="ghost"
                            icon={<Icon name="plus-circle-outlined" color="inherit" />}
                            disabled={state.submitting}
                            className={s.addActionBtn}
                            onClick={() => setState({ showCreateActionModal: true })}>
                            Add new action
                          </Button>
                        )}

                        {fields.length >= 10 && <Alert type="info" message="Maximum 10 actions are allowed." />}

                        <AntdForm.ErrorList errors={errors} />
                      </Grid>
                    )}
                  </Form.List>
                </div>
              </div>
=======
                      message: 'Maximum 10 actions are allowed!',
                    },
                  ]}>
                  {(fields, _, { errors }) => (
                    <>
                      {fields.map((field, index) => {
                        const fieldData: CreateProposalActionForm = form.getFieldValue(['actions', index]);
                        const { targetAddress, functionSignature, functionEncodedParams } = fieldData;

                        return (
                          <Form.Item key={field.key} noStyle>
                            <ProposalActionCard
                              className="mb-24"
                              title={`Action ${index + 1}`}
                              target={targetAddress}
                              signature={functionSignature!}
                              callData={functionEncodedParams!}
                              showSettings
                              onDeleteAction={() => {
                                setState({
                                  showDeleteActionModal: true,
                                  selectedAction: fieldData,
                                });
                              }}
                              onEditAction={() => {
                                setState({
                                  showCreateActionModal: true,
                                  selectedAction: fieldData,
                                });
                              }}
                            />
                          </Form.Item>
                        );
                      })}

                      {fields.length < 10 && (
                        <Button
                          type="ghost"
                          icon={<Icon name="plus-circle-outlined" color="inherit" />}
                          disabled={state.submitting}
                          className={s.addActionBtn}
                          onClick={() => setState({ showCreateActionModal: true })}>
                          Add new action
                        </Button>
                      )}

                      {fields.length >= 10 && <Alert type="info" message="Maximum 10 actions are allowed." />}

                      <AntdForm.ErrorList errors={errors} />
                    </>
                  )}
                </Form.List>
              </Card>
>>>>>>> 664ae5d1
            </Grid>
            <div>
              <Button type="primary" htmlType="submit" size="large" loading={state.submitting}>
                Create proposal
              </Button>
            </div>
          </Grid>
        </Form>

        {state.showCreateActionModal && (
          <CreateProposalActionModal
            edit={state.selectedAction !== undefined}
            initialValues={state.selectedAction}
            onCancel={() =>
              setState({
                showCreateActionModal: false,
                selectedAction: undefined,
              })
            }
            onSubmit={handleCreateAction}
          />
        )}

        {state.showDeleteActionModal && (
          <DeleteProposalActionModal
            onCancel={() =>
              setState({
                showDeleteActionModal: false,
                selectedAction: undefined,
              })
            }
            onOk={handleActionDelete}
          />
        )}
      </Grid>
    </Grid>
  );
};

export default ProposalCreateView;<|MERGE_RESOLUTION|>--- conflicted
+++ resolved
@@ -240,10 +240,9 @@
                         },
                         message: 'Maximum 10 actions are allowed!',
                       },
-<<<<<<< HEAD
                     ]}>
                     {(fields, _, { errors }) => (
-                      <Grid flow="row" gap={24}>
+                      <>
                         {fields.map((field, index) => {
                           const fieldData: CreateProposalActionForm = form.getFieldValue(['actions', index]);
                           const { targetAddress, functionSignature, functionEncodedParams } = fieldData;
@@ -251,6 +250,7 @@
                           return (
                             <Form.Item key={field.key} noStyle>
                               <ProposalActionCard
+                                className="mb-24"
                                 title={`Action ${index + 1}`}
                                 target={targetAddress}
                                 signature={functionSignature!}
@@ -287,66 +287,11 @@
                         {fields.length >= 10 && <Alert type="info" message="Maximum 10 actions are allowed." />}
 
                         <AntdForm.ErrorList errors={errors} />
-                      </Grid>
+                      </>
                     )}
                   </Form.List>
                 </div>
               </div>
-=======
-                      message: 'Maximum 10 actions are allowed!',
-                    },
-                  ]}>
-                  {(fields, _, { errors }) => (
-                    <>
-                      {fields.map((field, index) => {
-                        const fieldData: CreateProposalActionForm = form.getFieldValue(['actions', index]);
-                        const { targetAddress, functionSignature, functionEncodedParams } = fieldData;
-
-                        return (
-                          <Form.Item key={field.key} noStyle>
-                            <ProposalActionCard
-                              className="mb-24"
-                              title={`Action ${index + 1}`}
-                              target={targetAddress}
-                              signature={functionSignature!}
-                              callData={functionEncodedParams!}
-                              showSettings
-                              onDeleteAction={() => {
-                                setState({
-                                  showDeleteActionModal: true,
-                                  selectedAction: fieldData,
-                                });
-                              }}
-                              onEditAction={() => {
-                                setState({
-                                  showCreateActionModal: true,
-                                  selectedAction: fieldData,
-                                });
-                              }}
-                            />
-                          </Form.Item>
-                        );
-                      })}
-
-                      {fields.length < 10 && (
-                        <Button
-                          type="ghost"
-                          icon={<Icon name="plus-circle-outlined" color="inherit" />}
-                          disabled={state.submitting}
-                          className={s.addActionBtn}
-                          onClick={() => setState({ showCreateActionModal: true })}>
-                          Add new action
-                        </Button>
-                      )}
-
-                      {fields.length >= 10 && <Alert type="info" message="Maximum 10 actions are allowed." />}
-
-                      <AntdForm.ErrorList errors={errors} />
-                    </>
-                  )}
-                </Form.List>
-              </Card>
->>>>>>> 664ae5d1
             </Grid>
             <div>
               <Button type="primary" htmlType="submit" size="large" loading={state.submitting}>

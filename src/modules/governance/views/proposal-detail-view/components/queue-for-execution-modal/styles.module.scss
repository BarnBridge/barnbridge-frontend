--- conflicted
+++ resolved
@@ -7,13 +7,6 @@
     padding: 32px;
   }
 
-<<<<<<< HEAD
-  .delimiter {
-    border-top: 1px solid #e3e4e6;
-  }
-
-=======
->>>>>>> 185a43c7
   .actionBtn {
     width: 100%;
   }

import React from 'react';
import * as Antd from 'antd';

import Modal, { ModalProps } from 'components/antd/modal';
import Form from 'components/antd/form';
import Button from 'components/antd/button';
import Grid from 'components/custom/grid';
import { Paragraph } from 'components/custom/typography';
import GasFeeList from 'components/custom/gas-fee-list';
import { useDAO } from '../../../../components/dao-provider';
import { useProposal } from '../../providers/ProposalProvider';

import useMergeState from 'hooks/useMergeState';

import s from './styles.module.scss';

type FormState = {
  gasPrice?: {
    value: number,
  };
};

const InitialFormValues: FormState = {
  gasPrice: undefined,
};

export type QueueForExecutionModalProps = ModalProps;

type QueueForExecutionModalState = {
  submitting: boolean;
};

const InitialState: QueueForExecutionModalState = {
  submitting: false,
};

const QueueForExecutionModal: React.FunctionComponent<QueueForExecutionModalProps> = props => {
  const { ...modalProps } = props;

  const [form] = Antd.Form.useForm<FormState>();
  const daoCtx = useDAO();
  const proposalCtx = useProposal();

  const [state, setState] = useMergeState<QueueForExecutionModalState>(InitialState);

  async function handleSubmit(values: FormState) {
    if (!proposalCtx.proposal) {
      return;
    }

    setState({ submitting: true });

    const { gasPrice } = values;

    try {
      await form.validateFields();
      await proposalCtx.queueProposalForExecution(gasPrice?.value!);

      proposalCtx.reload();
      props.onCancel?.();
    } catch {
    }

    setState({ submitting: false });
  }

  return (
    <Modal
      className={s.component}
      width={560}
      title="Queue for execution"
      {...modalProps}>
      <Form
        form={form}
        initialValues={InitialFormValues}
        validateTrigger={['onSubmit', 'onChange']}
        onFinish={handleSubmit}>
        <Grid flow="row" gap={16} className={s.row}>
          <Paragraph type="p2" semiBold color="secondary">
            Once a proposal is accepted, it will have to wait in the queue before it can be executed.
            During this time it can only be cancelled by an abrogation proposal.
          </Paragraph>
<<<<<<< HEAD
          <ul>
            <li>
              <Paragraph type="p2" semiBold color="secondary">
                the creator
              </Paragraph>
            </li>
            <li>
              <Paragraph type="p2" semiBold color="secondary">
                anyone if the creator’s balance falls below the {daoCtx.minThreshold}% threshold
              </Paragraph>
            </li>
            <li>
              <Paragraph type="p2" semiBold color="secondary">
                cancellation proposal
              </Paragraph>
            </li>
          </ul>
=======
>>>>>>> 85c38b83
        </Grid>
        <div className={s.delimiter} />
        <Grid flow="row" gap={32} className={s.row}>
          <Form.Item
            name="gasPrice"
            label="Gas Fee (Gwei)"
            rules={[{ required: true, message: 'Required' }]}>
            <GasFeeList disabled={state.submitting} />
          </Form.Item>

          <Button
            htmlType="submit"
            type="primary"
            loading={state.submitting}
            className={s.actionBtn}>
            Queue proposal for execution
          </Button>
        </Grid>
      </Form>
    </Modal>
  );
};

export default QueueForExecutionModal;<|MERGE_RESOLUTION|>--- conflicted
+++ resolved
@@ -80,26 +80,6 @@
             Once a proposal is accepted, it will have to wait in the queue before it can be executed.
             During this time it can only be cancelled by an abrogation proposal.
           </Paragraph>
-<<<<<<< HEAD
-          <ul>
-            <li>
-              <Paragraph type="p2" semiBold color="secondary">
-                the creator
-              </Paragraph>
-            </li>
-            <li>
-              <Paragraph type="p2" semiBold color="secondary">
-                anyone if the creator’s balance falls below the {daoCtx.minThreshold}% threshold
-              </Paragraph>
-            </li>
-            <li>
-              <Paragraph type="p2" semiBold color="secondary">
-                cancellation proposal
-              </Paragraph>
-            </li>
-          </ul>
-=======
->>>>>>> 85c38b83
         </Grid>
         <div className={s.delimiter} />
         <Grid flow="row" gap={32} className={s.row}>

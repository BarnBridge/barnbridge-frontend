--- conflicted
+++ resolved
@@ -89,11 +89,7 @@
     <Card
       className={s.component}
       title={
-<<<<<<< HEAD
-        <Paragraph type="p1" semiBold color="primary">
-=======
         <Text type="p1" weight="semibold" color="primary">
->>>>>>> 185a43c7
           Votes
         </Text>
       }
@@ -105,25 +101,14 @@
       <Grid flow="row" gap={32} className={s.row}>
         <Grid flow="row" gap={16}>
           <Grid flow="col" justify="space-between">
-<<<<<<< HEAD
-            <Paragraph type="p1" semiBold color="primary">
-=======
             <Text type="p1" weight="semibold" color="primary">
->>>>>>> 185a43c7
               For
             </Text>
             <Grid flow="col" gap={8}>
-<<<<<<< HEAD
-              <Paragraph type="p1" semiBold color="primary">
-                {proposalCtx.proposal?.forVotes.toFormat(2)}
-              </Paragraph>
-              <Paragraph type="p1" color="secondary">
-=======
               <Text type="p1" weight="semibold" color="primary">
                 {proposalCtx.proposal?.forVotes.toFormat(2)}
               </Text>
               <Text type="p1" color="secondary">
->>>>>>> 185a43c7
                 ({proposalCtx.forRate?.toFixed(2)}%)
               </Text>
             </Grid>
@@ -136,25 +121,14 @@
         </Grid>
         <Grid flow="row" gap={16}>
           <Grid flow="col" justify="space-between">
-<<<<<<< HEAD
-            <Paragraph type="p1" semiBold color="primary">
-=======
             <Text type="p1" weight="semibold" color="primary">
->>>>>>> 185a43c7
               Against
             </Text>
             <Grid flow="col" gap={8}>
-<<<<<<< HEAD
-              <Paragraph type="p1" semiBold color="primary">
-                {proposalCtx.proposal?.againstVotes.toFormat(2)}
-              </Paragraph>
-              <Paragraph type="p1" color="secondary">
-=======
               <Text type="p1" weight="semibold" color="primary">
                 {proposalCtx.proposal?.againstVotes.toFormat(2)}
               </Text>
               <Text type="p1" color="secondary">
->>>>>>> 185a43c7
                 ({proposalCtx.againstRate?.toFixed(2)}%)
               </Text>
             </Grid>
@@ -168,17 +142,10 @@
       </Grid>
       <Grid flow="row" gap={24} className={s.row}>
         <Grid flow="row" gap={8}>
-<<<<<<< HEAD
-          <Paragraph type="p1" color="secondary">
-            Your voting power for this proposal
-          </Paragraph>
-          <Paragraph type="p1" semiBold color="primary">
-=======
           <Text type="p1" color="secondary">
             Your voting power for this proposal
           </Text>
           <Text type="p1" weight="semibold" color="primary">
->>>>>>> 185a43c7
             {formatBigValue(proposalCtx.votingPower, 2)}
           </Text>
         </Grid>
@@ -208,22 +175,9 @@
         </Grid>
       </Grid>
 
-<<<<<<< HEAD
-      {state.showVotersModal && (
-        <ProposalVotersModal onCancel={handleHideVotersModal} />
-      )}
-
-      {state.showVoteModal && (
-        <ProposalVoteModal
-          voteState={state.voteState}
-          onCancel={handleHideVoteModal}
-        />
-      )}
-=======
       {state.showVotersModal && <ProposalVotersModal onCancel={handleHideVotersModal} />}
 
       {state.showVoteModal && <ProposalVoteModal voteState={state.voteState} onCancel={handleHideVoteModal} />}
->>>>>>> 185a43c7
     </Card>
   );
 };

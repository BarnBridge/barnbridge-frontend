--- conflicted
+++ resolved
@@ -40,11 +40,7 @@
     <>
       <Card
         title={
-<<<<<<< HEAD
-          <Paragraph type="p1" semiBold color="primary">
-=======
           <Text type="p1" weight="semibold" color="primary">
->>>>>>> 185a43c7
             Abrogation proposal
           </Text>
         }>
@@ -55,63 +51,26 @@
         )}
         {proposalCtx.isCanceled === false && (
           <Grid flow="row" gap={24}>
-<<<<<<< HEAD
-            <Paragraph type="p1" color="primary">
-=======
             <Text type="p1" color="primary">
->>>>>>> 185a43c7
               This is a special type of proposal, with the following thresholds:
             </Text>
             <ul>
               <li>
-<<<<<<< HEAD
-                <Paragraph type="p1" color="primary">
-=======
                 <Text type="p1" color="primary">
->>>>>>> 185a43c7
                   Acceptance criteria: 50% of staked BOND
                 </Text>
               </li>
               <li>
-<<<<<<< HEAD
-                <Paragraph type="p1" color="primary">
-                  A proposal can only have one associated abrogation proposal at
-                  any given time
-                </Paragraph>
-              </li>
-              <li>
-                <Paragraph type="p1" color="primary">
-=======
                 <Text type="p1" color="primary">
                   A proposal can only have one associated abrogation proposal at any given time
                 </Text>
               </li>
               <li>
                 <Text type="p1" color="primary">
->>>>>>> 185a43c7
                   Anyone can vote on these proposals
                 </Text>
               </li>
               <li>
-<<<<<<< HEAD
-                <Paragraph type="p1" color="primary">
-                  There is a new snapshot for voter balances - taken at
-                  Abrogation Proposal’s start time
-                </Paragraph>
-              </li>
-              <li>
-                <Paragraph type="p1" color="primary">
-                  Abrogation Proposal’s duration is never greater than the
-                  Initial Proposal’s queue period
-                </Paragraph>
-              </li>
-              <li>
-                <Paragraph type="p1" color="primary">
-                  When someone goes to execute the Initial Proposal - there is a
-                  check if an Abrogation Proposal that met its acceptance
-                  criteria exists
-                </Paragraph>
-=======
                 <Text type="p1" color="primary">
                   There is a new snapshot for voter balances - taken at Abrogation Proposal’s start time
                 </Text>
@@ -126,7 +85,6 @@
                   When someone goes to execute the Initial Proposal - there is a check if an Abrogation Proposal that
                   met its acceptance criteria exists
                 </Text>
->>>>>>> 185a43c7
               </li>
             </ul>
 
@@ -141,11 +99,7 @@
 
               {!hasThreshold && (
                 <Grid flow="col" gap={8} align="center">
-<<<<<<< HEAD
-                  <Small semiBold color="secondary">
-=======
                   <Text type="small" weight="semibold" color="secondary">
->>>>>>> 185a43c7
                     You are not able to abrogate proposal.
                   </Text>
                   <Popover
@@ -171,11 +125,7 @@
         {proposalCtx.isCanceled === true && (
           <Grid flow="row" gap={24}>
             {proposalCtx.proposal?.state === APIProposalState.QUEUED && (
-<<<<<<< HEAD
-              <Paragraph type="p1" color="primary">
-=======
               <Text type="p1" color="primary">
->>>>>>> 185a43c7
                 Abrogation proposal currently in progress.
               </Text>
             )}
@@ -192,13 +142,7 @@
         />
       )}
       {state.abrogationViewModal && (
-<<<<<<< HEAD
-        <AbrogationProposalModal
-          onCancel={() => setState({ abrogationViewModal: false })}
-        />
-=======
         <AbrogationProposalModal onCancel={() => setState({ abrogationViewModal: false })} />
->>>>>>> 185a43c7
       )}
     </>
   );

--- conflicted
+++ resolved
@@ -62,12 +62,10 @@
         <Text type="p1" weight="semibold" color="primary">
           Details
         </Text>
-<<<<<<< HEAD
       </div>
-      <Grid className="card-row p-24" flow="col" gap={32} justify="space-between">
-        <Grid flow="col" gap={32}>
-          <Grid flow="row" gap={4}>
-            <Text type="small" weight="semibold" color="secondary">
+      <div className="p-24 flexbox-list" style={{ '--gap': '32px' } as React.CSSProperties}>
+        <div>
+            <Text type="small" weight="semibold" color="secondary" className="mb-4">
               Created by
             </Text>
             <Grid flow="col" gap={8}>
@@ -78,39 +76,6 @@
                 </Text>
               </ExternalLink>
             </Grid>
-          </Grid>
-          <Grid flow="row" gap={4}>
-            <Hint
-              text={`If the creator’s vBOND balance falls below ${proposalCtx.minThreshold}% of the total amount of $BOND staked in the DAO the proposal can be cancelled by anyone.`}>
-              <Text type="small" weight="semibold" color="secondary">
-                Creator threshold
-=======
-      }
-      noPaddingBody>
-      <div className="p-24 flexbox-list" style={{ '--gap': '32px' } as React.CSSProperties}>
-        <div>
-          <Text type="small" weight="semibold" color="secondary" className="mb-4">
-            Created by
-          </Text>
-          <Grid flow="col" gap={8}>
-            <Identicon address={proposal?.proposer} width={24} height={24} />
-            <ExternalLink href={`${getEtherscanAddressUrl(proposal?.proposer)}`}>
-              <Text type="p1" weight="semibold" color="blue">
-                {shortenAddr(proposal?.proposer)}
->>>>>>> 3142c5df
-              </Text>
-            </ExternalLink>
-          </Grid>
-<<<<<<< HEAD
-          {canCancel && (
-            <Button type="default" loading={state.cancelling} onClick={handleProposalCancel}>
-              Cancel proposal
-            </Button>
-          )}
-        </Grid>
-      </Grid>
-      <Grid className="card-row p-24" flow="row" gap={16}>
-=======
         </div>
         <div>
           <Hint
@@ -131,16 +96,14 @@
               </>
             )}
           </Grid>
-        </div>
-        {canBeCancelled && (
-          <Button type="default" loading={state.cancelling} onClick={handleProposalCancel}>
-            Cancel proposal
-          </Button>
-        )}
-      </div>
-      <Divider />
-      <Grid flow="row" gap={16} padding={24}>
->>>>>>> 3142c5df
+          {canBeCancelled && (
+            <Button type="default" loading={state.cancelling} onClick={handleProposalCancel}>
+              Cancel proposal
+            </Button>
+          )}
+        </Grid>
+      </Grid>
+      <Grid className="card-row p-24" flow="row" gap={16}>
         <Text type="small" weight="semibold" color="secondary">
           Description
         </Text>

--- conflicted
+++ resolved
@@ -72,65 +72,35 @@
             Created by
           </Text>
           <Grid flow="col" gap={8}>
-<<<<<<< HEAD
-            <Identicon address={proposalCtx.proposal?.proposer} width={24} height={24} />
-            <ExternalLink href={`${getEtherscanAddressUrl(proposalCtx.proposal?.proposer)}`}>
-              <Text type="p1" weight="semibold" color="blue">
-                {shortenAddr(proposalCtx.proposal?.proposer)}
-=======
             <Identicon address={proposal?.proposer} width={24} height={24} />
             <ExternalLink href={`${getEtherscanAddressUrl(proposal?.proposer)}`}>
               <Text type="p1" weight="semibold" color="blue">
                 {shortenAddr(proposal?.proposer)}
->>>>>>> ac1c454b
               </Text>
             </ExternalLink>
           </Grid>
         </div>
         <div>
           <Hint
-<<<<<<< HEAD
-            text={`If the creator’s vBOND balance falls below ${proposalCtx.minThreshold}% of the total amount of $BOND staked in the DAO the proposal can be cancelled by anyone.`}>
-=======
             text={`If the creator’s vBOND balance falls below ${minThreshold}% of the total amount of $BOND staked in the DAO the proposal can be cancelled by anyone.`}>
->>>>>>> ac1c454b
             <Text type="small" weight="semibold" color="secondary" className="mb-4">
               Creator threshold
             </Text>
           </Hint>
           <Grid flow="col" gap={8}>
-<<<<<<< HEAD
-            {proposalCtx.thresholdRate !== undefined && (
-              <>
-                <Icon
-                  name={
-                    proposalCtx.thresholdRate > proposalCtx.minThreshold
-                      ? 'check-circle-outlined'
-                      : 'close-circle-outlined'
-                  }
-                />
-                <Skeleton loading={proposalCtx.proposal === undefined}>
-                  <Text type="p1" weight="semibold" color="primary">
-                    {proposalCtx.thresholdRate >= proposalCtx.minThreshold ? 'Above 1%' : 'Below 1%'}
-=======
             {thresholdRate !== undefined && (
               <>
                 <Icon name={isThresholdBelow ? 'close-circle-outlined' : 'check-circle-outlined'} />
                 <Skeleton loading={proposal === undefined}>
                   <Text type="p1" weight="semibold" color="primary">
                     {isThresholdBelow ? 'Below 1%' : 'Above 1%'}
->>>>>>> ac1c454b
                   </Text>
                 </Skeleton>
               </>
             )}
           </Grid>
         </div>
-<<<<<<< HEAD
-        {canCancel && (
-=======
         {canBeCancelled && (
->>>>>>> ac1c454b
           <Button type="default" loading={state.cancelling} onClick={handleProposalCancel}>
             Cancel proposal
           </Button>

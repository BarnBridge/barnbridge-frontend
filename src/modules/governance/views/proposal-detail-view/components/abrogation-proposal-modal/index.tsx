--- conflicted
+++ resolved
@@ -25,27 +25,16 @@
       <Grid flow="row" gap={16} align="center">
         <Grid flow="col" gap={8} align="start" width={1070}>
           <Icons name="warning-outlined" />
-<<<<<<< HEAD
-          <Paragraph type="p1" semiBold color="red">
-=======
           <Text type="p1" weight="semibold" color="red">
->>>>>>> 185a43c7
             Abrogation proposal
           </Text>
         </Grid>
 
         <Grid flow="row" gap={64} align="center">
           <Grid flow="col" gap={32} colsTemplate="1fr 1fr" width={1070}>
-<<<<<<< HEAD
-            <Heading type="h2" semiBold color="primary">
-              PID-{proposalCtx.proposal?.proposalId}:{' '}
-              {proposalCtx.proposal?.title}
-            </Heading>
-=======
             <Text type="h2" weight="semibold" color="primary">
               PID-{proposalCtx.proposal?.proposalId}: {proposalCtx.proposal?.title}
             </Text>
->>>>>>> 185a43c7
           </Grid>
 
           <Grid flow="col" gap={32} colsTemplate="minmax(0, 610px) minmax(0px, 428px)" width={1070}>

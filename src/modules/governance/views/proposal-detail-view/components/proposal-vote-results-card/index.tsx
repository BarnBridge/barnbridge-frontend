--- conflicted
+++ resolved
@@ -4,13 +4,8 @@
 import Card from 'components/antd/card';
 import Progress from 'components/antd/progress';
 import Grid from 'components/custom/grid';
-<<<<<<< HEAD
-import { Hint, Paragraph, Small } from 'components/custom/typography';
-import ProposalVotersModal from '../proposal-voters-modal';
-=======
 import { Hint, Text } from 'components/custom/typography';
 
->>>>>>> 185a43c7
 import { useProposal } from '../../providers/ProposalProvider';
 import ProposalVotersModal from '../proposal-voters-modal';
 
@@ -24,11 +19,7 @@
     <Card
       className={s.component}
       title={
-<<<<<<< HEAD
-        <Paragraph type="p1" semiBold color="primary">
-=======
         <Text type="p1" weight="semibold" color="primary">
->>>>>>> 185a43c7
           Vote results
         </Text>
       }
@@ -40,49 +31,27 @@
       <Grid flow="row" className={s.row}>
         <Grid flow="col" justify="space-between">
           <Grid flow="row" gap={4}>
-<<<<<<< HEAD
-            <Small semiBold color="secondary">
-=======
             <Text type="small" weight="semibold" color="secondary">
->>>>>>> 185a43c7
               For
             </Text>
             <Grid flow="col" gap={8}>
-<<<<<<< HEAD
-              <Paragraph type="p1" semiBold color="primary">
-                {proposalCtx.proposal?.forVotes.toFormat(2)}
-              </Paragraph>
-              <Paragraph type="p1" color="secondary">
-=======
               <Text type="p1" weight="semibold" color="primary">
                 {proposalCtx.proposal?.forVotes.toFormat(2)}
               </Text>
               <Text type="p1" color="secondary">
->>>>>>> 185a43c7
                 ({proposalCtx.forRate?.toFixed(2)}%)
               </Text>
             </Grid>
           </Grid>
           <Grid flow="row" gap={4} align="end">
-<<<<<<< HEAD
-            <Small semiBold color="secondary" align="right">
-=======
             <Text type="small" weight="semibold" color="secondary" align="right">
->>>>>>> 185a43c7
               Against
             </Text>
             <Grid flow="col" gap={8}>
-<<<<<<< HEAD
-              <Paragraph type="p1" semiBold color="primary">
-                {proposalCtx.proposal?.againstVotes.toFormat(2)}
-              </Paragraph>
-              <Paragraph type="p1" color="secondary">
-=======
               <Text type="p1" weight="semibold" color="primary">
                 {proposalCtx.proposal?.againstVotes.toFormat(2)}
               </Text>
               <Text type="p1" color="secondary">
->>>>>>> 185a43c7
                 ({proposalCtx.againstRate?.toFixed()}%)
               </Text>
             </Grid>
@@ -97,19 +66,6 @@
       <Grid flow="row" className={s.row}>
         <Grid flow="col" justify="space-between">
           <Grid flow="row" gap={4}>
-<<<<<<< HEAD
-            <Hint
-              text="Quorum is the percentage of the amount of tokens staked in the DAO that support for a proposal must be greater than for the proposal to be considered valid. For example, if the Quorum % is set to 20%, then more than 20% of the amount of tokens staked in the DAO must vote to approve a proposal for the vote to be considered valid.">
-              <Small semiBold color="secondary">
-                Quorum
-              </Small>
-            </Hint>
-            <Grid flow="col" gap={8}>
-              <Paragraph type="p1" semiBold color="primary">
-                {proposalCtx.quorum?.toFixed(2)}%
-              </Paragraph>
-              <Paragraph type="p1" color="secondary">
-=======
             <Hint text="Quorum is the percentage of the amount of tokens staked in the DAO that support for a proposal must be greater than for the proposal to be considered valid. For example, if the Quorum % is set to 20%, then more than 20% of the amount of tokens staked in the DAO must vote to approve a proposal for the vote to be considered valid.">
               <Text type="small" weight="semibold" color="secondary">
                 Quorum
@@ -120,25 +76,11 @@
                 {proposalCtx.quorum?.toFixed(2)}%
               </Text>
               <Text type="p1" color="secondary">
->>>>>>> 185a43c7
                 (&gt; {proposalCtx.proposal?.minQuorum}% required)
               </Text>
             </Grid>
           </Grid>
           <Grid flow="row" gap={4} align="end">
-<<<<<<< HEAD
-            <Hint
-              text="Approval is the percentage of votes on a proposal that the total support must be greater than for the proposal to be approved. For example, if “Approval” is set to 51%, then more than 51% of the votes on a proposal must vote “Yes” for the proposal to pass.">
-              <Small semiBold color="secondary" align="right">
-                Approval
-              </Small>
-            </Hint>
-            <Grid flow="col" gap={8}>
-              <Paragraph type="p1" semiBold color="primary">
-                {proposalCtx.forRate?.toFixed(2)}%
-              </Paragraph>
-              <Paragraph type="p1" color="secondary">
-=======
             <Hint text="Approval is the percentage of votes on a proposal that the total support must be greater than for the proposal to be approved. For example, if “Approval” is set to 51%, then more than 51% of the votes on a proposal must vote “Yes” for the proposal to pass.">
               <Text type="small" weight="semibold" color="secondary" align="right">
                 Approval
@@ -149,7 +91,6 @@
                 {proposalCtx.forRate?.toFixed(2)}%
               </Text>
               <Text type="p1" color="secondary">
->>>>>>> 185a43c7
                 (&gt; {proposalCtx.proposal?.acceptanceThreshold}% required)
               </Text>
             </Grid>
@@ -157,13 +98,7 @@
         </Grid>
       </Grid>
 
-<<<<<<< HEAD
-      {votersModal && (
-        <ProposalVotersModal onCancel={() => showVotersModal(false)} />
-      )}
-=======
       {votersModal && <ProposalVotersModal onCancel={() => showVotersModal(false)} />}
->>>>>>> 185a43c7
     </Card>
   );
 };

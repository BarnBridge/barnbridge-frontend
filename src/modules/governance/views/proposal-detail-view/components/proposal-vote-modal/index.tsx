import React from 'react';
import * as Antd from 'antd';
import { formatBigValue } from 'web3/utils';

import Button from 'components/antd/button';
import Divider from 'components/antd/divider';
import Form from 'components/antd/form';
import Modal, { ModalProps } from 'components/antd/modal';
import RadioButton from 'components/antd/radio-button';
import GasFeeList from 'components/custom/gas-fee-list';
import Grid from 'components/custom/grid';
import { Text } from 'components/custom/typography';
import useMergeState from 'hooks/useMergeState';

import { useProposal } from '../../providers/ProposalProvider';

import s from './styles.module.scss';

export enum VoteState {
  None,
  VoteFor,
  VoteAgainst,
  VoteChange,
  VoteCancel,
}

type FormState = {
  changeOption?: boolean;
  gasPrice?: {
    value: number;
  };
};

const InitialFormValues: FormState = {
  changeOption: undefined,
  gasPrice: undefined,
};

export type ProposalVoteModalProps = {
  voteState: VoteState;
};

type ProposalVoteModalState = {
  submitting: boolean;
};

const InitialState: ProposalVoteModalState = {
  submitting: false,
};

const ProposalVoteModal: React.FC<ModalProps & ProposalVoteModalProps> = props => {
  const { voteState, ...modalProps } = props;

  const [form] = Antd.Form.useForm<FormState>();
  const proposalCtx = useProposal();

  const [state, setState] = useMergeState<ProposalVoteModalState>(InitialState);

  async function handleSubmit(values: FormState) {
    if (!proposalCtx.proposal) {
      return;
    }

    setState({ submitting: true });

    const { gasPrice } = values;
    const gasFee = gasPrice?.value!;

    try {
      await form.validateFields();

      if (voteState === VoteState.VoteFor) {
        await proposalCtx.proposalCastVote(true, gasFee);
      } else if (voteState === VoteState.VoteAgainst) {
        await proposalCtx.proposalCastVote(false, gasFee);
      } else if (voteState === VoteState.VoteChange) {
        await proposalCtx.proposalCastVote(values.changeOption === true, gasFee);
      } else if (voteState === VoteState.VoteCancel) {
        await proposalCtx.proposalCancelVote(gasFee);
      }

      proposalCtx.reload();
      props.onCancel?.();
    } catch {}

    setState({ submitting: false });
  }

  React.useEffect(() => {
    if (voteState === VoteState.VoteChange) {
      form.setFieldsValue({
        changeOption: proposalCtx.receipt?.support,
      });
    }
  }, [voteState]);

  return (
    <Modal
      className={s.component}
      width={560}
      title={
        <>
          {voteState === VoteState.VoteFor && 'Confirm your vote'}
          {voteState === VoteState.VoteAgainst && 'Confirm your vote'}
          {voteState === VoteState.VoteChange && 'Change your vote'}
          {voteState === VoteState.VoteCancel && 'Cancel your vote'}
        </>
      }
      {...modalProps}>
      <Form
        form={form}
        initialValues={InitialFormValues}
        validateTrigger={['onSubmit', 'onChange']}
        onFinish={handleSubmit}>
        <Grid flow="row" gap={16} className={s.row}>
          <Grid flow="col" gap={8} align="center">
<<<<<<< HEAD
            <Heading type="h2" bold color="primary">
              {formatBigValue(proposalCtx.votingPower, 2)}
            </Heading>
            <Paragraph type="p1" semiBold color="secondary">
=======
            <Text type="h2" weight="bold" color="primary">
              {formatBigValue(proposalCtx.votingPower, 2)}
            </Text>
            <Text type="p1" weight="semibold" color="secondary">
>>>>>>> 185a43c7
              Votes
            </Text>
          </Grid>
          {(voteState === VoteState.VoteFor || voteState === VoteState.VoteAgainst) && (
            <Grid flow="row" gap={8}>
<<<<<<< HEAD
              <Paragraph type="p2" color="secondary">
                You are about to vote on proposal
              </Paragraph>
              <Paragraph type="p2" semiBold color="secondary">
                "{proposalCtx.proposal?.title}"
              </Paragraph>
              <Paragraph type="p2" color="secondary">
=======
              <Text type="p2" color="secondary">
                You are about to vote on proposal
              </Text>
              <Text type="p2" weight="semibold" color="secondary">
                "{proposalCtx.proposal?.title}"
              </Text>
              <Text type="p2" color="secondary">
>>>>>>> 185a43c7
                Are you sure you want to continue? You can change your vote later.
              </Text>
            </Grid>
          )}
          {voteState === VoteState.VoteChange && (
            <Grid flow="row" gap={8}>
<<<<<<< HEAD
              <Paragraph type="p2" color="secondary">
                You are about to change your vote on proposal
              </Paragraph>
              <Paragraph type="p2" semiBold color="secondary">
                "{proposalCtx.proposal?.title}"
              </Paragraph>
              <Paragraph type="p2" color="secondary">
=======
              <Text type="p2" color="secondary">
                You are about to change your vote on proposal
              </Text>
              <Text type="p2" weight="semibold" color="secondary">
                "{proposalCtx.proposal?.title}"
              </Text>
              <Text type="p2" color="secondary">
>>>>>>> 185a43c7
                Are you sure you want to continue? You can change your vote again later.
              </Text>
            </Grid>
          )}
          {voteState === VoteState.VoteCancel && (
            <Grid flow="row" gap={8}>
<<<<<<< HEAD
              <Paragraph type="p2" color="secondary">
                You are about to cancel your vote on proposal
              </Paragraph>
              <Paragraph type="p2" semiBold color="secondary">
                "{proposalCtx.proposal?.title}"
              </Paragraph>
              <Paragraph type="p2" color="secondary">
=======
              <Text type="p2" color="secondary">
                You are about to cancel your vote on proposal
              </Text>
              <Text type="p2" weight="semibold" color="secondary">
                "{proposalCtx.proposal?.title}"
              </Text>
              <Text type="p2" color="secondary">
>>>>>>> 185a43c7
                Are you sure you want to continue? You can change your vote again later.
              </Text>
            </Grid>
          )}
        </Grid>
        <Divider />
        <Grid flow="row" gap={32} className={s.row}>
          {voteState === VoteState.VoteChange && (
            <Form.Item name="changeOption" label="Vote" rules={[{ required: true, message: 'Required' }]}>
              <Antd.Radio.Group className={s.changeGroup} disabled={state.submitting}>
                <Grid gap={16} colsTemplate="1fr 1fr">
                  <RadioButton
                    label={
<<<<<<< HEAD
                      <Paragraph type="p1" semiBold color="primary">
=======
                      <Text type="p1" weight="semibold" color="primary">
>>>>>>> 185a43c7
                        For
                      </Text>
                    }
                    value={true}
                  />
                  <RadioButton
                    label={
<<<<<<< HEAD
                      <Paragraph type="p1" semiBold color="primary">
=======
                      <Text type="p1" weight="semibold" color="primary">
>>>>>>> 185a43c7
                        Against
                      </Text>
                    }
                    value={false}
                  />
                </Grid>
              </Antd.Radio.Group>
            </Form.Item>
          )}
          <Form.Item name="gasPrice" label="Gas Fee (Gwei)" rules={[{ required: true, message: 'Required' }]}>
            <GasFeeList disabled={state.submitting} />
          </Form.Item>

          <Form.Item shouldUpdate>
            {({ getFieldsValue }) => {
              const { changeOption } = getFieldsValue();

              let isDisabled = false;

              if (voteState === VoteState.VoteChange) {
                if (proposalCtx.receipt?.support === changeOption) {
                  isDisabled = true;
                }
              }

              return (
                <Button
                  htmlType="submit"
                  type="primary"
                  loading={state.submitting}
                  disabled={isDisabled}
                  className={s.actionBtn}>
                  {voteState === VoteState.VoteFor && 'Vote for proposal'}
                  {voteState === VoteState.VoteAgainst && 'Vote against proposal'}
                  {voteState === VoteState.VoteCancel && 'Cancel vote'}
                  {voteState === VoteState.VoteChange && changeOption === true && 'Vote for proposal'}
                  {voteState === VoteState.VoteChange && changeOption === false && 'Vote against proposal'}
                </Button>
              );
            }}
          </Form.Item>
        </Grid>
      </Form>
    </Modal>
  );
};

export default ProposalVoteModal;<|MERGE_RESOLUTION|>--- conflicted
+++ resolved
@@ -114,31 +114,15 @@
         onFinish={handleSubmit}>
         <Grid flow="row" gap={16} className={s.row}>
           <Grid flow="col" gap={8} align="center">
-<<<<<<< HEAD
-            <Heading type="h2" bold color="primary">
-              {formatBigValue(proposalCtx.votingPower, 2)}
-            </Heading>
-            <Paragraph type="p1" semiBold color="secondary">
-=======
             <Text type="h2" weight="bold" color="primary">
               {formatBigValue(proposalCtx.votingPower, 2)}
             </Text>
             <Text type="p1" weight="semibold" color="secondary">
->>>>>>> 185a43c7
               Votes
             </Text>
           </Grid>
           {(voteState === VoteState.VoteFor || voteState === VoteState.VoteAgainst) && (
             <Grid flow="row" gap={8}>
-<<<<<<< HEAD
-              <Paragraph type="p2" color="secondary">
-                You are about to vote on proposal
-              </Paragraph>
-              <Paragraph type="p2" semiBold color="secondary">
-                "{proposalCtx.proposal?.title}"
-              </Paragraph>
-              <Paragraph type="p2" color="secondary">
-=======
               <Text type="p2" color="secondary">
                 You are about to vote on proposal
               </Text>
@@ -146,22 +130,12 @@
                 "{proposalCtx.proposal?.title}"
               </Text>
               <Text type="p2" color="secondary">
->>>>>>> 185a43c7
                 Are you sure you want to continue? You can change your vote later.
               </Text>
             </Grid>
           )}
           {voteState === VoteState.VoteChange && (
             <Grid flow="row" gap={8}>
-<<<<<<< HEAD
-              <Paragraph type="p2" color="secondary">
-                You are about to change your vote on proposal
-              </Paragraph>
-              <Paragraph type="p2" semiBold color="secondary">
-                "{proposalCtx.proposal?.title}"
-              </Paragraph>
-              <Paragraph type="p2" color="secondary">
-=======
               <Text type="p2" color="secondary">
                 You are about to change your vote on proposal
               </Text>
@@ -169,22 +143,12 @@
                 "{proposalCtx.proposal?.title}"
               </Text>
               <Text type="p2" color="secondary">
->>>>>>> 185a43c7
                 Are you sure you want to continue? You can change your vote again later.
               </Text>
             </Grid>
           )}
           {voteState === VoteState.VoteCancel && (
             <Grid flow="row" gap={8}>
-<<<<<<< HEAD
-              <Paragraph type="p2" color="secondary">
-                You are about to cancel your vote on proposal
-              </Paragraph>
-              <Paragraph type="p2" semiBold color="secondary">
-                "{proposalCtx.proposal?.title}"
-              </Paragraph>
-              <Paragraph type="p2" color="secondary">
-=======
               <Text type="p2" color="secondary">
                 You are about to cancel your vote on proposal
               </Text>
@@ -192,7 +156,6 @@
                 "{proposalCtx.proposal?.title}"
               </Text>
               <Text type="p2" color="secondary">
->>>>>>> 185a43c7
                 Are you sure you want to continue? You can change your vote again later.
               </Text>
             </Grid>
@@ -206,11 +169,7 @@
                 <Grid gap={16} colsTemplate="1fr 1fr">
                   <RadioButton
                     label={
-<<<<<<< HEAD
-                      <Paragraph type="p1" semiBold color="primary">
-=======
                       <Text type="p1" weight="semibold" color="primary">
->>>>>>> 185a43c7
                         For
                       </Text>
                     }
@@ -218,11 +177,7 @@
                   />
                   <RadioButton
                     label={
-<<<<<<< HEAD
-                      <Paragraph type="p1" semiBold color="primary">
-=======
                       <Text type="p1" weight="semibold" color="primary">
->>>>>>> 185a43c7
                         Against
                       </Text>
                     }

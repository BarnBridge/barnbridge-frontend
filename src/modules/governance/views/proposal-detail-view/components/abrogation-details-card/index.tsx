import React from 'react';
import { getEtherscanAddressUrl, shortenAddr } from 'web3/utils';

import Card from 'components/antd/card';
import Divider from 'components/antd/divider';
import ExternalLink from 'components/custom/externalLink';
import Grid from 'components/custom/grid';
import Identicon from 'components/custom/identicon';
import { Text } from 'components/custom/typography';

import { useAbrogation } from '../../providers/AbrogationProvider';

const AbrogationDetailsCard: React.FC = () => {
  const abrogationCtx = useAbrogation();

  return (
    <Card
      title={
<<<<<<< HEAD
        <Paragraph type="p1" semiBold color="primary">
=======
        <Text type="p1" weight="semibold" color="primary">
>>>>>>> 185a43c7
          Details
        </Text>
      }
      noPaddingBody>
      <Grid flow="col" gap={32} justify="space-between" padding={24}>
        <Grid flow="col" gap={32}>
          <Grid flow="row" gap={4}>
<<<<<<< HEAD
            <Small semiBold color="secondary">
=======
            <Text type="small" weight="semibold" color="secondary">
>>>>>>> 185a43c7
              Created by
            </Text>
            <Grid flow="col" gap={8}>
<<<<<<< HEAD
              <Identicon
                address={abrogationCtx.abrogation?.caller}
                width={24}
                height={24}
              />
              <ExternalLink
                href={`${getEtherscanAddressUrl(
                  abrogationCtx.abrogation?.caller!,
                )}`}>
                <Paragraph type="p1" semiBold color="blue">
=======
              <Identicon address={abrogationCtx.abrogation?.caller} width={24} height={24} />
              <ExternalLink href={`${getEtherscanAddressUrl(abrogationCtx.abrogation?.caller!)}`}>
                <Text type="p1" weight="semibold" color="blue">
>>>>>>> 185a43c7
                  {shortenAddr(abrogationCtx.abrogation?.caller)}
                </Text>
              </ExternalLink>
            </Grid>
          </Grid>
        </Grid>
      </Grid>
      <Divider />
      <Grid flow="row" gap={16} padding={24}>
<<<<<<< HEAD
        <Small semiBold color="secondary">
          Description
        </Small>
        <Paragraph type="p1" color="primary" wrap>
=======
        <Text type="small" weight="semibold" color="secondary">
          Description
        </Text>
        <Text type="p1" color="primary" wrap>
>>>>>>> 185a43c7
          {abrogationCtx.abrogation?.description}
        </Text>
      </Grid>
    </Card>
  );
};

export default AbrogationDetailsCard;<|MERGE_RESOLUTION|>--- conflicted
+++ resolved
@@ -16,11 +16,7 @@
   return (
     <Card
       title={
-<<<<<<< HEAD
-        <Paragraph type="p1" semiBold color="primary">
-=======
         <Text type="p1" weight="semibold" color="primary">
->>>>>>> 185a43c7
           Details
         </Text>
       }
@@ -28,30 +24,13 @@
       <Grid flow="col" gap={32} justify="space-between" padding={24}>
         <Grid flow="col" gap={32}>
           <Grid flow="row" gap={4}>
-<<<<<<< HEAD
-            <Small semiBold color="secondary">
-=======
             <Text type="small" weight="semibold" color="secondary">
->>>>>>> 185a43c7
               Created by
             </Text>
             <Grid flow="col" gap={8}>
-<<<<<<< HEAD
-              <Identicon
-                address={abrogationCtx.abrogation?.caller}
-                width={24}
-                height={24}
-              />
-              <ExternalLink
-                href={`${getEtherscanAddressUrl(
-                  abrogationCtx.abrogation?.caller!,
-                )}`}>
-                <Paragraph type="p1" semiBold color="blue">
-=======
               <Identicon address={abrogationCtx.abrogation?.caller} width={24} height={24} />
               <ExternalLink href={`${getEtherscanAddressUrl(abrogationCtx.abrogation?.caller!)}`}>
                 <Text type="p1" weight="semibold" color="blue">
->>>>>>> 185a43c7
                   {shortenAddr(abrogationCtx.abrogation?.caller)}
                 </Text>
               </ExternalLink>
@@ -61,17 +40,10 @@
       </Grid>
       <Divider />
       <Grid flow="row" gap={16} padding={24}>
-<<<<<<< HEAD
-        <Small semiBold color="secondary">
-          Description
-        </Small>
-        <Paragraph type="p1" color="primary" wrap>
-=======
         <Text type="small" weight="semibold" color="secondary">
           Description
         </Text>
         <Text type="p1" color="primary" wrap>
->>>>>>> 185a43c7
           {abrogationCtx.abrogation?.description}
         </Text>
       </Grid>

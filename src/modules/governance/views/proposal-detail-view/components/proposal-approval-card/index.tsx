--- conflicted
+++ resolved
@@ -3,12 +3,8 @@
 import Card from 'components/antd/card';
 import Progress from 'components/antd/progress';
 import Grid from 'components/custom/grid';
-<<<<<<< HEAD
-import { Hint, Paragraph } from 'components/custom/typography';
-=======
 import { Hint, Text } from 'components/custom/typography';
 
->>>>>>> 185a43c7
 import { useProposal } from '../../providers/ProposalProvider';
 
 const ProposalApprovalCard: React.FC = () => {
@@ -19,33 +15,18 @@
   return (
     <Card
       title={
-<<<<<<< HEAD
-        <Hint
-          text="Approval is the percentage of votes on a proposal that the total support must be greater than for the proposal to be approved. For example, if “Approval” is set to 51%, then more than 51% of the votes on a proposal must vote “Yes” for the proposal to pass.">
-          <Paragraph type="p1" semiBold color="primary">
-            Approval
-          </Paragraph>
-=======
         <Hint text="Approval is the percentage of votes on a proposal that the total support must be greater than for the proposal to be approved. For example, if “Approval” is set to 51%, then more than 51% of the votes on a proposal must vote “Yes” for the proposal to pass.">
           <Text type="p1" weight="semibold" color="primary">
             Approval
           </Text>
->>>>>>> 185a43c7
         </Hint>
       }>
       <Grid flow="row" gap={16}>
         <Grid flow="col" gap={8}>
-<<<<<<< HEAD
-          <Paragraph type="p1" semiBold color="primary">
-            {proposalCtx.forRate?.toFixed(2)}%
-          </Paragraph>
-          <Paragraph type="p1" color="secondary">
-=======
           <Text type="p1" weight="semibold" color="primary">
             {proposalCtx.forRate?.toFixed(2)}%
           </Text>
           <Text type="p1" color="secondary">
->>>>>>> 185a43c7
             (&gt; {proposalCtx.proposal?.acceptanceThreshold}% required)
           </Text>
         </Grid>

--- conflicted
+++ resolved
@@ -44,11 +44,7 @@
 
   return (
     <Grid flow="row" gap={32}>
-<<<<<<< HEAD
-      <Heading type="h1" bold color="primary">
-=======
       <Text type="h1" weight="bold" color="primary">
->>>>>>> 185a43c7
         Wallet
       </Text>
       <Tabs activeKey={activeTab} simple onChange={handleTabChange}>

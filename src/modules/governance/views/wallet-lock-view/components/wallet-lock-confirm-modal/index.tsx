--- conflicted
+++ resolved
@@ -22,26 +22,12 @@
     <Modal width={560} {...modalProps}>
       <Grid flow="row" gap={32}>
         <Grid flow="row" gap={16}>
-<<<<<<< HEAD
-          <Icons
-            name="warning-outlined"
-            width={40}
-            height={40}
-            color="red"
-          />
-          <Grid flow="row" gap={8}>
-            <Heading type="h3" semiBold color="primary">
-              Are you sure you want to lock your balance?
-            </Heading>
-            <Paragraph type="p2" semiBold color="secondary">
-=======
           <Icons name="warning-outlined" width={40} height={40} color="red" />
           <Grid flow="row" gap={8}>
             <Text type="h3" weight="semibold" color="primary">
               Are you sure you want to lock your balance?
             </Text>
             <Text type="p2" weight="semibold" color="secondary">
->>>>>>> 185a43c7
               You are about to lock {formatBONDValue(balance)} $BOND for {getFormattedDuration(0, duration)}.
               <br />
               <br />
@@ -52,16 +38,10 @@
               <br />
               <br />
               All future deposits you make will be locked for the same time.
-<<<<<<< HEAD
-              <br /><br />
-            </Paragraph>
-            <Paragraph type="p2" bold color="primary">
-=======
               <br />
               <br />
             </Text>
             <Text type="p2" weight="bold" color="primary">
->>>>>>> 185a43c7
               The multiplier you get for locking tokens only applies to your voting power, it does not earn more
               rewards.
             </Text>

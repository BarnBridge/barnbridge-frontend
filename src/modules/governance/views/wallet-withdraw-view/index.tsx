import React from 'react';
import * as Antd from 'antd';
import BigNumber from 'bignumber.js';
import { useWeb3Contracts } from 'web3/contracts';
import { BONDTokenMeta } from 'web3/contracts/bond';
import { ZERO_BIG_NUMBER, formatBONDValue } from 'web3/utils';

import Alert from 'components/antd/alert';
import Button from 'components/antd/button';
import Card from 'components/antd/card';
import Form from 'components/antd/form';
import GasFeeList from 'components/custom/gas-fee-list';
import Grid from 'components/custom/grid';
import Icons from 'components/custom/icon';
import TokenAmount from 'components/custom/token-amount';
import { Text } from 'components/custom/typography';
import useMergeState from 'hooks/useMergeState';

type WithdrawFormData = {
  amount?: BigNumber;
  gasPrice?: {
    value: number;
  };
};

const InitialFormValues: WithdrawFormData = {
  amount: undefined,
  gasPrice: undefined,
};

type WalletWithdrawViewState = {
  saving: boolean;
};

const InitialState: WalletWithdrawViewState = {
  saving: false,
};

const WalletWithdrawView: React.FC = () => {
  const web3c = useWeb3Contracts();
  const [form] = Antd.Form.useForm<WithdrawFormData>();

  const [state, setState] = useMergeState<WalletWithdrawViewState>(InitialState);

  const { balance: stakedBalance, userLockedUntil } = web3c.daoBarn;
  const { balance: bondBalance } = web3c.bond;
  const isLocked = (userLockedUntil ?? 0) > Date.now();
  const hasStakedBalance = stakedBalance?.gt(ZERO_BIG_NUMBER);
  const formDisabled = !hasStakedBalance || isLocked;

  async function handleSubmit(values: WithdrawFormData) {
    setState({ saving: true });

    const { gasPrice, amount } = values;
    const gasFee = gasPrice?.value!;

    try {
      await web3c.daoBarn.actions.withdraw(amount!, gasFee);
      form.setFieldsValue(InitialFormValues);
      web3c.daoBarn.reload();
      web3c.bond.reload();
    } catch {}

    setState({ saving: false });
  }

  const CardTitle = (
    <Grid flow="col" gap={24} colsTemplate="auto" align="start">
      <Grid flow="col" gap={12}>
        <Icons name="bond-token" width={40} height={40} />
<<<<<<< HEAD
        <Paragraph type="p1" semiBold color="primary">
=======
        <Text type="p1" weight="semibold" color="primary">
>>>>>>> 185a43c7
          BOND
        </Text>
      </Grid>

      <Grid flow="row" gap={4}>
<<<<<<< HEAD
        <Small semiBold color="secondary">
          Staked Balance
        </Small>
        <Paragraph type="p1" semiBold color="primary">
=======
        <Text type="small" weight="semibold" color="secondary">
          Staked Balance
        </Text>
        <Text type="p1" weight="semibold" color="primary">
>>>>>>> 185a43c7
          {formatBONDValue(stakedBalance)}
        </Text>
      </Grid>

      <Grid flow="row" gap={4}>
<<<<<<< HEAD
        <Small semiBold color="secondary">
          Wallet Balance
        </Small>
        <Paragraph type="p1" semiBold color="primary">
=======
        <Text type="small" weight="semibold" color="secondary">
          Wallet Balance
        </Text>
        <Text type="p1" weight="semibold" color="primary">
>>>>>>> 185a43c7
          {formatBONDValue(bondBalance)}
        </Text>
      </Grid>

      <div />
    </Grid>
  );

  return (
    <Card title={CardTitle}>
      <Form form={form} initialValues={InitialFormValues} validateTrigger={['onSubmit']} onFinish={handleSubmit}>
        <Grid flow="row" gap={32}>
          <Grid flow="col" gap={64} colsTemplate="1fr 1fr">
            <Grid flow="row" gap={32}>
              <Form.Item name="amount" label="Amount" rules={[{ required: true, message: 'Required' }]}>
                <TokenAmount
                  tokenIcon="bond-token"
                  max={stakedBalance}
                  maximumFractionDigits={BONDTokenMeta.decimals}
                  displayDecimals={4}
                  disabled={formDisabled || state.saving}
                  slider
                />
              </Form.Item>
              <Alert message="Locked balances are not available for withdrawal until the timer ends. Withdrawal means you will stop earning staking rewards for the amount withdrawn." />
            </Grid>
            <Grid flow="row">
              <Form.Item
                name="gasPrice"
                label="Gas Fee (Gwei)"
                hint="This value represents the gas price you're willing to pay for each unit of gas. Gwei is the unit of ETH typically used to denominate gas prices and generally, the more gas fees you pay, the faster the transaction will be mined."
                rules={[{ required: true, message: 'Required' }]}>
                <GasFeeList disabled={state.saving} />
              </Form.Item>
            </Grid>
          </Grid>
          <Button
            type="primary"
            htmlType="submit"
            size="large"
            loading={state.saving}
            disabled={formDisabled}
            style={{ justifySelf: 'start' }}>
            Withdraw
          </Button>
        </Grid>
      </Form>
    </Card>
  );
};

export default WalletWithdrawView;<|MERGE_RESOLUTION|>--- conflicted
+++ resolved
@@ -68,43 +68,25 @@
     <Grid flow="col" gap={24} colsTemplate="auto" align="start">
       <Grid flow="col" gap={12}>
         <Icons name="bond-token" width={40} height={40} />
-<<<<<<< HEAD
-        <Paragraph type="p1" semiBold color="primary">
-=======
         <Text type="p1" weight="semibold" color="primary">
->>>>>>> 185a43c7
           BOND
         </Text>
       </Grid>
 
       <Grid flow="row" gap={4}>
-<<<<<<< HEAD
-        <Small semiBold color="secondary">
-          Staked Balance
-        </Small>
-        <Paragraph type="p1" semiBold color="primary">
-=======
         <Text type="small" weight="semibold" color="secondary">
           Staked Balance
         </Text>
         <Text type="p1" weight="semibold" color="primary">
->>>>>>> 185a43c7
           {formatBONDValue(stakedBalance)}
         </Text>
       </Grid>
 
       <Grid flow="row" gap={4}>
-<<<<<<< HEAD
-        <Small semiBold color="secondary">
-          Wallet Balance
-        </Small>
-        <Paragraph type="p1" semiBold color="primary">
-=======
         <Text type="small" weight="semibold" color="secondary">
           Wallet Balance
         </Text>
         <Text type="p1" weight="semibold" color="primary">
->>>>>>> 185a43c7
           {formatBONDValue(bondBalance)}
         </Text>
       </Grid>

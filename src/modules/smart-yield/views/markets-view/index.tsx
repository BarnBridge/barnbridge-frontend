import { FC, Fragment, useEffect, useMemo, useState } from 'react';
import { useSessionStorage } from 'react-use-storage';
import AntdSpin from 'antd/lib/spin';
import cn from 'classnames';
import { formatUSD } from 'web3/utils';

<<<<<<< HEAD
import Icon from 'components/custom/icon';
=======
import Tooltip from 'components/antd/tooltip';
import Icon, { IconNames } from 'components/custom/icon';
import IconBubble from 'components/custom/icon-bubble';
>>>>>>> a60b068e
import { Text } from 'components/custom/typography';
import { useNetwork } from 'components/providers/networkProvider';
import { TokenIcon, TokenIconNames } from 'components/token-icon';
import { Markets, SYMarketMeta } from 'modules/smart-yield/api';
import { usePools } from 'modules/smart-yield/providers/pools-provider';
import PoolsTable from 'modules/smart-yield/views/markets-view/pools-table';
import { PolygonNetwork } from 'networks/polygon';

const MarketsView: FC = () => {
  const { activeNetwork } = useNetwork();
  const poolsCtx = usePools();

  const [marketsSelection, setMarketsSelection] = useSessionStorage<string | undefined>(
    `${activeNetwork.id}#sy-markets-selection`,
  );

  const [selectedMarkets, setSelectedMarkets] = useState<SYMarketMeta[]>([]);

  const marketsToDisplay = useMemo(() => {
    if (!selectedMarkets.length) {
      return Array.from(Markets.values()).filter(market => {
        return poolsCtx.pools.some(pool => pool.protocolId === market.id);
      });
    }

    return selectedMarkets;
  }, [selectedMarkets, poolsCtx.pools]);

  useEffect(() => {
    const markets = Array.from(Markets.values());
    const activeMarkets = marketsSelection
      ?.split('<#>')
      .map(marketId => {
        return markets.find(mk => mk.id === marketId)!;
      })
      .filter(Boolean);

    setSelectedMarkets(activeMarkets ?? []);
  }, [marketsSelection]);

  return (
    <>
      <div className="tab-cards mb-64">
        {Array.from(Markets.values())
          .filter(market => {
            return poolsCtx.pools.some(pool => pool.protocolId === market.id);
          })
          .map(market => {
            const isSelected = selectedMarkets.includes(market);

            return (
              <button
                key={market.name}
                type="button"
                className={cn('tab-card', isSelected && 'active')}
                onClick={() => {
                  const newSelection = selectedMarkets.includes(market)
                    ? selectedMarkets.filter(ps => ps !== market)
                    : [...selectedMarkets, market];
                  setSelectedMarkets(newSelection);
                  setMarketsSelection(newSelection.map(m => m.id).join('<#>'));
                }}>
                <TokenIcon
                  name={market.icon as TokenIconNames}
                  bubble2Name={activeNetwork === PolygonNetwork ? 'polygon' : undefined}
                  size={24}
                  className="mr-16"
                />
                <Text type="p1" weight="semibold" color="primary">
                  {market.name}
                </Text>
                <Icon
                  name={isSelected ? 'checkbox-checked' : 'checkbox'}
                  style={{
                    marginLeft: 24,
                    flexShrink: 0,
                  }}
                />
              </button>
            );
          })}
      </div>
      <Text type="p1" weight="semibold" color="secondary" className="mb-4">
        Total value locked
      </Text>
      <div className="mb-40 flex align-center">
        <Text type="h2" weight="bold" color="primary" className="mr-8">
          {formatUSD(poolsCtx.getMarketTVL())}
        </Text>
        <Tooltip
          title={
            <>
              The BarnBridge SMART Yield contracts are covered by:
              <br /> - Nexus Mutual,{' '}
              <a
                href="https://app.nexusmutual.io/cover/buy/get-quote?address=0x4B8d90D68F26DEF303Dcb6CFc9b63A1aAEC15840"
                rel="noopener noreferrer"
                target="_blank">
                click here
              </a>{' '}
              to purchase coverage
              <br /> - Bridge Mutual,{' '}
              <a
                href="https://app.bridgemutual.io/user/cover/0xdb9A242cfD588507106919051818e771778202e9"
                rel="noopener noreferrer"
                target="_blank">
                click here
              </a>{' '}
              to purchase coverage
            </>
          }>
          <Icon name="insured" color="green" width={32} height={32} />
        </Tooltip>
      </div>
      <AntdSpin spinning={poolsCtx.loading}>
        {marketsToDisplay.map(selectedMarket => (
          <Fragment key={selectedMarket.id}>
            <div className="card mb-8 p-24 flex wrap align-center col-gap-64 row-gap-16">
              <div className="flex">
                <TokenIcon name={selectedMarket.icon as TokenIconNames} size={40} className="mr-16" />
                <div>
                  <Text type="p1" weight="semibold" color="primary" className="mb-4">
                    {selectedMarket.name}
                  </Text>
                  <Text type="small" weight="semibold" color="secondary">
                    Markets
                  </Text>
                </div>
              </div>
              <div>
                <Text type="small" weight="semibold" color="secondary" className="mb-4">
                  Total value locked
                </Text>
                <Text type="p1" weight="semibold" color="primary">
                  {formatUSD(poolsCtx.getMarketTVL(selectedMarket.id))}
                </Text>
              </div>
            </div>
            <div className="card mb-32">
              <PoolsTable activeMarket={selectedMarket} />
            </div>
          </Fragment>
        ))}
      </AntdSpin>
    </>
  );
};

export default MarketsView;<|MERGE_RESOLUTION|>--- conflicted
+++ resolved
@@ -4,13 +4,8 @@
 import cn from 'classnames';
 import { formatUSD } from 'web3/utils';
 
-<<<<<<< HEAD
+import Tooltip from 'components/antd/tooltip';
 import Icon from 'components/custom/icon';
-=======
-import Tooltip from 'components/antd/tooltip';
-import Icon, { IconNames } from 'components/custom/icon';
-import IconBubble from 'components/custom/icon-bubble';
->>>>>>> a60b068e
 import { Text } from 'components/custom/typography';
 import { useNetwork } from 'components/providers/networkProvider';
 import { TokenIcon, TokenIconNames } from 'components/token-icon';

--- conflicted
+++ resolved
@@ -11,11 +11,7 @@
 import { AprLabel } from 'components/custom/label';
 import { Hint, Text } from 'components/custom/typography';
 import { useKnownTokens } from 'components/providers/knownTokensProvider';
-<<<<<<< HEAD
-=======
 import { TokenIcon, TokenIconNames } from 'components/token-icon';
-import { SYMarketMeta } from 'modules/smart-yield/api';
->>>>>>> b8048f74
 import { PoolsSYPool, usePools } from 'modules/smart-yield/providers/pools-provider';
 import { useWallet } from 'wallets/walletProvider';
 
@@ -48,11 +44,10 @@
 
         return (
           <div className="flex flow-col col-gap-16 align-center">
-<<<<<<< HEAD
-            <IconBubble name={entity.token?.icon} bubbleName={entity.market?.icon.active} />
-=======
-            <TokenIcon name={entity.meta?.icon as TokenIconNames} bubble1Name={entity.market?.icon as TokenIconNames} />
->>>>>>> b8048f74
+            <TokenIcon
+              name={entity.token?.icon as TokenIconNames}
+              bubble1Name={entity.market?.icon.active as TokenIconNames}
+            />
             <div>
               <div className="mb-4 flex align-center">
                 <Text type="p1" weight="semibold" wrap={false} color="primary" className="mr-4">

import React from 'react';
import { isMobile } from 'react-device-detect';
import { NavLink } from 'react-router-dom';
import { ColumnsType } from 'antd/lib/table/interface';
import { formatBigValue, formatPercent, formatToken, formatUSD, formatUSDValue, getHumanValue } from 'web3/utils';

import Table from 'components/antd/table';
import Tooltip from 'components/antd/tooltip';
import ExternalLink from 'components/custom/externalLink';
import IconBubble from 'components/custom/icon-bubble';
import { Hint, Text } from 'components/custom/typography';
import { SYMarketMeta } from 'modules/smart-yield/api';
import { Wallet, useWallet } from 'wallets/wallet';

import { PoolsSYPool, usePools } from '../../../providers/pools-provider';

type PoolEntity = PoolsSYPool;

function getTableColumns(wallet: Wallet): ColumnsType<PoolEntity> {
  return [
    {
      title: 'Token Name',
      fixed: 'left',
      render: (_, entity) => (
        <div className="flex flow-col col-gap-16 align-center">
          <IconBubble name={entity.meta?.icon} bubbleName={entity.market?.icon} />
          <div>
            <Text type="p1" weight="semibold" wrap={false} color="primary" className="mb-4">
              {entity.underlyingSymbol}
            </Text>
            <Text type="small" weight="semibold" wrap={false}>
              {entity.meta?.name}
            </Text>
          </div>
        </div>
      ),
    },
    {
      title: 'Senior Liquidity',
      sorter: (a, b) => a.state.seniorLiquidity - b.state.seniorLiquidity,
      render: (_, entity) => (
        <Tooltip
          title={
            <>
              <Text type="p1" weight="semibold" color="primary" className="mb-4">
                {formatToken(entity.state.seniorLiquidity, {
                  tokenName: entity.underlyingSymbol,
                })}
              </Text>
              <Text type="small" weight="semibold" color="secondary">
                {formatUSD(entity.state.seniorLiquidity)}
              </Text>
            </>
          }>
          <Text type="p1" weight="semibold" color="primary" wrap={false} className="mb-4">
            {formatToken(entity.state.seniorLiquidity, {
              tokenName: entity.underlyingSymbol,
              compact: true,
            })}
          </Text>
          <Text type="small" weight="semibold">
            {formatUSD(entity.state.seniorLiquidity, true)}
          </Text>
        </Tooltip>
      ),
    },
    {
      title: 'Senior APY',
      sorter: (a, b) => a.state.seniorApy - b.state.seniorApy,
      render: (_, entity) => (
        <Text type="p1" weight="semibold" color="green">
          {formatPercent(entity.state.seniorApy)}
        </Text>
      ),
    },
    {
      title: 'Junior Liquidity',
      sorter: (a, b) => a.state.juniorLiquidity - b.state.juniorLiquidity,
      render: (_, entity) => (
        <Tooltip
          title={
            <>
              <Text type="p1" weight="semibold" color="primary" className="mb-4">
                {formatToken(entity.state.juniorLiquidity, {
                  tokenName: entity.underlyingSymbol,
                })}
              </Text>
              <Text type="small" weight="semibold" color="secondary">
                {formatUSD(entity.state.juniorLiquidity)}
              </Text>
            </>
          }>
          <Text type="p1" weight="semibold" color="primary" wrap={false} className="mb-4">
            {formatToken(entity.state.juniorLiquidity, {
              tokenName: entity.underlyingSymbol,
              compact: true,
            })}
          </Text>
          <Text type="small" weight="semibold">
            {formatUSD(entity.state.juniorLiquidity, true)}
          </Text>
        </Tooltip>
      ),
    },
    {
      title: (
        <Hint
          text={
            <>
              <Text type="p2" className="mb-8">
                The Junior APY is estimated based on the current state of the pool. The actual APY you get for your
                positions might differ.
              </Text>
              <ExternalLink href="https://docs.barnbridge.com/sy-specs/junior-tranches#jtokens-apy">
                Learn more
              </ExternalLink>
            </>
          }>
          Junior APY
        </Hint>
      ),
      sorter: (a, b) => a.state.juniorApy - b.state.juniorApy,
      render: (_, entity) => (
        <Text type="p1" weight="semibold" color="purple">
          {formatPercent(entity.state.juniorApy)}
        </Text>
      ),
    },
    {
      title: 'Originator APY',
      sorter: (a, b) => a.state.originatorApy - b.state.originatorApy,
      render: (_, entity) => (
        <Text type="p1" weight="semibold" color="primary">
          {formatPercent(entity.state.originatorApy)}
        </Text>
      ),
    },
    {
      title: 'jToken conversion rate',
      render: (_, entity) => (
        <>
          <Text type="p1" weight="semibold" color="primary" className="mb-4">
            1 {entity.underlyingSymbol}
          </Text>
          <Text type="small" weight="semibold" wrap={false}>
            ={' '}
            {formatToken(entity.state.jTokenPrice, {
              tokenName: entity.contracts.smartYield?.symbol,
            })}
          </Text>
        </>
      ),
    },
    ...(wallet.isActive
      ? ([
          {
            title: 'Wallet balance',
            sorter: (a, b) =>
              (a.contracts.underlying?.balance?.toNumber() ?? 0) - (b.contracts.underlying?.balance?.toNumber() ?? 0),
            render: (_, entity) => (
              <>
                <div className="flex flow-col col-gap-8">
                  <Text type="p1" weight="semibold" color="primary" className="mb-4">
                    {formatBigValue(getHumanValue(entity.contracts.underlying?.balance, entity.underlyingDecimals))}
                  </Text>
                  <Text type="p1" weight="semibold" color="primary">
                    {entity.underlyingSymbol}
                  </Text>
                </div>

                <Text type="small" weight="semibold">
                  {formatUSDValue(getHumanValue(entity.contracts.underlying?.balance, entity.underlyingDecimals))}
                </Text>
              </>
            ),
          },
        ] as ColumnsType<PoolEntity>)
      : []),
<<<<<<< HEAD
    ...(!isMobile
      ? ([
          {
            fixed: 'right',
            render(_, entity) {
              return (
                <NavLink
                  to={{
                    pathname: `/smart-yield/deposit`,
                    search: `?m=${entity.protocolId}&t=${entity.underlyingSymbol}`,
                  }}
                  {...{ disabled: !wallet.isActive }}
                  className="button-ghost">
                  Deposit
                </NavLink>
              );
            },
          },
        ] as ColumnsType<PoolEntity>)
      : []),
=======
    {
      fixed: 'right',
      render(_, entity) {
        return (
          <NavLink
            className="button-ghost"
            to={{
              pathname: `/smart-yield/deposit`,
              search: `?m=${entity.protocolId}&t=${entity.underlyingSymbol}`,
            }}
            {...{ disabled: !wallet.isActive }}>
            Deposit
          </NavLink>
        );
      },
    },
>>>>>>> 733cac63
  ];
}

type Props = {
  activeMarket?: SYMarketMeta;
};

const PoolsTable: React.FC<Props> = props => {
  const { activeMarket } = props;

  const wallet = useWallet();
  const poolsCtx = usePools();
  const { pools, loading } = poolsCtx;

  const entities = React.useMemo<PoolEntity[]>(() => {
    return pools.filter(pool => !activeMarket || pool.protocolId === activeMarket.id);
  }, [pools, activeMarket]);

  const columns = React.useMemo<ColumnsType<PoolEntity>>(() => {
    return getTableColumns(wallet);
  }, [wallet]);

  return (
    <Table<PoolEntity>
      columns={columns}
      dataSource={entities}
      rowKey={entity => entity.smartYieldAddress}
      loading={loading}
      scroll={{
        x: true,
      }}
    />
  );
};

export default PoolsTable;<|MERGE_RESOLUTION|>--- conflicted
+++ resolved
@@ -176,7 +176,6 @@
           },
         ] as ColumnsType<PoolEntity>)
       : []),
-<<<<<<< HEAD
     ...(!isMobile
       ? ([
           {
@@ -184,12 +183,12 @@
             render(_, entity) {
               return (
                 <NavLink
+                  className="button-ghost"
                   to={{
                     pathname: `/smart-yield/deposit`,
                     search: `?m=${entity.protocolId}&t=${entity.underlyingSymbol}`,
                   }}
-                  {...{ disabled: !wallet.isActive }}
-                  className="button-ghost">
+                  {...{ disabled: !wallet.isActive }}>
                   Deposit
                 </NavLink>
               );
@@ -197,24 +196,6 @@
           },
         ] as ColumnsType<PoolEntity>)
       : []),
-=======
-    {
-      fixed: 'right',
-      render(_, entity) {
-        return (
-          <NavLink
-            className="button-ghost"
-            to={{
-              pathname: `/smart-yield/deposit`,
-              search: `?m=${entity.protocolId}&t=${entity.underlyingSymbol}`,
-            }}
-            {...{ disabled: !wallet.isActive }}>
-            Deposit
-          </NavLink>
-        );
-      },
-    },
->>>>>>> 733cac63
   ];
 }
 

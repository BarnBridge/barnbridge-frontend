--- conflicted
+++ resolved
@@ -234,11 +234,7 @@
         <Form.Item label="From" rules={[{ required: true, message: 'Required' }]}>
           <TokenAmount
             className="mb-24"
-<<<<<<< HEAD
-            before={<Icon name={pool?.token?.icon as TokenIconNames} />}
-=======
-            before={<TokenIcon name={pool?.meta?.icon as TokenIconNames} />}
->>>>>>> b8048f74
+            before={<TokenIcon name={pool?.token?.icon as TokenIconNames} />}
             placeholder={`0 (Max ${maxAmount?.toNumber() ?? 0})`}
             max={maxAmount}
             disabled={state.isSaving}
@@ -278,20 +274,11 @@
               <TokenAmountPreview
                 className="mb-24"
                 before={
-<<<<<<< HEAD
-                  <IconBubble
-                    name={pool?.token?.icon}
-                    bubbleName={projectToken.icon!}
-                    secondBubbleName={pool?.market?.icon.active}
-                    width={24}
-                    height={24}
-=======
                   <TokenIcon
-                    name={pool?.meta?.icon as TokenIconNames}
+                    name={pool?.token?.icon as TokenIconNames}
                     bubble1Name={projectToken.icon! as TokenIconNames}
-                    bubble2Name={pool?.market?.icon as TokenIconNames}
+                    bubble2Name={pool?.market?.icon.active as TokenIconNames}
                     size={24}
->>>>>>> b8048f74
                   />
                 }
                 value={formatToken(getAmount(), {

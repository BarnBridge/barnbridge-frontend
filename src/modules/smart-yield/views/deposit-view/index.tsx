import React from 'react';
import { Route, Switch } from 'react-router-dom';
import * as Antd from 'antd';
import { useWeb3Contracts } from 'web3/contracts';
import { formatBigValue } from 'web3/utils';

import Card from 'components/antd/card';
import Tooltip from 'components/antd/tooltip';
import Grid from 'components/custom/grid';
import { Text } from 'components/custom/typography';
import MarketCoinCard from 'modules/smart-yield/components/market-coin-card';
import PoolDetails from 'modules/smart-yield/components/pool-details';
import { useTokenPool } from 'modules/smart-yield/providers/token-pool-provider';

import JuniorTranche from './junior-tranche';
import SelectTranche from './select-tranche';
import SeniorTranche from './senior-tranche';

export default function DepositView() {
  const web3c = useWeb3Contracts();
  const tokenPool = useTokenPool();

  async function handleSwitchChange(checked: boolean) {
    try {
      await tokenPool.actions.enableToken(checked);
    } catch {}
  }

  return (
    <>
      <Grid flow="col" gap={64} align="center" className="mb-64">
        <MarketCoinCard />
        <div>
          <Text type="small" weight="semibold" className="mb-4">
            Wallet balance
          </Text>
          <Text type="p1" weight="semibold" color="primary">
<<<<<<< HEAD
            {formatBigValue(tokenPool.uToken?.balance)}
          </Text>
        </div>
        <div>
          <Tooltip>
=======
            {formatBigValue(tokenPool.erc20?.state.balance)}
          </Text>
        </div>
        <div>
          <Tooltip title={formatBigValue(web3c.sy.balance, 18)}>
>>>>>>> 0cb55099
            <Text type="small" weight="semibold" className="mb-4">
              Portfolio balance
            </Text>
            <Text type="p1" weight="semibold" color="primary">
<<<<<<< HEAD
              {formatBigValue(tokenPool.sy?.balance)}
=======
              {formatBigValue(web3c.sy.balance)}
>>>>>>> 0cb55099
            </Text>
          </Tooltip>
        </div>
        <Grid flow="row" gap={4}>
          <Text type="small" weight="semibold" color="secondary">
            Enable Token
          </Text>
          <Antd.Switch
            style={{ justifySelf: 'flex-start' }}
            checked={tokenPool.uToken?.isAllowed}
            loading={tokenPool.uToken?.isAllowed === undefined || tokenPool.uToken?.isApproving}
            onChange={handleSwitchChange}
          />
        </Grid>

        <Switch>
          <Route path="/smart-yield/:id/deposit/senior">
            <div>
              <Text type="small" weight="semibold" className="mb-4">
                Senior APY
              </Text>
              <Text type="p1" weight="semibold" color="primary">
<<<<<<< HEAD
                - %
=======
                6.42%
>>>>>>> 0cb55099
              </Text>
            </div>
          </Route>
          <Route path="/smart-yield/:id/deposit/junior">
            <div>
              <Text type="small" weight="semibold" className="mb-4">
                Junior APY
              </Text>
              <Text type="p1" weight="semibold" color="purple">
<<<<<<< HEAD
                - %
=======
                21.33%
>>>>>>> 0cb55099
              </Text>
            </div>
          </Route>
        </Switch>
      </Grid>
      <Grid flow="col" gap={32} colsTemplate="1fr minmax(240px, 482px)">
        <Card>
          <Text type="h3" weight="semibold" color="primary" className="mb-16">
            Select your preferred tranche
          </Text>
          <Text type="p2" weight="semibold" className="mb-32">
            You can choose between fixed, or variable interest.
            <br />
            Be aware of the risk involved and read the warnings before going further
          </Text>
          <Switch>
            <Route path="/smart-yield/:id/deposit/" exact>
              <SelectTranche />
            </Route>
            <Route path="/smart-yield/:id/deposit/senior">
              <SeniorTranche />
            </Route>
            <Route path="/smart-yield/:id/deposit/junior">
              <JuniorTranche />
            </Route>
          </Switch>
        </Card>
        <Grid flow="row" gap={32}>
          <PoolDetails />
          <Card noPaddingBody>APY trend</Card>
        </Grid>
      </Grid>
    </>
  );
}<|MERGE_RESOLUTION|>--- conflicted
+++ resolved
@@ -35,28 +35,16 @@
             Wallet balance
           </Text>
           <Text type="p1" weight="semibold" color="primary">
-<<<<<<< HEAD
             {formatBigValue(tokenPool.uToken?.balance)}
           </Text>
         </div>
         <div>
           <Tooltip>
-=======
-            {formatBigValue(tokenPool.erc20?.state.balance)}
-          </Text>
-        </div>
-        <div>
-          <Tooltip title={formatBigValue(web3c.sy.balance, 18)}>
->>>>>>> 0cb55099
             <Text type="small" weight="semibold" className="mb-4">
               Portfolio balance
             </Text>
             <Text type="p1" weight="semibold" color="primary">
-<<<<<<< HEAD
               {formatBigValue(tokenPool.sy?.balance)}
-=======
-              {formatBigValue(web3c.sy.balance)}
->>>>>>> 0cb55099
             </Text>
           </Tooltip>
         </div>
@@ -79,11 +67,7 @@
                 Senior APY
               </Text>
               <Text type="p1" weight="semibold" color="primary">
-<<<<<<< HEAD
                 - %
-=======
-                6.42%
->>>>>>> 0cb55099
               </Text>
             </div>
           </Route>
@@ -93,11 +77,7 @@
                 Junior APY
               </Text>
               <Text type="p1" weight="semibold" color="purple">
-<<<<<<< HEAD
                 - %
-=======
-                21.33%
->>>>>>> 0cb55099
               </Text>
             </div>
           </Route>

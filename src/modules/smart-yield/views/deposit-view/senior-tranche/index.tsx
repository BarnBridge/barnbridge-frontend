import React from 'react';
import { useHistory } from 'react-router-dom';
import useDebounce from '@rooks/use-debounce';
import * as Antd from 'antd';
import BigNumber from 'bignumber.js';
import cn from 'classnames';
import addDays from 'date-fns/addDays';
import differenceInDays from 'date-fns/differenceInDays';
import isAfter from 'date-fns/isAfter';
import isBefore from 'date-fns/isBefore';
import startOfDay from 'date-fns/startOfDay';
import { formatBigValue, formatPercent, getHumanValue, getNonHumanValue, ZERO_BIG_NUMBER } from 'web3/utils';

import Button from 'components/antd/button';
import DatePicker from 'components/antd/datepicker';
import Form from 'components/antd/form';
import Input from 'components/antd/input';
import Icon, { TokenIconNames } from 'components/custom/icon';
import TokenAmount from 'components/custom/token-amount';
import { Text } from 'components/custom/typography';
import { mergeState } from 'hooks/useMergeState';
import TransactionDetails from 'modules/smart-yield/components/transaction-details';
import TransactionSummary from 'modules/smart-yield/components/transaction-summary';
import TxConfirmModal from 'modules/smart-yield/components/tx-confirm-modal';
import SYControllerContract from 'modules/smart-yield/contracts/syControllerContract';
import SYSmartYieldContract from 'modules/smart-yield/contracts/sySmartYieldContract';
import { SYPool, useSYPool } from 'modules/smart-yield/providers/pool-provider';
import { useWallet } from 'wallets/wallet';

import { DURATION_1_MONTH, DURATION_1_YEAR, DURATION_3_MONTHS, DURATION_6_MONTHS, getDurationDate } from 'utils/date';

type FormData = {
  amount?: BigNumber;
  maturityDate?: Date;
  slippage?: number;
  deadline?: number;
};

const InitialFormValues: FormData = {
  amount: undefined,
  maturityDate: undefined,
  slippage: 0.5,
  deadline: 20,
};

const DURATION_OPTIONS = [DURATION_1_MONTH, DURATION_3_MONTHS, DURATION_6_MONTHS, DURATION_1_YEAR];

type State = {
  isSaving: boolean;
  depositModalVisible: boolean;
};

const InitialState: State = {
  isSaving: false,
  depositModalVisible: false,
};

const SeniorTranche: React.FC = () => {
  const history = useHistory();
  const wallet = useWallet();
  const poolCtx = useSYPool();
  const [form] = Antd.Form.useForm<FormData>();

  const { pool, marketId, tokenId } = poolCtx;

  const [state, setState] = React.useState<State>(InitialState);
  const [bondGain, setBondGain] = React.useState<BigNumber | undefined>();

  const [formState, setFormState] = React.useState<FormData>(InitialFormValues);
  const [bondMaxLife, setBondMaxLife] = React.useState<number | undefined>();
  const [seniorRedeemFee, setSeniorRedeemFee] = React.useState<BigNumber | undefined>();

  React.useEffect(() => {
    if (!pool) {
      return;
    }

    const controllerContract = new SYControllerContract(pool.controllerAddress);
    controllerContract.setProvider(wallet.provider);
    controllerContract.getBondLifeMax().then(setBondMaxLife);
    controllerContract.getSeniorRedeemFee().then(setSeniorRedeemFee);
  }, [pool?.controllerAddress]);

  const formDisabled = !pool?.contracts.underlying.isAllowed;

  const handleTxDetailsChange = React.useCallback(values => {
    form.setFieldsValue(values);
  }, []);

  function handleCancel() {
    history.push({
      pathname: `/smart-yield/deposit`,
      search: `?m=${marketId}&t=${tokenId}`,
    });
  }

  function handleSubmit() {
    setState(
      mergeState<State>({
        depositModalVisible: true,
      }),
    );
  }

  function handleDepositCancel() {
    setState(
      mergeState<State>({
        depositModalVisible: false,
      }),
    );
  }

  async function handleDepositConfirm({ gasPrice }: any) {
    if (!pool) {
      return;
    }

    const { amount, maturityDate, slippage, deadline } = form.getFieldsValue();

    if (!amount) {
      return;
    }

    setState(
      mergeState<State>({
        depositModalVisible: false,
        isSaving: true,
      }),
    );

    const smartYieldContract = new SYSmartYieldContract(pool.smartYieldAddress);
    smartYieldContract.setProvider(wallet.provider);
    smartYieldContract.setAccount(wallet.account);

    try {
      const decimals = pool.underlyingDecimals;
      const amountScaled = getNonHumanValue(amount, decimals);
      const deadlineTs = Math.floor(Date.now() / 1_000 + Number(deadline ?? 0) * 60);
      const lockDays = differenceInDays(maturityDate ?? startOfDay(new Date()), startOfDay(new Date()));

      const minGain = await smartYieldContract.getBondGain(amountScaled, lockDays);
      const minGainMFee = minGain.multipliedBy(1 - (slippage ?? 0) / 100);
      const gain = new BigNumber(Math.round(minGainMFee.toNumber()));

      await poolCtx.actions.seniorDeposit(amountScaled, gain, deadlineTs, lockDays ?? 0, gasPrice);
      form.resetFields();
    } catch {
    }

    setState(
      mergeState<State>({
        isSaving: false,
      }),
    );
  }

  function handleValuesChange(changedValues: Partial<FormData>, allValues: FormData) {
    setFormState(allValues);

    if (changedValues.amount) {
      setBondGain(undefined);
    }
  }

  const getBondGain = useDebounce((pPool: SYPool, pAmount: BigNumber, pMaturityDate: number) => {
    const smartYieldContract = new SYSmartYieldContract(pPool.smartYieldAddress);
    smartYieldContract.setProvider(wallet.provider);
    smartYieldContract.setAccount(wallet.account);

    const decimals = pPool.underlyingDecimals;
    const amount = pAmount?.multipliedBy(10 ** decimals) ?? ZERO_BIG_NUMBER;
    const today = startOfDay(new Date());
    const days = differenceInDays(pMaturityDate ?? today, today);

    smartYieldContract.getBondGain(amount, days).then(setBondGain);
  }, 400);

  React.useEffect(() => {
    if (!pool) {
      return;
    }

    getBondGain(pool, formState.amount, formState.maturityDate);
  }, [pool, formState.amount, formState.maturityDate]);

  const maturityDays = React.useMemo(() => {
    const today = startOfDay(new Date());
    return differenceInDays(formState.maturityDate ?? today, today);
  }, [formState.maturityDate]);

  const apy = React.useMemo(() => {
    if (maturityDays <= 0 || !formState.amount || formState.amount?.isEqualTo(ZERO_BIG_NUMBER)) {
      return ZERO_BIG_NUMBER;
    }

    // return (formState.amount ?? ZERO_BIG_NUMBER)
    //   .plus() ?? ZERO_BIG_NUMBER)
    //   .dividedBy(maturityDays)
    //   .dividedBy(365);
    return (
      bondGain
        ?.dividedBy(10 ** (pool?.underlyingDecimals ?? 0))
        .dividedBy(formState.amount ?? 1)
        .dividedBy(maturityDays)
        .multipliedBy(365) ?? ZERO_BIG_NUMBER
    );
  }, [pool, bondGain, maturityDays]);

  const reward = formState.amount
    ?.multipliedBy(10 ** (pool?.underlyingDecimals ?? 0))
    ?.plus(bondGain?.multipliedBy(1 - (seniorRedeemFee?.dividedBy(1e18)?.toNumber() ?? 0)) ?? ZERO_BIG_NUMBER);

  return (
    <>
      <Text type="h3" weight="semibold" color="primary" className="mb-16">
        Senior deposit
      </Text>
      <Text type="p2" weight="semibold" className="mb-32">
        Choose the amount of tokens you want to deposit in the senior bond. Make sure you double check the amounts,
        including reward at maturity and maturity date.
      </Text>

      <Form
        className="grid flow-row row-gap-32"
        form={form}
        initialValues={InitialFormValues}
        validateTrigger={['onSubmit']}
        onValuesChange={handleValuesChange}
        onFinish={handleSubmit}>
        <Form.Item name="amount" label="Amount" rules={[{ required: true, message: 'Required' }]}>
          <TokenAmount
            tokenIcon={pool?.meta?.icon as TokenIconNames}
            max={getHumanValue(pool?.contracts.underlying.maxAllowed, pool?.underlyingDecimals)}
            maximumFractionDigits={pool?.underlyingDecimals}
            displayDecimals={4}
            disabled={formDisabled || state.isSaving}
            slider
          />
        </Form.Item>
        <Form.Item
          name="maturityDate"
          label="Maturity date"
          extra={`Max ${bondMaxLife} days`}
          hint="You can select a maturity date between 1 and 30 days, in increments of 1 day."
          rules={[{ required: true, message: 'Required' }]}>
          <DatePicker
            showNow={false}
            disabledDate={(date: Date) =>
<<<<<<< HEAD
              isBefore(date, new Date()) || isAfter(date, addDays(new Date(), bondMaxLife ?? 0))
=======
              isBefore(date, new Date()) || isAfter(date, getDurationDate(new Date(), DURATION_1_YEAR)!)
>>>>>>> d0cb363c
            }
            format="DD/MM/YYYY"
            size="large"
            disabled={formDisabled || state.isSaving}
          />
        </Form.Item>
        <Form.Item shouldUpdate noStyle>
          {() => {
            return (
              <div className="flexbox-list" style={{ '--gap': '8px' } as React.CSSProperties}>
                {DURATION_OPTIONS.map(opt => {
                  const today = startOfDay(new Date());
                  const date = getDurationDate(today, opt);
                  const { maturityDate } = form.getFieldsValue();

                  if ((date ?? today) > addDays(today, bondMaxLife ?? 0)) {
                    return undefined;
                  }

                  return (
                    <button
                      key={opt}
                      type="button"
                      className={cn('button-ghost-monochrome ph-24 pv-16', {
                        selected: date?.valueOf() === maturityDate?.valueOf(),
                      })}
                      disabled={formDisabled || state.isSaving}
                      onClick={() => {
                        form.setFieldsValue({
                          maturityDate: date,
                        });
                        setFormState(
                          mergeState<FormData>({
                            maturityDate: date,
                          }),
                        );
                        setBondGain(undefined);
                      }}>
                      <Text type="p2" weight="semibold" color="primary">
                        {opt}
                      </Text>
                    </button>
                  );
                })}
              </div>
            );
          }}
        </Form.Item>
        <Form.Item name="slippage" noStyle hidden>
          <Input />
        </Form.Item>
        <Form.Item name="deadline" noStyle hidden>
          <Input />
        </Form.Item>
        <Form.Item shouldUpdate noStyle>
          {() => {
            const { slippage, deadline } = form.getFieldsValue();

            return (
              <TransactionDetails
                showSlippage
                slippage={slippage}
                slippageHint="Your transaction will revert if the gains for your senior bonds you actually receive are smaller by this percentage."
                showDeadline
                deadline={deadline}
                onChange={handleTxDetailsChange}
              />
            );
          }}
        </Form.Item>
        <TransactionSummary
          apy={bondGain ? apy : undefined}
          gain={getHumanValue(bondGain, pool?.underlyingDecimals)}
          gainFee={seniorRedeemFee?.dividedBy(1e18)}
          reward={bondGain ? getHumanValue(reward, pool?.underlyingDecimals) ?? ZERO_BIG_NUMBER : undefined}
          symbol={pool?.underlyingSymbol}
        />
        <div className="grid flow-col col-gap-32 align-center justify-space-between">
          <button type="button" className="button-text" disabled={state.isSaving} onClick={handleCancel}>
            <Icon name="left-arrow" width={9} height={8} className="mr-12" color="inherit" />
            Cancel
          </button>
          <Button type="primary" htmlType="submit" disabled={formDisabled} loading={state.isSaving}>
            Deposit
          </Button>
        </div>
      </Form>

      {state.depositModalVisible && (
        <TxConfirmModal
          title="Confirm your deposit"
          header={
            <div className="grid flow-col col-gap-32">
              <div className="grid flow-row row-gap-4">
                <Text type="small" weight="semibold" color="secondary">
                  Redeemable amount
                </Text>
                <Text type="p1" weight="semibold" color="primary">
                  {formatBigValue(getHumanValue(reward, pool?.underlyingDecimals))} {pool?.underlyingSymbol}
                </Text>
              </div>
              <div className="grid flow-row row-gap-4">
                <Text type="small" weight="semibold" color="secondary">
                  Deposited amount
                </Text>
                <Text type="p1" weight="semibold" color="primary">
                  {formatBigValue(form.getFieldValue('amount'))} {pool?.underlyingSymbol}
                </Text>
              </div>
              <div className="grid flow-row row-gap-4">
                <Text type="small" weight="semibold" color="secondary">
                  Maturity in
                </Text>
                <Text type="p1" weight="semibold" color="primary">
                  {maturityDays} days
                </Text>
              </div>
              <div className="grid flow-row row-gap-4">
                <Text type="small" weight="semibold" color="secondary">
                  APY
                </Text>
                <Text type="p1" weight="semibold" color="green">
                  {formatPercent(apy)}
                </Text>
              </div>
            </div>
          }
          submitText="Confirm your deposit"
          onCancel={handleDepositCancel}
          onConfirm={handleDepositConfirm}
        />
      )}
    </>
  );
};

export default SeniorTranche;<|MERGE_RESOLUTION|>--- conflicted
+++ resolved
@@ -246,11 +246,7 @@
           <DatePicker
             showNow={false}
             disabledDate={(date: Date) =>
-<<<<<<< HEAD
               isBefore(date, new Date()) || isAfter(date, addDays(new Date(), bondMaxLife ?? 0))
-=======
-              isBefore(date, new Date()) || isAfter(date, getDurationDate(new Date(), DURATION_1_YEAR)!)
->>>>>>> d0cb363c
             }
             format="DD/MM/YYYY"
             size="large"

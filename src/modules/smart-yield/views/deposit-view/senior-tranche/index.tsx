import React from 'react';
import { useHistory } from 'react-router-dom';
import useDebounce from '@rooks/use-debounce';
import * as Antd from 'antd';
import BigNumber from 'bignumber.js';
import cn from 'classnames';
import { differenceInDays, isAfter, isBefore, startOfDay } from 'date-fns';
import { ZERO_BIG_NUMBER, formatBigValue, getHumanValue, getNonHumanValue } from 'web3/utils';

import Button from 'components/antd/button';
import DatePicker from 'components/antd/datepicker';
import Form from 'components/antd/form';
import Input from 'components/antd/input';
import Icon, { TokenIconNames } from 'components/custom/icon';
import TokenAmount from 'components/custom/token-amount';
import { Text } from 'components/custom/typography';
import { mergeState } from 'hooks/useMergeState';
import TransactionDetails from 'modules/smart-yield/components/transaction-details';
import TransactionSummary from 'modules/smart-yield/components/transaction-summary';
import TxConfirmModal from 'modules/smart-yield/components/tx-confirm-modal';
import SYSmartYieldContract from 'modules/smart-yield/contracts/sySmartYieldContract';
import { SYPool, useSYPool } from 'modules/smart-yield/providers/pool-provider';
import { useWallet } from 'wallets/wallet';

import {
  DURATION_1_DAY,
  DURATION_1_WEEK,
  DURATION_2_WEEKS,
  DURATION_30_DAYS,
  DURATION_3_WEEKS,
  getDurationDate,
} from 'utils/date';

type FormData = {
  amount?: BigNumber;
  maturityDate?: Date;
  slippageTolerance?: number;
  deadline?: number;
};

const InitialFormValues: FormData = {
  amount: undefined,
  maturityDate: undefined,
  slippageTolerance: 0.5,
  deadline: 20,
};

const DURATION_OPTIONS = [DURATION_1_DAY, DURATION_1_WEEK, DURATION_2_WEEKS, DURATION_3_WEEKS, DURATION_30_DAYS];

type State = {
  isSaving: boolean;
  depositModalVisible: boolean;
};

const InitialState: State = {
  isSaving: false,
  depositModalVisible: false,
};

const SeniorTranche: React.FC = () => {
  const history = useHistory();
  const wallet = useWallet();
  const poolCtx = useSYPool();
  const [form] = Antd.Form.useForm<FormData>();

  const { pool, marketId, tokenId } = poolCtx;

  const [state, setState] = React.useState<State>(InitialState);
  const [bondGain, setBondGain] = React.useState<BigNumber | undefined>();

  const [formState, setFormState] = React.useState<FormData>(InitialFormValues);

  const formDisabled = !pool?.underlyingIsAllowed;

  const handleTxDetailsChange = React.useCallback(values => {
    form.setFieldsValue(values);
  }, []);

  function handleCancel() {
    history.push({
      pathname: `/smart-yield/deposit`,
      search: `?m=${marketId}&t=${tokenId}`,
    });
  }

  function handleSubmit() {
    setState(
      mergeState<State>({
        depositModalVisible: true,
      }),
    );
  }

  function handleDepositCancel() {
    setState(
      mergeState<State>({
        depositModalVisible: false,
      }),
    );
  }

  async function handleDepositConfirm({ gasPrice }: any) {
    if (!pool) {
      return;
    }

    const { amount, maturityDate, slippageTolerance, deadline } = form.getFieldsValue();

    if (!amount) {
      return;
    }

    setState(
      mergeState<State>({
        depositModalVisible: false,
        isSaving: true,
      }),
    );

    const smartYieldContract = new SYSmartYieldContract(pool.smartYieldAddress);
    smartYieldContract.setProvider(wallet.provider);
    smartYieldContract.setAccount(wallet.account);

    try {
      const decimals = pool.underlyingDecimals;
      const amountScaled = getNonHumanValue(amount, decimals);
      const deadlineTs = Math.floor(Date.now() / 1_000 + Number(deadline ?? 0) * 60);
      const lockDays = differenceInDays(maturityDate ?? startOfDay(new Date()), startOfDay(new Date()));

      const minGain = await smartYieldContract.getBondGain(amountScaled, lockDays);
      const minGainMFee = minGain.multipliedBy(1 - (slippageTolerance ?? 0) / 100);
      const gain = new BigNumber(Math.round(minGainMFee.toNumber()));

      await poolCtx.actions.seniorDeposit(amountScaled, gain, deadlineTs, lockDays ?? 0, gasPrice);
      form.resetFields();
    } catch {}

    setState(
      mergeState<State>({
        isSaving: false,
      }),
    );
  }

  function handleValuesChange(changedValues: Partial<FormData>, allValues: FormData) {
    setFormState(allValues);
  }

  const getBondGain = useDebounce((pPool: SYPool, pAmount: BigNumber, pMaturityDate: number) => {
    const smartYieldContract = new SYSmartYieldContract(pPool.smartYieldAddress);
    smartYieldContract.setProvider(wallet.provider);
    smartYieldContract.setAccount(wallet.account);

    const decimals = pPool.underlyingDecimals;
    const amount = pAmount?.multipliedBy(10 ** decimals) ?? ZERO_BIG_NUMBER;
    const today = startOfDay(new Date());
    const days = differenceInDays(pMaturityDate ?? today, today);

    smartYieldContract.getBondGain(amount, days).then(setBondGain);
  }, 400);

  React.useEffect(() => {
    if (!pool) {
      return;
    }

    getBondGain(pool, formState.amount, formState.maturityDate);
  }, [pool, formState.amount, formState.maturityDate]);

  const maturityDays = React.useMemo(() => {
    const today = startOfDay(new Date());
    return differenceInDays(formState.maturityDate ?? today, today);
  }, [formState.maturityDate]);

  const apy = React.useMemo(() => {
    if (maturityDays <= 0 || !formState.amount || formState.amount?.isEqualTo(ZERO_BIG_NUMBER)) {
      return ZERO_BIG_NUMBER;
    }

    // return (formState.amount ?? ZERO_BIG_NUMBER)
    //   .plus() ?? ZERO_BIG_NUMBER)
    //   .dividedBy(maturityDays)
    //   .dividedBy(365);
    return (
      bondGain
        ?.dividedBy(10 ** (pool?.underlyingDecimals ?? 0))
        .dividedBy(formState.amount ?? 1)
        .dividedBy(maturityDays)
        .multipliedBy(365)
        .multipliedBy(100) ?? ZERO_BIG_NUMBER
    );
  }, [pool, bondGain, maturityDays]);

  const reward = formState.amount
    ?.multipliedBy(10 ** (pool?.underlyingDecimals ?? 0))
    ?.plus(bondGain ?? ZERO_BIG_NUMBER);

  return (
    <>
      <Text type="h3" weight="semibold" color="primary" className="mb-16">
        Senior deposit
      </Text>
      <Text type="p2" weight="semibold" className="mb-32">
        Choose the amount of tokens you want to deposit in the senior bond. Make sure you double check the amounts,
        including reward at maturity and maturity date.
      </Text>
      <Form
        className="grid flow-row row-gap-32"
        form={form}
        initialValues={InitialFormValues}
        validateTrigger={['onSubmit']}
        onValuesChange={handleValuesChange}
        onFinish={handleSubmit}>
        <Form.Item name="amount" label="Amount" rules={[{ required: true, message: 'Required' }]}>
          <TokenAmount
            tokenIcon={pool?.meta?.icon as TokenIconNames}
            max={getHumanValue(pool?.underlyingMaxAllowed, pool?.underlyingDecimals)}
            maximumFractionDigits={pool?.underlyingDecimals}
            displayDecimals={4}
            disabled={formDisabled || state.isSaving}
            slider
          />
        </Form.Item>
        <Form.Item
          name="maturityDate"
          label="Maturity date"
          hint="You can select a maturity date between 1 and 30 days, in increments of 1 day."
          rules={[{ required: true, message: 'Required' }]}>
          <DatePicker
            showNow={false}
            disabledDate={(date: Date) =>
              isBefore(date, new Date()) || isAfter(date, getDurationDate(new Date(), DURATION_30_DAYS)!)
            }
            format="DD/MM/YYYY"
            size="large"
            disabled={formDisabled || state.isSaving}
          />
        </Form.Item>
        <Form.Item shouldUpdate noStyle>
<<<<<<< HEAD
          {() => {
            return (
              <div className="flexbox-list" style={{ '--gap': '8px' } as React.CSSProperties}>
                {DURATION_OPTIONS.map(opt => {
                  const today = startOfDay(new Date());
                  const date = getDurationDate(today, opt);
                  const { maturityDate } = form.getFieldsValue();

                  return (
                    <button
                      key={opt}
                      type="button"
                      className={cn('button-ghost-monochrome ph-24', {
                        selected: date?.valueOf() === maturityDate?.valueOf(),
                      })}
                      disabled={formDisabled || state.isSaving}
                      onClick={() => {
                        form.setFieldsValue({
                          maturityDate: date,
                        });
                        setFormState(
                          mergeState<FormData>({
                            maturityDate: date,
                          }),
                        );
                      }}>
                      <Text type="p1" weight="semibold" color="primary">
                        {opt}
                      </Text>
                    </button>
                  );
                })}
              </div>
            );
          }}
=======
          {() => (
            <div className="flexbox-list" style={{ '--gap': '8px' } as React.CSSProperties}>
              {DURATION_OPTIONS.map(opt => (
                <button
                  key={opt}
                  type="button"
                  className="button-ghost-monochrome ph-24 pv-16"
                  disabled={formDisabled || state.isSaving}
                  onClick={() => {
                    form.setFieldsValue({
                      maturityDate: getDurationDate(startOfDay(new Date()), opt),
                    });
                    setFormState(
                      mergeState<FormData>({
                        maturityDate: getDurationDate(startOfDay(new Date()), opt),
                      }),
                    );
                  }}>
                  <Text type="p1" weight="semibold" color="primary">
                    {opt}
                  </Text>
                </button>
              ))}
            </div>
          )}
>>>>>>> 40f5d5df
        </Form.Item>
        <Form.Item name="slippageTolerance" noStyle hidden>
          <Input />
        </Form.Item>
        <Form.Item name="deadline" noStyle hidden>
          <Input />
        </Form.Item>
        <TransactionSummary
          apy={apy}
          reward={getHumanValue(reward, pool?.underlyingDecimals) ?? ZERO_BIG_NUMBER}
          symbol={pool?.underlyingSymbol}
        />
        <Form.Item shouldUpdate noStyle>
          {() => {
            const { slippageTolerance, deadline } = form.getFieldsValue();

            return (
              <TransactionDetails
                slippageTolerance={slippageTolerance}
                deadline={deadline}
                onChange={handleTxDetailsChange}
              />
            );
          }}
        </Form.Item>
        <div className="grid flow-col col-gap-32 align-center justify-space-between">
          <Button type="light" disabled={state.isSaving} onClick={handleCancel}>
            <Icon name="left-arrow" width={9} height={8} />
            Cancel
          </Button>
          <Button type="primary" htmlType="submit" disabled={formDisabled} loading={state.isSaving}>
            Deposit
          </Button>
        </div>
      </Form>

      {state.depositModalVisible && (
        <TxConfirmModal
          visible
          title="Confirm your deposit"
          header={
            <div className="grid flow-col col-gap-32">
              <div className="grid flow-row row-gap-4">
                <Text type="small" weight="semibold" color="secondary">
                  Redeemable amount
                </Text>
                <Text type="p1" weight="semibold" color="primary">
                  {formatBigValue(getHumanValue(reward, pool?.underlyingDecimals))} {pool?.underlyingSymbol}
                </Text>
              </div>
              <div className="grid flow-row row-gap-4">
                <Text type="small" weight="semibold" color="secondary">
                  Deposited amount
                </Text>
                <Text type="p1" weight="semibold" color="primary">
                  {formatBigValue(form.getFieldValue('amount'))} {pool?.underlyingSymbol}
                </Text>
              </div>
              <div className="grid flow-row row-gap-4">
                <Text type="small" weight="semibold" color="secondary">
                  Maturity in
                </Text>
                <Text type="p1" weight="semibold" color="primary">
                  {maturityDays} days
                </Text>
              </div>
              <div className="grid flow-row row-gap-4">
                <Text type="small" weight="semibold" color="secondary">
                  APY
                </Text>
                <Text type="p1" weight="semibold" color="green">
                  {apy.toFixed(2)}%
                </Text>
              </div>
            </div>
          }
          submitText="Confirm your deposit"
          onCancel={handleDepositCancel}
          onConfirm={handleDepositConfirm}
        />
      )}
    </>
  );
};

export default SeniorTranche;<|MERGE_RESOLUTION|>--- conflicted
+++ resolved
@@ -237,7 +237,6 @@
           />
         </Form.Item>
         <Form.Item shouldUpdate noStyle>
-<<<<<<< HEAD
           {() => {
             return (
               <div className="flexbox-list" style={{ '--gap': '8px' } as React.CSSProperties}>
@@ -250,7 +249,7 @@
                     <button
                       key={opt}
                       type="button"
-                      className={cn('button-ghost-monochrome ph-24', {
+                      className={cn('button-ghost-monochrome ph-24 pv-16', {
                         selected: date?.valueOf() === maturityDate?.valueOf(),
                       })}
                       disabled={formDisabled || state.isSaving}
@@ -273,33 +272,6 @@
               </div>
             );
           }}
-=======
-          {() => (
-            <div className="flexbox-list" style={{ '--gap': '8px' } as React.CSSProperties}>
-              {DURATION_OPTIONS.map(opt => (
-                <button
-                  key={opt}
-                  type="button"
-                  className="button-ghost-monochrome ph-24 pv-16"
-                  disabled={formDisabled || state.isSaving}
-                  onClick={() => {
-                    form.setFieldsValue({
-                      maturityDate: getDurationDate(startOfDay(new Date()), opt),
-                    });
-                    setFormState(
-                      mergeState<FormData>({
-                        maturityDate: getDurationDate(startOfDay(new Date()), opt),
-                      }),
-                    );
-                  }}>
-                  <Text type="p1" weight="semibold" color="primary">
-                    {opt}
-                  </Text>
-                </button>
-              ))}
-            </div>
-          )}
->>>>>>> 40f5d5df
         </Form.Item>
         <Form.Item name="slippageTolerance" noStyle hidden>
           <Input />

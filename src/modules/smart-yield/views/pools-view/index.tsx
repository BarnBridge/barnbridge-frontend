import { FC, useEffect, useMemo, useState } from 'react';
import { useSessionStorage } from 'react-use-storage';
import AntdSpin from 'antd/lib/spin';
import cn from 'classnames';
import { formatUSD } from 'web3/utils';

import Icon from 'components/custom/icon';
import { Text } from 'components/custom/typography';
import { useNetwork } from 'components/providers/networkProvider';
<<<<<<< HEAD
=======
import { TokenIcon, TokenIconNames } from 'components/token-icon';
import { Markets, SYMarketMeta } from 'modules/smart-yield/api';
>>>>>>> b8048f74
import { useRewardPools } from 'modules/smart-yield/providers/reward-pools-provider';
import { PoolCard } from 'modules/smart-yield/views/pools-view/pool-card';
import { PolygonNetwork } from 'networks/polygon';

import { KnownMarkets, MarketMeta, getKnownMarketById } from '../../providers/markets';

const PoolsView: FC = () => {
  const { activeNetwork } = useNetwork();
  const rewardPoolsCtx = useRewardPools();
  const { loading, pools } = rewardPoolsCtx;

  const [marketsSelection, setMarketsSelection] = useSessionStorage<string | undefined>(
    `${activeNetwork.id}#sy-markets-selection`,
  );

  const [selectedMarkets, setSelectedMarkets] = useState<MarketMeta[]>([]);

  const marketsToDisplay = useMemo(() => {
    if (!selectedMarkets.length) {
      return KnownMarkets.filter(market => {
        return pools.some(pool => pool.meta.protocolId === market.id);
      });
    }

    return selectedMarkets;
  }, [selectedMarkets, pools]);

  useEffect(() => {
    const activeMarkets = marketsSelection
      ?.split('<#>')
      .map(marketId => {
        return getKnownMarketById(marketId)!;
      })
      .filter(Boolean);

    setSelectedMarkets(activeMarkets ?? []);
  }, [marketsSelection]);

  return (
    <>
      <div className="tab-cards mb-64">
        {KnownMarkets.filter(market => {
          return pools.some(pool => pool.meta.protocolId === market.id);
        }).map(market => {
          const isSelected = selectedMarkets.includes(market);

<<<<<<< HEAD
          return (
            <button
              key={market.name}
              type="button"
              className={cn('tab-card', isSelected && 'active')}
              onClick={() => {
                const newSelection = selectedMarkets.includes(market)
                  ? selectedMarkets.filter(ps => ps !== market)
                  : [...selectedMarkets, market];
                setSelectedMarkets(newSelection);
                setMarketsSelection(newSelection.map(m => m.id).join('<#>'));
              }}>
              <IconBubble
                name={market.icon.active as IconNames}
                secondBubbleName={activeNetwork === PolygonNetwork ? 'polygon' : undefined}
                width={24}
                height={24}
                className="mr-16"
              />
              <Text type="p1" weight="semibold" color="primary">
                {market.name}
              </Text>
              <Icon
                name={isSelected ? 'checkbox-checked' : 'checkbox'}
                style={{
                  marginLeft: 24,
                  flexShrink: 0,
                }}
              />
            </button>
          );
        })}
=======
            return (
              <button
                key={market.name}
                type="button"
                className={cn('tab-card', isSelected && 'active')}
                onClick={() => {
                  const newSelection = selectedMarkets.includes(market)
                    ? selectedMarkets.filter(ps => ps !== market)
                    : [...selectedMarkets, market];
                  setSelectedMarkets(newSelection);
                  setMarketsSelection(newSelection.map(m => m.id).join('<#>'));
                }}>
                <TokenIcon
                  name={market.icon as TokenIconNames}
                  bubble2Name={activeNetwork === PolygonNetwork ? 'polygon' : undefined}
                  size={24}
                  className="mr-16"
                />
                <Text type="p1" weight="semibold" color="primary">
                  {market.name}
                </Text>
                <Icon
                  name={isSelected ? 'checkbox-checked' : 'checkbox'}
                  style={{
                    marginLeft: 24,
                    flexShrink: 0,
                  }}
                />
              </button>
            );
          })}
>>>>>>> b8048f74
      </div>
      <Text type="p1" weight="semibold" color="secondary" className="mb-4">
        Total value locked
      </Text>
      <Text type="h2" weight="bold" color="primary" className="mb-40">
        {formatUSD(rewardPoolsCtx.getMarketTVL())}
      </Text>
      <AntdSpin spinning={loading}>
        <div className="flex flow-row row-gap-32">
          {marketsToDisplay.map(selectedMarket => {
            const marketPools = pools.filter(pool => pool.meta.protocolId === selectedMarket.id);

            if (marketPools.length === 0) {
              return null;
            }

            return (
              <div key={selectedMarket.id} className="flex flow-row mb-40">
                <div className="flex wrap align-center col-gap-64 row-gap-16 mb-32">
                  <div className="flex">
<<<<<<< HEAD
                    <Icon
                      name={selectedMarket.icon.active as IconNames}
                      width={40}
                      height={40}
                      className="mr-16"
                      color="inherit"
                    />
=======
                    <TokenIcon name={selectedMarket.icon as TokenIconNames} size={40} className="mr-16" />
>>>>>>> b8048f74
                    <div>
                      <Text type="p1" weight="semibold" color="primary" className="mb-4">
                        {selectedMarket.name}
                      </Text>
                      <Text type="small" weight="semibold" color="secondary">
                        Markets
                      </Text>
                    </div>
                  </div>
                  <div>
                    <Text type="small" weight="semibold" color="secondary" className="mb-4">
                      Total value locked
                    </Text>
                    <Text type="p1" weight="semibold" color="primary">
                      {formatUSD(rewardPoolsCtx.getMarketTVL(selectedMarket.id))}
                    </Text>
                  </div>
                </div>
                <div className="flex wrap row-gap-32 col-gap-32">
                  {marketPools.map(marketPool => (
                    <PoolCard key={marketPool.smartYield.address} pool={marketPool} />
                  ))}
                </div>
              </div>
            );
          })}
        </div>
      </AntdSpin>
    </>
  );
};

export default PoolsView;<|MERGE_RESOLUTION|>--- conflicted
+++ resolved
@@ -7,11 +7,7 @@
 import Icon from 'components/custom/icon';
 import { Text } from 'components/custom/typography';
 import { useNetwork } from 'components/providers/networkProvider';
-<<<<<<< HEAD
-=======
 import { TokenIcon, TokenIconNames } from 'components/token-icon';
-import { Markets, SYMarketMeta } from 'modules/smart-yield/api';
->>>>>>> b8048f74
 import { useRewardPools } from 'modules/smart-yield/providers/reward-pools-provider';
 import { PoolCard } from 'modules/smart-yield/views/pools-view/pool-card';
 import { PolygonNetwork } from 'networks/polygon';
@@ -58,7 +54,6 @@
         }).map(market => {
           const isSelected = selectedMarkets.includes(market);
 
-<<<<<<< HEAD
           return (
             <button
               key={market.name}
@@ -71,11 +66,10 @@
                 setSelectedMarkets(newSelection);
                 setMarketsSelection(newSelection.map(m => m.id).join('<#>'));
               }}>
-              <IconBubble
-                name={market.icon.active as IconNames}
-                secondBubbleName={activeNetwork === PolygonNetwork ? 'polygon' : undefined}
-                width={24}
-                height={24}
+              <TokenIcon
+                name={market.icon.active as TokenIconNames}
+                bubble2Name={activeNetwork === PolygonNetwork ? 'polygon' : undefined}
+                size={24}
                 className="mr-16"
               />
               <Text type="p1" weight="semibold" color="primary">
@@ -91,39 +85,6 @@
             </button>
           );
         })}
-=======
-            return (
-              <button
-                key={market.name}
-                type="button"
-                className={cn('tab-card', isSelected && 'active')}
-                onClick={() => {
-                  const newSelection = selectedMarkets.includes(market)
-                    ? selectedMarkets.filter(ps => ps !== market)
-                    : [...selectedMarkets, market];
-                  setSelectedMarkets(newSelection);
-                  setMarketsSelection(newSelection.map(m => m.id).join('<#>'));
-                }}>
-                <TokenIcon
-                  name={market.icon as TokenIconNames}
-                  bubble2Name={activeNetwork === PolygonNetwork ? 'polygon' : undefined}
-                  size={24}
-                  className="mr-16"
-                />
-                <Text type="p1" weight="semibold" color="primary">
-                  {market.name}
-                </Text>
-                <Icon
-                  name={isSelected ? 'checkbox-checked' : 'checkbox'}
-                  style={{
-                    marginLeft: 24,
-                    flexShrink: 0,
-                  }}
-                />
-              </button>
-            );
-          })}
->>>>>>> b8048f74
       </div>
       <Text type="p1" weight="semibold" color="secondary" className="mb-4">
         Total value locked
@@ -144,17 +105,7 @@
               <div key={selectedMarket.id} className="flex flow-row mb-40">
                 <div className="flex wrap align-center col-gap-64 row-gap-16 mb-32">
                   <div className="flex">
-<<<<<<< HEAD
-                    <Icon
-                      name={selectedMarket.icon.active as IconNames}
-                      width={40}
-                      height={40}
-                      className="mr-16"
-                      color="inherit"
-                    />
-=======
-                    <TokenIcon name={selectedMarket.icon as TokenIconNames} size={40} className="mr-16" />
->>>>>>> b8048f74
+                    <TokenIcon name={selectedMarket.icon.active as TokenIconNames} size={40} className="mr-16" />
                     <div>
                       <Text type="p1" weight="semibold" color="primary" className="mb-4">
                         {selectedMarket.name}

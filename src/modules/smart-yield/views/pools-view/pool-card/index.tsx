--- conflicted
+++ resolved
@@ -98,11 +98,7 @@
                 <AprLabel
                   icons={pool.meta.poolType === 'MULTI' ? [bondToken.icon!, stkAaveToken.icon!] : ['bond']}
                   size="large">
-<<<<<<< HEAD
-                  {formatPercent(apy?.plus(hasZeroBondRewardLeft ? 0 : apr ?? 0) ?? 0)}
-=======
                   {formatPercent((apy ?? BigNumber.ZERO).plus(hasZeroBondRewardLeft ? 0 : apr ?? 0))}
->>>>>>> 28a0a632
                 </AprLabel>
               </dd>
             </div>
@@ -178,11 +174,7 @@
                 <AprLabel
                   icons={pool.meta.poolType === 'MULTI' ? [bondToken.icon!, stkAaveToken.icon!] : ['bond']}
                   size="large">
-<<<<<<< HEAD
-                  {formatPercent(hasZeroBondRewardLeft ? 0 : apr ?? 0)}
-=======
                   {formatPercent((apy ?? BigNumber.ZERO).plus(hasZeroBondRewardLeft ? 0 : apr ?? 0))}
->>>>>>> 28a0a632
                 </AprLabel>
               </dd>
             </div>

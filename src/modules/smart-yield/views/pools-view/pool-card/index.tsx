import React, { FC, useState } from 'react';
import { Link } from 'react-router-dom';
import BigNumber from 'bignumber.js';
import cn from 'classnames';
import TxConfirmModal, { ConfirmTxModalArgs } from 'web3/components/tx-confirm-modal';
import Erc20Contract from 'web3/erc20Contract';
import { formatPercent, formatToken } from 'web3/utils';

import Spin from 'components/antd/spin';
import Tooltip from 'components/antd/tooltip';
import { AprLabel } from 'components/custom/label';
import { Hint, Text } from 'components/custom/typography';
import { KnownTokens, useKnownTokens } from 'components/providers/knownTokensProvider';
import { TokenIcon, TokenIconNames } from 'components/token-icon';
import { SYRewardPoolEntity } from 'modules/smart-yield/models/syRewardPoolEntity';
import { getKnownMarketById } from 'modules/smart-yield/providers/markets';
import { useWallet } from 'wallets/walletProvider';

import s from './s.module.scss';

export type PoolCardProps = {
  className?: string;
  pool: SYRewardPoolEntity;
};

export const PoolCard: FC<PoolCardProps> = props => {
  const { className, pool } = props;

  const { smartYield, rewardPool, apr, apy } = pool;
  const rewardTokens = Array.from(pool.rewardTokens.values());

  const { getTokenBySymbol, projectToken, bondToken, stkAaveToken } = useKnownTokens();
  const poolMarket = getKnownMarketById(pool.meta.protocolId);
  const uToken = getTokenBySymbol(pool.meta.underlyingSymbol);

  const walletCtx = useWallet();

  const [activeTab, setActiveTab] = useState<'pool' | 'my'>('pool');
  const [confirmClaimVisible, setConfirmClaim] = useState(false);
  const [claiming, setClaiming] = useState(false);

  function handleClaim() {
    pool.loadClaims();
    setConfirmClaim(true);
  }

  const confirmClaimPoolReward = async <A extends ConfirmTxModalArgs>(args: A) => {
    setConfirmClaim(false);
    setClaiming(true);

    try {
      await rewardPool.sendClaimAll(args.gasPrice);
    } catch {}

    setClaiming(false);
  };

  const hasZeroBondRewardLeft = rewardTokens.find(
    rewardToken => !!(rewardToken === bondToken && rewardPool.getRewardLeftFor(rewardToken.address)?.isZero()),
  );

<<<<<<< HEAD
  console.log('apy', pool.meta.underlyingSymbol, apy);
=======
>>>>>>> 6f0ae1fa
  return (
    <>
      <section className={cn(s.card, className)}>
        <header className={s.header}>
          <TokenIcon
            name={uToken?.icon as TokenIconNames}
            bubble1Name={projectToken.icon!}
            bubble2Name={poolMarket?.icon.active as TokenIconNames}
            size={36}
            className="mr-16"
          />
          <Text type="p1" weight="semibold">
            {smartYield.symbol}
          </Text>
        </header>
        <div className={s.tabs}>
          <div className={cn(s.tabSelection, activeTab === 'my' && s.toggled)} />
          <button
            type="button"
            className={cn(s.tab, activeTab === 'pool' && s.active)}
            onClick={() => setActiveTab('pool')}>
            Pool statistics
          </button>
          <button
            type="button"
            className={cn(s.tab, activeTab === 'my' && s.active)}
            disabled={!walletCtx.isActive}
            onClick={() => setActiveTab('my')}>
            My statistics
          </button>
        </div>
        {activeTab === 'pool' && (
          <dl>
            <div className={s.defRow}>
              <dt>APR</dt>
              <dd>
                <AprLabel
                  icons={pool.meta.poolType === 'MULTI' ? [bondToken.icon!, stkAaveToken.icon!] : ['bond']}
                  size="large">
<<<<<<< HEAD
                  {formatPercent((apy ?? BigNumber.ZERO).plus(hasZeroBondRewardLeft ? 0 : apr ?? 0))}
=======
                  {formatPercent(apy?.plus(hasZeroBondRewardLeft ? 0 : apr ?? 0) ?? 0)}
>>>>>>> 6f0ae1fa
                </AprLabel>
              </dd>
            </div>
            {rewardTokens.map(rewardToken => (
              <React.Fragment key={rewardToken.symbol}>
                {rewardToken.symbol === KnownTokens.BOND ? (
                  <div className={s.defRow}>
                    <dt>
                      <Hint text={`This number shows the $${rewardToken.symbol} token rewards distributed per day.`}>
                        {rewardToken.symbol} daily rewards
                      </Hint>
                    </dt>
                    <dd>
                      <TokenIcon name={rewardToken.icon!} className="mr-8" size="16" />
                      {rewardPool.getRewardLeftFor(rewardToken.address)?.isZero()
                        ? '0'
                        : formatToken(rewardPool.getDailyRewardFor(rewardToken.address), {
                            scale: rewardToken.decimals,
                          }) ?? '-'}
                    </dd>
                  </div>
                ) : null}
                <div className={s.defRow}>
                  <dt>
                    {rewardToken === bondToken && (
                      <Hint text={`This number shows the $${rewardToken.symbol} token rewards remaining.`}>
                        {rewardToken.symbol} rewards left
                      </Hint>
                    )}
                    {rewardToken === stkAaveToken && (
                      <Hint
                        text={`This number shows the ${stkAaveToken.symbol} amount currently accrued by the pool. This amount is claimable, pro-rata, by the current pool participants. Any future deposits will only have a claim on rewards that accrue after that date.`}>
                        {rewardToken.symbol} rewards balance
                      </Hint>
                    )}
                  </dt>
                  <dd>
                    <TokenIcon name={rewardToken.icon!} className="mr-8" size="16" />
                    {(rewardToken === bondToken &&
                      formatToken(rewardPool.getRewardLeftFor(rewardToken.address), {
                        scale: rewardToken.decimals,
                      })) ??
                      '-'}
                    {rewardToken === stkAaveToken &&
                      (formatToken((rewardToken.contract as Erc20Contract).getBalanceOf(pool?.meta.poolAddress), {
                        scale: rewardToken.decimals,
                      }) ??
                        '-')}
                  </dd>
                </div>
              </React.Fragment>
            ))}
            <div className={s.defRow}>
              <dt>Pool balance</dt>
              <dd>
                <TokenIcon
                  name={uToken?.icon as TokenIconNames}
                  bubble1Name={projectToken.icon!}
                  bubble2Name={poolMarket?.icon.active as TokenIconNames}
                  size={16}
                  className="mr-8"
                />
                {formatToken(rewardPool.poolSize?.unscaleBy(smartYield.decimals)) ?? '-'}
              </dd>
            </div>
          </dl>
        )}
        {activeTab === 'my' && walletCtx.isActive && (
          <dl>
            <div className={s.defRow}>
              <dt>APR</dt>
              <dd>
                <AprLabel
                  icons={pool.meta.poolType === 'MULTI' ? [bondToken.icon!, stkAaveToken.icon!] : ['bond']}
                  size="large">
<<<<<<< HEAD
                  {formatPercent((apy ?? BigNumber.ZERO).plus(hasZeroBondRewardLeft ? 0 : apr ?? 0))}
=======
                  {formatPercent(hasZeroBondRewardLeft ? 0 : apr ?? 0)}
>>>>>>> 6f0ae1fa
                </AprLabel>
              </dd>
            </div>
            {rewardTokens.map(rewardToken => (
              <React.Fragment key={rewardToken.address}>
                {rewardToken.symbol === KnownTokens.BOND ? (
                  <div className={s.defRow}>
                    <dt>
                      <Hint
                        text={`This number shows the $${rewardToken.symbol} rewards you would potentially be able to harvest daily, but is subject to change - in case more users deposit, or you withdraw some of your stake.`}>
                        My daily {rewardToken.symbol} reward
                      </Hint>
                    </dt>
                    <dd>
                      <TokenIcon name={rewardToken.icon!} className="mr-8" size="16" />
                      {formatToken(rewardPool.getMyDailyRewardFor(rewardToken.address), {
                        scale: rewardToken.decimals,
                      }) ?? '-'}
                    </dd>
                  </div>
                ) : null}
                <div className={s.defRow}>
                  <dt>My current {rewardToken.symbol} reward</dt>
                  <dd>
                    <TokenIcon name={rewardToken.icon!} className="mr-8" size="16" />
                    {formatToken(rewardPool.getClaimFor(rewardToken.address), {
                      scale: rewardToken.decimals,
                    }) ?? '-'}
                  </dd>
                </div>
              </React.Fragment>
            ))}
            <div className={s.defRow}>
              <dt>Staked balance</dt>
              <dd>
                <TokenIcon
                  name={uToken?.icon as TokenIconNames}
                  bubble1Name={projectToken.icon!}
                  bubble2Name={poolMarket?.icon.active as TokenIconNames}
                  size={16}
                  className="mr-8"
                />
                {formatToken(rewardPool.getBalanceFor(walletCtx.account!)?.unscaleBy(smartYield.decimals)) ?? '-'}
              </dd>
            </div>
          </dl>
        )}
        <footer className={s.footer}>
          <Link className="button-primary full-width" to={`/smart-yield/pool?m=${poolMarket?.id}&t=${uToken?.symbol}`}>
            View pool
          </Link>
          {walletCtx.isActive && activeTab === 'my' && (
            <button
              type="button"
              className="button-ghost"
              // disabled={!rewardPool.pool.toClaim?.gt(BigNumber.ZERO)}
              onClick={handleClaim}>
              {claiming && <Spin type="circle" />}
              Claim
            </button>
          )}
        </footer>
      </section>
      {confirmClaimVisible && (
        <TxConfirmModal
          title="Confirm your claim"
          header={
            <div className="flex justify-center">
              {rewardTokens.map(rewardToken => (
                <Tooltip
                  key={rewardToken.symbol}
                  className="flex col-gap-8 align-center justify-center mr-16"
                  title={
                    formatToken(rewardPool.getClaimFor(rewardToken.address), {
                      decimals: rewardToken.decimals,
                      scale: rewardToken.decimals,
                      tokenName: rewardToken.symbol,
                    }) ?? '-'
                  }>
                  <Text type="h2" weight="semibold" color="primary">
                    {formatToken(rewardPool.getClaimFor(rewardToken.address), {
                      compact: true,
                      scale: rewardToken.decimals,
                    }) ?? '-'}
                  </Text>
                  <TokenIcon name={rewardToken.icon!} size={32} />
                </Tooltip>
              ))}
            </div>
          }
          submitText="Claim"
          onCancel={() => setConfirmClaim(false)}
          onConfirm={confirmClaimPoolReward}
        />
      )}
    </>
  );
};<|MERGE_RESOLUTION|>--- conflicted
+++ resolved
@@ -59,10 +59,6 @@
     rewardToken => !!(rewardToken === bondToken && rewardPool.getRewardLeftFor(rewardToken.address)?.isZero()),
   );
 
-<<<<<<< HEAD
-  console.log('apy', pool.meta.underlyingSymbol, apy);
-=======
->>>>>>> 6f0ae1fa
   return (
     <>
       <section className={cn(s.card, className)}>
@@ -102,11 +98,7 @@
                 <AprLabel
                   icons={pool.meta.poolType === 'MULTI' ? [bondToken.icon!, stkAaveToken.icon!] : ['bond']}
                   size="large">
-<<<<<<< HEAD
                   {formatPercent((apy ?? BigNumber.ZERO).plus(hasZeroBondRewardLeft ? 0 : apr ?? 0))}
-=======
-                  {formatPercent(apy?.plus(hasZeroBondRewardLeft ? 0 : apr ?? 0) ?? 0)}
->>>>>>> 6f0ae1fa
                 </AprLabel>
               </dd>
             </div>
@@ -182,11 +174,7 @@
                 <AprLabel
                   icons={pool.meta.poolType === 'MULTI' ? [bondToken.icon!, stkAaveToken.icon!] : ['bond']}
                   size="large">
-<<<<<<< HEAD
                   {formatPercent((apy ?? BigNumber.ZERO).plus(hasZeroBondRewardLeft ? 0 : apr ?? 0))}
-=======
-                  {formatPercent(hasZeroBondRewardLeft ? 0 : apr ?? 0)}
->>>>>>> 6f0ae1fa
                 </AprLabel>
               </dd>
             </div>

import React from 'react';
import { NavLink, Redirect, Route, Switch } from 'react-router-dom';

import Grid from 'components/custom/grid';
import Icons from 'components/custom/icon';
import { Text } from 'components/custom/typography';

import PortfolioJunior from './junior';
import PortfolioSenior from './senior';
import PortfolioStatistics from './statistics';

const PortfolioView: React.FunctionComponent = () => {
  return (
    <>
      <div className="tab-cards mb-64 sm-mb-32">
        <NavLink to="/smart-yield/portfolio" exact className="tab-card" activeClassName="active">
          <Icons name="statistics" width={53} height={40} className="mr-16" />
<<<<<<< HEAD
          <Grid flow="row">
=======
          <div>
>>>>>>> 0cb55099
            <Text type="p1" weight="semibold" color="primary">
              Overview
            </Text>
            <Text type="small" weight="semibold" color="secondary">
              Statistics
            </Text>
<<<<<<< HEAD
          </Grid>
        </NavLink>
        <NavLink to="/smart-yield/portfolio/senior" className="tab-card" activeClassName="active">
          <Icons name="senior_tranche_simplified" width={53} height={40} className="mr-16" />
          <Grid flow="row">
=======
          </div>
        </NavLink>
        <NavLink to="/smart-yield/portfolio/senior" className="tab-card" activeClassName="active">
          <Icons name="senior_tranche_simplified" width={53} height={40} className="mr-16" />
          <div>
>>>>>>> 0cb55099
            <Text type="p1" weight="semibold" color="primary">
              Senior tranche
            </Text>
            <Text type="small" weight="semibold" color="secondary">
              Positions
            </Text>
<<<<<<< HEAD
          </Grid>
        </NavLink>
        <NavLink to="/smart-yield/portfolio/junior" className="tab-card" activeClassName="active">
          <Icons name="junior_tranche_simplified" width={53} height={40} className="mr-16" />
          <Grid flow="row">
=======
          </div>
        </NavLink>
        <NavLink to="/smart-yield/portfolio/junior" className="tab-card" activeClassName="active">
          <Icons name="junior_tranche_simplified" width={53} height={40} className="mr-16" />
          <div>
>>>>>>> 0cb55099
            <Text type="p1" weight="semibold" color="primary">
              Junior tranche
            </Text>
            <Text type="small" weight="semibold" color="secondary">
              Positions
            </Text>
<<<<<<< HEAD
          </Grid>
=======
          </div>
>>>>>>> 0cb55099
        </NavLink>
      </div>
      <Switch>
        <Route path="/smart-yield/portfolio" exact component={PortfolioStatistics} />
        <Route path="/smart-yield/portfolio/senior" component={PortfolioSenior} />
        <Route path="/smart-yield/portfolio/junior" component={PortfolioJunior} />
        <Redirect to="/smart-yield/portfolio" />
      </Switch>
    </>
  );
};

export default PortfolioView;<|MERGE_RESOLUTION|>--- conflicted
+++ resolved
@@ -15,60 +15,36 @@
       <div className="tab-cards mb-64 sm-mb-32">
         <NavLink to="/smart-yield/portfolio" exact className="tab-card" activeClassName="active">
           <Icons name="statistics" width={53} height={40} className="mr-16" />
-<<<<<<< HEAD
-          <Grid flow="row">
-=======
           <div>
->>>>>>> 0cb55099
             <Text type="p1" weight="semibold" color="primary">
               Overview
             </Text>
             <Text type="small" weight="semibold" color="secondary">
               Statistics
             </Text>
-<<<<<<< HEAD
-          </Grid>
-        </NavLink>
-        <NavLink to="/smart-yield/portfolio/senior" className="tab-card" activeClassName="active">
-          <Icons name="senior_tranche_simplified" width={53} height={40} className="mr-16" />
-          <Grid flow="row">
-=======
           </div>
         </NavLink>
         <NavLink to="/smart-yield/portfolio/senior" className="tab-card" activeClassName="active">
           <Icons name="senior_tranche_simplified" width={53} height={40} className="mr-16" />
           <div>
->>>>>>> 0cb55099
             <Text type="p1" weight="semibold" color="primary">
               Senior tranche
             </Text>
             <Text type="small" weight="semibold" color="secondary">
               Positions
             </Text>
-<<<<<<< HEAD
-          </Grid>
-        </NavLink>
-        <NavLink to="/smart-yield/portfolio/junior" className="tab-card" activeClassName="active">
-          <Icons name="junior_tranche_simplified" width={53} height={40} className="mr-16" />
-          <Grid flow="row">
-=======
           </div>
         </NavLink>
         <NavLink to="/smart-yield/portfolio/junior" className="tab-card" activeClassName="active">
           <Icons name="junior_tranche_simplified" width={53} height={40} className="mr-16" />
           <div>
->>>>>>> 0cb55099
             <Text type="p1" weight="semibold" color="primary">
               Junior tranche
             </Text>
             <Text type="small" weight="semibold" color="secondary">
               Positions
             </Text>
-<<<<<<< HEAD
-          </Grid>
-=======
           </div>
->>>>>>> 0cb55099
         </NavLink>
       </div>
       <Switch>

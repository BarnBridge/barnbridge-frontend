import React from 'react';
import AntdSpin from 'antd/lib/spin';
import { ZERO_BIG_NUMBER, getHumanValue } from 'web3/utils';

import Tabs from 'components/antd/tabs';
import { Text } from 'components/custom/typography';
import { mergeState } from 'hooks/useMergeState';
import { useReload } from 'hooks/useReload';
import PortfolioValue from 'modules/smart-yield/components/portfolio-value';
import SYSeniorBondContract from 'modules/smart-yield/contracts/sySeniorBondContract';
import SYSmartYieldContract, { SYSeniorBondToken } from 'modules/smart-yield/contracts/sySmartYieldContract';
import ActivePosition from 'modules/smart-yield/views/portfolio-view/senior/active-position';
import { useWallet } from 'wallets/wallet';

import PortfolioBalance from '../../../components/portfolio-balance';
import { PoolsSYPool, usePools } from '../../../providers/pools-provider';
import PastPositionsList from './past-positions-list';
import PositionsFilter, { PositionsFilterValues } from './positions-filter';

import { doSequential } from 'utils';

import s from './s.module.scss';

type ListEntity = {
  pool: PoolsSYPool;
  sBond: SYSeniorBondToken;
};

type State = {
  loading: boolean;
  data: ListEntity[];
};

const InitialState: State = {
  loading: false,
  data: [],
};

const InitialFiltersMap: Record<string, PositionsFilterValues> = {
  active: {
    originator: 'all',
    token: 'all',
  },
  past: {
    originator: 'all',
    token: 'all',
  },
};

const SeniorPortfolio: React.FC = () => {
  const wallet = useWallet();
  const poolsCtx = usePools();
  const [reload, version] = useReload();

  const { pools } = poolsCtx;

  const [state, setState] = React.useState<State>(InitialState);
  const [activeTab, setActiveTab] = React.useState<string>('active');
  const [filtersMap, setFiltersMap] = React.useState(InitialFiltersMap);

  React.useEffect(() => {
    if (!wallet.account) {
      return;
    }

    setState(
      mergeState<State>({
        loading: true,
      }),
    );

    (async () => {
      const result = await doSequential<PoolsSYPool>(pools, async pool => {
        const seniorBondContract = new SYSeniorBondContract(pool.seniorBondAddress);
        seniorBondContract.setProvider(wallet.provider);
        seniorBondContract.setAccount(wallet.account);

        return new Promise<any>(resolve => {
          (async () => {
            const sBondIds = await seniorBondContract.getSeniorBondIds();

            if (sBondIds.length === 0) {
              return resolve(undefined);
            }

            const smartYieldContract = new SYSmartYieldContract(pool.smartYieldAddress);
            smartYieldContract.setProvider(wallet.provider);

            const sBonds = await smartYieldContract.getSeniorBonds(sBondIds);

            if (sBonds.length === 0) {
              return resolve(undefined);
            }

            return resolve(
              sBonds.map(sBond => ({
                pool,
                sBond,
              })),
            );
          })();
        });
      });

      setState(
        mergeState<State>({
          loading: false,
          data: result.flat().filter(Boolean),
        }),
      );
    })();
  }, [wallet.account, pools, version]);

  function handleActivePositionRefresh() {
    reload();
  }

  const dataActiveFilters = React.useMemo(() => {
    const filter = filtersMap.active;

    return state.data.filter(
      item =>
        ['all', item.pool.protocolId].includes(filter.originator) &&
        ['all', item.pool.underlyingAddress].includes(filter.token),
    );
  }, [state.data, filtersMap, activeTab]);

  const totalPrincipal = state.data?.reduce((a, c) => {
    return a.plus(getHumanValue(c.sBond.principal, c.pool.underlyingDecimals)?.multipliedBy(1) ?? ZERO_BIG_NUMBER);
  }, ZERO_BIG_NUMBER);

  const totalGain = state.data?.reduce((a, c) => {
    return a.plus(getHumanValue(c.sBond.gain, c.pool.underlyingDecimals)?.multipliedBy(1) ?? ZERO_BIG_NUMBER);
  }, ZERO_BIG_NUMBER);

  const total = totalPrincipal?.plus(totalGain ?? ZERO_BIG_NUMBER);

  const totalRedeemable = state.data?.reduce((a, c) => {
    return a.plus(getHumanValue(c.sBond.principal.plus(c.sBond.gain), c.pool.underlyingDecimals) ?? ZERO_BIG_NUMBER);
  }, ZERO_BIG_NUMBER);

  const aggregatedAPY = React.useMemo(() => {
    return state.data
      .reduce((a, c) => {
        const { gain, principal, maturesAt, issuedAt } = c.sBond;

        const apy = gain
          .dividedBy(principal)
          .dividedBy(maturesAt - issuedAt)
          .multipliedBy(365 * 24 * 60 * 60)
          .multipliedBy(100)
          .dividedBy(10 ** c.pool.underlyingDecimals);

        return a.plus(principal.plus(gain).multipliedBy(apy));
      }, ZERO_BIG_NUMBER)
      .dividedBy(totalRedeemable);
  }, [state.data, totalRedeemable]);

  function handleFiltersApply(values: PositionsFilterValues) {
    setFiltersMap(prevState => ({
      ...prevState,
      [activeTab]: {
        ...prevState[activeTab],
        ...values,
      },
    }));
  }

  return (
    <>
      <div className={s.portfolioContainer}>
        <AntdSpin spinning={state.loading}>
          <PortfolioBalance
            total={total?.toNumber()}
            totalHint="This number includes the gains from the senior bonds that have not yet reached their maturity date."
            aggregated={aggregatedAPY.toNumber()}
            aggregatedText="This number is a weighted average across your active positions."
            aggregatedColor="green"
            data={[
              ['Principal', totalPrincipal?.toNumber(), 'var(--theme-green-color)'],
              ['Gain', totalGain?.toNumber(), 'var(--theme-green700-color)'],
            ]}
          />
        </AntdSpin>
        <PortfolioValue type="senior" />
      </div>
<<<<<<< HEAD
      <Tabs
        simple
        activeKey={activeTab}
        onChange={setActiveTab}
        tabBarExtraContent={
          <PositionsFilter originators={pools} value={filtersMap[activeTab]} onChange={handleFiltersApply} />
        }>
=======
      <Text type="h1" weight="bold" color="primary" className="mb-32">
        Positions
      </Text>
      <Tabs simple activeKey={activeTab} onChange={setActiveTab} tabBarExtraContent={<FiltersPopup />}>
>>>>>>> 23883fa9
        <Tabs.Tab key="active" tab="Active positions">
          <AntdSpin spinning={state.loading}>
            <div className={s.cards}>
              {dataActiveFilters.map(entity => (
                <ActivePosition
                  key={entity.sBond.sBondId}
                  pool={entity.pool}
                  sBond={entity.sBond}
                  onRefresh={handleActivePositionRefresh}
                />
              ))}
            </div>
          </AntdSpin>
        </Tabs.Tab>
        <Tabs.Tab key="past" tab="Past positions">
          <PastPositionsList originatorFilter={filtersMap.past.originator} tokenFilter={filtersMap.past.token} />
        </Tabs.Tab>
      </Tabs>
    </>
  );
};

export default SeniorPortfolio;<|MERGE_RESOLUTION|>--- conflicted
+++ resolved
@@ -184,7 +184,9 @@
         </AntdSpin>
         <PortfolioValue type="senior" />
       </div>
-<<<<<<< HEAD
+      <Text type="h1" weight="bold" color="primary" className="mb-32">
+        Positions
+      </Text>
       <Tabs
         simple
         activeKey={activeTab}
@@ -192,12 +194,6 @@
         tabBarExtraContent={
           <PositionsFilter originators={pools} value={filtersMap[activeTab]} onChange={handleFiltersApply} />
         }>
-=======
-      <Text type="h1" weight="bold" color="primary" className="mb-32">
-        Positions
-      </Text>
-      <Tabs simple activeKey={activeTab} onChange={setActiveTab} tabBarExtraContent={<FiltersPopup />}>
->>>>>>> 23883fa9
         <Tabs.Tab key="active" tab="Active positions">
           <AntdSpin spinning={state.loading}>
             <div className={s.cards}>

import React, { useState } from 'react';
import * as Antd from 'antd';

import Button from 'components/antd/button';
import Form from 'components/antd/form';
import Popover from 'components/antd/popover';
import Select from 'components/antd/select';
import Icon from 'components/custom/icon';

const originatorFilterOptions = [
  {
    label: 'All originators',
    value: 1,
  },
  {
    label: 'All originators 2',
    value: 2,
  },
];

const tokenFilterOptions = [
  {
    label: 'All tokens',
    value: 1,
  },
  {
    label: 'All tokens 2',
    value: 2,
  },
];

const transactionFilterOptions = [
  {
    label: 'All transactions',
    value: 1,
  },
  {
    label: 'All transactions 2',
    value: 2,
  },
];

type FormValues = {
  originator?: string;
  token?: string;
  transactionType?: string;
};

const FiltersPopup: React.FC = () => {
  const [visible, setVisible] = useState(false);
  const [form] = Antd.Form.useForm<FormValues>();

  const handleFinish = React.useCallback((values: FormData) => {
    console.log(values);
  }, []);

  return (
    <Popover
      title="Filters"
      placement="bottomLeft"
      overlayStyle={{ width: 348 }}
      content={
        <>
          <Form
            form={form}
            initialValues={{
              originator: originatorFilterOptions[0].value,
              token: tokenFilterOptions[0].value,
              transactionType: transactionFilterOptions[0].value,
            }}
            validateTrigger={['onSubmit']}
            onFinish={handleFinish}>
            <Form.Item label="Originator" name="originator" className="mb-32">
              <Select
                loading={false}
                disabled={false}
                options={originatorFilterOptions}
                fixScroll
                style={{ width: '100%' }}
              />
            </Form.Item>
            <Form.Item label="Token" name="token" className="mb-32">
              <Select
                loading={false}
                disabled={false}
                options={tokenFilterOptions}
                fixScroll
                style={{ width: '100%' }}
              />
            </Form.Item>
            <Form.Item label="Transaction type" name="transactionType" className="mb-32">
              <Select
                loading={false}
                disabled={false}
                options={transactionFilterOptions}
                fixScroll
                style={{ width: '100%' }}
              />
            </Form.Item>

            <div className="grid flow-col align-center justify-space-between">
              <button type="button" onClick={() => form.resetFields()} className="button-text">
                Reset filters
              </button>
              <button type="submit" className="button-primary">
                Apply filters
              </button>
            </div>
          </Form>
        </>
      }
      visible={visible}
      onVisibleChange={setVisible}>
<<<<<<< HEAD
      <Button type="select" className="ml-auto">
        <Icon name="filter" />
=======
      <button type="button" className="button-ghost-monochrome ml-auto" style={{ backgroundColor: 'var(--theme-card-color)' }}>
        <Icons name="filter" className="mr-8" color="inherit" />
>>>>>>> e7a3bd8e
        Filters
      </button>
    </Popover>
  );
};

export default FiltersPopup;<|MERGE_RESOLUTION|>--- conflicted
+++ resolved
@@ -1,7 +1,6 @@
 import React, { useState } from 'react';
 import * as Antd from 'antd';
 
-import Button from 'components/antd/button';
 import Form from 'components/antd/form';
 import Popover from 'components/antd/popover';
 import Select from 'components/antd/select';
@@ -111,13 +110,11 @@
       }
       visible={visible}
       onVisibleChange={setVisible}>
-<<<<<<< HEAD
-      <Button type="select" className="ml-auto">
-        <Icon name="filter" />
-=======
-      <button type="button" className="button-ghost-monochrome ml-auto" style={{ backgroundColor: 'var(--theme-card-color)' }}>
-        <Icons name="filter" className="mr-8" color="inherit" />
->>>>>>> e7a3bd8e
+      <button
+        type="button"
+        className="button-ghost-monochrome ml-auto"
+        style={{ backgroundColor: 'var(--theme-card-color)' }}>
+        <Icon name="filter" className="mr-8" color="inherit" />
         Filters
       </button>
     </Popover>

import React from 'react';
import AntdEmpty from 'antd/lib/empty';
import AntdSpin from 'antd/lib/spin';
import BigNumber from 'bignumber.js';
import { format } from 'date-fns';
import { formatBigValue, formatPercent, formatUSD, shortenAddr } from 'web3/utils';

import Divider from 'components/antd/divider';
import Tooltip from 'components/antd/tooltip';
import { ExplorerTxLink } from 'components/button';
import StatusTag from 'components/custom/status-tag';
import { Text } from 'components/custom/typography';
import { useTokens } from 'components/providers/tokensProvider';
import { TokenIcon, TokenIconNames } from 'components/token-icon';
import { mergeState } from 'hooks/useMergeState';
import { APISYSeniorRedeem, useSyAPI } from 'modules/smart-yield/api';
import { PoolsSYPool, usePools } from 'modules/smart-yield/providers/pools-provider';
import { useWallet } from 'wallets/walletProvider';

import s from './s.module.scss';

type ListEntity = APISYSeniorRedeem & {
  pool?: PoolsSYPool;
};

type State = {
  loading: boolean;
  data: ListEntity[];
  total: number;
  pageSize: number;
  page: number;
};

const InitialState: State = {
  loading: false,
  data: [],
  total: 0,
  pageSize: 10,
  page: 1,
};

type Props = {
  originatorFilter?: string;
  tokenFilter?: string;
};

const PastPositionsList: React.FC<Props> = props => {
  const { originatorFilter = 'all', tokenFilter = 'all' } = props;

  const wallet = useWallet();
<<<<<<< HEAD
=======
  const { getEtherscanTxUrl } = useWeb3();
  const { getAmountInUSD } = useTokens();
>>>>>>> 02710221
  const poolsCtx = usePools();
  const syAPI = useSyAPI();
  const { pools } = poolsCtx;

  const [state, setState] = React.useState<State>(InitialState);

  React.useEffect(() => {
    if (!pools || pools.length === 0) {
      return;
    }

    (async () => {
      if (!wallet.account) {
        return;
      }

      setState(
        mergeState<State>({
          loading: true,
        }),
      );

      try {
        const redeems = await syAPI.fetchSYSeniorRedeems(
          wallet.account,
          state.page,
          state.pageSize,
          originatorFilter,
          tokenFilter,
        );

        const data = redeems.data.map(item => {
          const pool = pools.find(poolItem => poolItem.smartYieldAddress === item.smartYieldAddress);

          return {
            ...item,
            pool,
          };
        });

        setState(
          mergeState<State>({
            loading: false,
            data,
            total: redeems.meta.count,
          }),
        );
      } catch {
        setState(
          mergeState<State>({
            loading: false,
            data: [],
            total: 0,
          }),
        );
      }
    })();
  }, [wallet.account, state.page, originatorFilter, tokenFilter, pools]);

  return (
    <>
      <AntdSpin spinning={state.loading}>
        {state.data.length === 0 && !state.loading && <AntdEmpty image={AntdEmpty.PRESENTED_IMAGE_SIMPLE} />}
        <div className={s.cards}>
          {state.data.map(entity => (
            <div className="card" key={entity.seniorBondId}>
              <div className="card-header flex">
                <TokenIcon
                  name={entity.pool?.token?.icon as TokenIconNames}
                  bubble1Name={entity.pool?.market?.icon.active as TokenIconNames}
                  className="mr-16"
                />
                <div>
                  <Text type="p1" weight="semibold" color="primary" className="mb-4">
                    {entity.pool?.underlyingSymbol}
                  </Text>
                  <Text type="small" weight="semibold">
                    {entity.pool?.market?.name}
                  </Text>
                </div>

                <StatusTag text="REDEEMED" color="blue" className="ml-auto" />
              </div>
              <div className="p-24">
                <Text type="small" weight="semibold" color="secondary">
                  Deposited
                </Text>
                <Tooltip title={entity.underlyingIn}>
                  <Text type="p1" tag="span" weight="semibold" color="primary">
                    {formatBigValue(entity.underlyingIn)}
                    {` ${entity.pool?.underlyingSymbol}`}
                  </Text>
                </Tooltip>
                <Text type="p2" weight="semibold" color="secondary">
                  {formatUSD(getAmountInUSD(BigNumber.from(entity.underlyingIn), entity.pool?.underlyingSymbol))}
                </Text>
              </div>
              <Divider />
              <div className="p-24">
                <Text type="small" weight="semibold" color="secondary">
                  Redeemed
                </Text>
                <Tooltip title={Number(entity.underlyingIn) + Number(entity.gain) - Number(entity.fee)}>
                  <Text type="p1" tag="span" weight="semibold" color="primary">
                    {formatBigValue(Number(entity.underlyingIn) + Number(entity.gain) - Number(entity.fee))}
                    {` ${entity.pool?.underlyingSymbol}`}
                  </Text>
                </Tooltip>
                <Text type="p2" weight="semibold" color="secondary">
                  {formatUSD(
                    getAmountInUSD(
                      BigNumber.from(Number(entity.underlyingIn) + Number(entity.gain) - Number(entity.fee)),
                      entity.pool?.underlyingSymbol,
                    ),
                  )}
                </Text>
              </div>
              <Divider />
              <div className="p-24">
                <Text type="small" weight="semibold" color="secondary">
                  Transaction hash/timestamp
                </Text>
                <ExplorerTxLink address={entity.transactionHash} variation="link" className="mb-4">
                  {shortenAddr(entity.transactionHash)}
                </ExplorerTxLink>
                <Text type="small" weight="semibold" color="secondary">
                  {format(entity.blockTimestamp * 1_000, 'MM.dd.yyyy HH:mm')}
                </Text>
              </div>
              <Divider />
              <div className="p-24">
                <Text type="small" weight="semibold" color="secondary">
                  APY
                </Text>
                <Text type="p1" weight="semibold" color="green">
                  {formatPercent(
                    new BigNumber(entity.gain)
                      .dividedBy(entity.underlyingIn)
                      .dividedBy(entity.forDays)
                      .multipliedBy(365),
                  )}
                </Text>
              </div>
            </div>
          ))}
        </div>
      </AntdSpin>
    </>
  );
};

export default PastPositionsList;<|MERGE_RESOLUTION|>--- conflicted
+++ resolved
@@ -48,11 +48,7 @@
   const { originatorFilter = 'all', tokenFilter = 'all' } = props;
 
   const wallet = useWallet();
-<<<<<<< HEAD
-=======
-  const { getEtherscanTxUrl } = useWeb3();
   const { getAmountInUSD } = useTokens();
->>>>>>> 02710221
   const poolsCtx = usePools();
   const syAPI = useSyAPI();
   const { pools } = poolsCtx;

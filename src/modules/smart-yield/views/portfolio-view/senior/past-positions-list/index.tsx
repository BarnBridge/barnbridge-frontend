import React from 'react';
import AntdEmpty from 'antd/lib/empty';
import AntdSpin from 'antd/lib/spin';
import BigNumber from 'bignumber.js';
import { format } from 'date-fns';
import { formatBigValue, formatPercent, formatUSDValue, shortenAddr } from 'web3/utils';

import Divider from 'components/antd/divider';
import Tooltip from 'components/antd/tooltip';
import ExternalLink from 'components/custom/externalLink';
import StatusTag from 'components/custom/status-tag';
import { Text } from 'components/custom/typography';
import { useWeb3 } from 'components/providers/web3Provider';
import { TokenIcon, TokenIconNames } from 'components/token-icon';
import { mergeState } from 'hooks/useMergeState';
import { APISYSeniorRedeem, useSyAPI } from 'modules/smart-yield/api';
import { PoolsSYPool, usePools } from 'modules/smart-yield/providers/pools-provider';
import { useWallet } from 'wallets/walletProvider';

import s from './s.module.scss';

type ListEntity = APISYSeniorRedeem & {
  pool?: PoolsSYPool;
};

type State = {
  loading: boolean;
  data: ListEntity[];
  total: number;
  pageSize: number;
  page: number;
};

const InitialState: State = {
  loading: false,
  data: [],
  total: 0,
  pageSize: 10,
  page: 1,
};

type Props = {
  originatorFilter?: string;
  tokenFilter?: string;
};

const PastPositionsList: React.FC<Props> = props => {
  const { originatorFilter = 'all', tokenFilter = 'all' } = props;

  const wallet = useWallet();
  const { getEtherscanTxUrl } = useWeb3();
  const poolsCtx = usePools();
  const syAPI = useSyAPI();
  const { pools } = poolsCtx;

  const [state, setState] = React.useState<State>(InitialState);

  React.useEffect(() => {
    if (!pools || pools.length === 0) {
      return;
    }

    (async () => {
      if (!wallet.account) {
        return;
      }

      setState(
        mergeState<State>({
          loading: true,
        }),
      );

      try {
        const redeems = await syAPI.fetchSYSeniorRedeems(
          wallet.account,
          state.page,
          state.pageSize,
          originatorFilter,
          tokenFilter,
        );

        const data = redeems.data.map(item => {
          const pool = pools.find(poolItem => poolItem.smartYieldAddress === item.smartYieldAddress);

          return {
            ...item,
            pool,
          };
        });

        setState(
          mergeState<State>({
            loading: false,
            data,
            total: redeems.meta.count,
          }),
        );
      } catch {
        setState(
          mergeState<State>({
            loading: false,
            data: [],
            total: 0,
          }),
        );
      }
    })();
  }, [wallet.account, state.page, originatorFilter, tokenFilter, pools]);

  return (
    <>
      <AntdSpin spinning={state.loading}>
        {state.data.length === 0 && !state.loading && <AntdEmpty image={AntdEmpty.PRESENTED_IMAGE_SIMPLE} />}
        <div className={s.cards}>
          {state.data.map(entity => (
            <div className="card" key={entity.seniorBondId}>
              <div className="card-header flex">
<<<<<<< HEAD
                <IconBubble
                  name={entity.pool?.token?.icon}
                  bubbleName={entity.pool?.market?.icon.active}
=======
                <TokenIcon
                  name={entity.pool?.meta?.icon as TokenIconNames}
                  bubble1Name={entity.pool?.market?.icon as TokenIconNames}
>>>>>>> b8048f74
                  className="mr-16"
                />
                <div>
                  <Text type="p1" weight="semibold" color="primary" className="mb-4">
                    {entity.pool?.underlyingSymbol}
                  </Text>
                  <Text type="small" weight="semibold">
                    {entity.pool?.market?.name}
                  </Text>
                </div>

                <StatusTag text="REDEEMED" color="blue" className="ml-auto" />
              </div>
              <div className="p-24">
                <Text type="small" weight="semibold" color="secondary">
                  Deposited
                </Text>
                <Tooltip title={entity.underlyingIn}>
                  <Text type="p1" tag="span" weight="semibold" color="primary">
                    {formatBigValue(entity.underlyingIn)}
                    {` ${entity.pool?.underlyingSymbol}`}
                  </Text>
                </Tooltip>
                <Text type="p2" weight="semibold" color="secondary">
                  {formatUSDValue(entity.underlyingIn)}
                </Text>
              </div>
              <Divider />
              <div className="p-24">
                <Text type="small" weight="semibold" color="secondary">
                  Redeemed
                </Text>
                <Tooltip title={Number(entity.underlyingIn) + Number(entity.gain) - Number(entity.fee)}>
                  <Text type="p1" tag="span" weight="semibold" color="primary">
                    {formatBigValue(Number(entity.underlyingIn) + Number(entity.gain) - Number(entity.fee))}
                    {` ${entity.pool?.underlyingSymbol}`}
                  </Text>
                </Tooltip>
                <Text type="p2" weight="semibold" color="secondary">
                  {formatUSDValue(Number(entity.underlyingIn) + Number(entity.gain) - Number(entity.fee))}
                </Text>
              </div>
              <Divider />
              <div className="p-24">
                <Text type="small" weight="semibold" color="secondary">
                  Transaction hash/timestamp
                </Text>
                <ExternalLink href={getEtherscanTxUrl(entity.transactionHash)} className="link-blue mb-4">
                  {shortenAddr(entity.transactionHash)}
                </ExternalLink>
                <Text type="small" weight="semibold" color="secondary">
                  {format(entity.blockTimestamp * 1_000, 'MM.dd.yyyy HH:mm')}
                </Text>
              </div>
              <Divider />
              <div className="p-24">
                <Text type="small" weight="semibold" color="secondary">
                  APY
                </Text>
                <Text type="p1" weight="semibold" color="green">
                  {formatPercent(
                    new BigNumber(entity.gain)
                      .dividedBy(entity.underlyingIn)
                      .dividedBy(entity.forDays)
                      .multipliedBy(365),
                  )}
                </Text>
              </div>
            </div>
          ))}
        </div>
      </AntdSpin>
    </>
  );
};

export default PastPositionsList;<|MERGE_RESOLUTION|>--- conflicted
+++ resolved
@@ -116,15 +116,9 @@
           {state.data.map(entity => (
             <div className="card" key={entity.seniorBondId}>
               <div className="card-header flex">
-<<<<<<< HEAD
-                <IconBubble
-                  name={entity.pool?.token?.icon}
-                  bubbleName={entity.pool?.market?.icon.active}
-=======
                 <TokenIcon
-                  name={entity.pool?.meta?.icon as TokenIconNames}
-                  bubble1Name={entity.pool?.market?.icon as TokenIconNames}
->>>>>>> b8048f74
+                  name={entity.pool?.token?.icon as TokenIconNames}
+                  bubble1Name={entity.pool?.market?.icon.active as TokenIconNames}
                   className="mr-16"
                 />
                 <div>

import React from 'react';
import { ColumnsType } from 'antd/lib/table/interface';
import BigNumber from 'bignumber.js';
import format from 'date-fns/format';
import capitalize from 'lodash/capitalize';
import { formatBigValue, formatUSDValue, getEtherscanTxUrl, shortenAddr } from 'web3/utils';

import Card from 'components/antd/card';
import Table from 'components/antd/table';
import Tooltip from 'components/antd/tooltip';
import ExternalLink from 'components/custom/externalLink';
import Grid from 'components/custom/grid';
import IconBubble from 'components/custom/icon-bubble';
import { Text } from 'components/custom/typography';
import { mergeState } from 'hooks/useMergeState';
import { APISYUserTxHistory, HistoryTypes, Markets, Pools, fetchSYUserTxHistory } from 'modules/smart-yield/api';
import { usePools } from 'modules/smart-yield/providers/pools-provider';
import HistoryTableFilter, {
  HistoryTableFilterValues,
} from 'modules/smart-yield/views/portfolio-view/overview/history-table-filter';
import { useWallet } from 'wallets/wallet';

import s from './s.module.scss';

type TableEntity = APISYUserTxHistory;

const Columns: ColumnsType<TableEntity> = [
  {
    title: 'Token Name',
    render: (_, entity) => (
      <Grid flow="col" gap={16} align="center">
        <IconBubble
          name={Pools.get(entity.underlyingTokenSymbol)?.icon}
          bubbleName={Markets.get(entity.protocolId)?.icon}
        />
        <Grid flow="row" gap={4} className="ml-auto">
          <Text type="p1" weight="semibold" color="primary" className="mb-4">
            {entity.underlyingTokenSymbol}
          </Text>
          <Text type="small" weight="semibold" color="secondary">
            {Markets.get(entity.protocolId)?.name}
          </Text>
        </Grid>
      </Grid>
    ),
  },
  {
    title: 'Transaction Hash',
    render: (_, entity) => (
      <Grid flow="row" gap={4}>
        <ExternalLink href={getEtherscanTxUrl(entity.transactionHash)}>
          <Text type="p1" weight="semibold" color="blue">
            {shortenAddr(entity.transactionHash)}
          </Text>
        </ExternalLink>
      </Grid>
    ),
  },
  {
    title: 'Date',
    sorter: (a, b) => a.blockTimestamp - b.blockTimestamp,
    render: (_, entity) => (
      <>
        <Text type="p1" weight="semibold" color="primary" className="mb-4">
          {format(entity.blockTimestamp * 1_000, 'MM.dd.yyyy')}
        </Text>
        <Text type="small" weight="semibold">
          {format(entity.blockTimestamp * 1_000, 'HH:mm')}
        </Text>
      </>
    ),
  },
  {
    title: 'Amount',
    sorter: (a, b) => {
      const diff = a.amount - b.amount;

      if (diff < 0) {
        return -1;
      }

      if (diff > 0) {
        return 1;
      }

      return 0;
    },
    render: (_, entity) => (
      <Grid flow="row" gap={4}>
        <Tooltip title={formatBigValue(entity.amount, 18)}>
          <Text type="p1" weight="semibold" color="primary">
            {formatBigValue(entity.amount)}
            {` ${entity.underlyingTokenSymbol}`}
          </Text>
        </Tooltip>
        <Text type="small" weight="semibold">
          {formatUSDValue(new BigNumber(entity.amount))}
        </Text>
      </Grid>
    ),
  },
  {
    title: 'Tranche',
    render: (_, entity) => (
      <Text type="p1" weight="semibold" color="primary">
        {capitalize(entity.tranche)}
      </Text>
    ),
  },
  {
    title: 'Transaction type',
    render: (_, entity) => (
      <Text type="p1" weight="semibold" color="primary">
        {HistoryTypes.get(entity.transactionType)}
      </Text>
    ),
  },
];

type State = {
  loading: boolean;
  data: TableEntity[];
  total: number;
  pageSize: number;
  page: number;
  originatorFilter: string;
  tokenFilter: string;
  transactionTypeFilter: string;
};

const InitialState: State = {
  loading: false,
  data: [],
  total: 0,
  pageSize: 10,
  page: 1,
  originatorFilter: 'all',
  tokenFilter: 'all',
  transactionTypeFilter: 'all',
};

const HistoryTable: React.FC = () => {
  const wallet = useWallet();
  const poolsCtx = usePools();

  const { pools } = poolsCtx;

  const [state, setState] = React.useState<State>(InitialState);

  React.useEffect(() => {
    (async () => {
      if (!wallet.account) {
        return;
      }

      setState(
        mergeState<State>({
          loading: true,
        }),
      );

      try {
        const history = await fetchSYUserTxHistory(
          wallet.account,
          state.page,
          state.pageSize,
          state.originatorFilter,
          state.tokenFilter,
          state.transactionTypeFilter,
        );

        setState(
          mergeState<State>({
            loading: false,
            data: history.data,
            total: history.meta.count,
          }),
        );
      } catch {
        setState(
          mergeState<State>({
            loading: false,
            data: [],
            total: 0,
          }),
        );
      }
    })();
  }, [wallet.account, state.originatorFilter, state.tokenFilter, state.transactionTypeFilter, state.page]);

  function handleFiltersApply(filters: HistoryTableFilterValues) {
    setState(prevState => ({
      ...prevState,
      page: 1,
      originatorFilter: filters.originator,
      tokenFilter: filters.token,
      transactionTypeFilter: filters.transactionType,
    }));
  }

  function handlePageChange(page: number) {
    setState(
      mergeState<State>({
        page,
      }),
    );
  }

  return (
    <Card
      className={s.card}
      noPaddingBody
      title={
        <Grid flow="col" colsTemplate="1fr max-content" align="center">
          <Text type="p1" weight="semibold" color="primary">
            Transaction history
          </Text>
<<<<<<< HEAD

          <Popover
            title="Filters"
            overlayStyle={{ width: 348 }}
            content={<Filters />}
            visible={filtersVisible}
            onVisibleChange={setFiltersVisible}
            placement="bottomRight">
            <button type="button" className="button-ghost-monochrome ml-auto ph-16">
              <Icon name="filter" className="mr-8" color="inherit" />
              Filters
            </button>
          </Popover>
=======
          <HistoryTableFilter originators={pools} onFiltersApply={handleFiltersApply} />
>>>>>>> 0d78b2e1
        </Grid>
      }>
      <Table
        columns={Columns}
        dataSource={state.data}
        rowKey="transactionHash"
        loading={state.loading}
        pagination={{
          total: state.total,
          pageSize: state.pageSize,
          current: state.page,
          position: ['bottomRight'],
          showTotal: (total: number, [from, to]: [number, number]) => (
            <Text type="p2" weight="semibold" color="secondary">
              Showing {from} to {to} out of {total} entries
            </Text>
          ),
          onChange: handlePageChange,
        }}
        scroll={{
          x: true,
        }}
      />
    </Card>
  );
};

export default HistoryTable;<|MERGE_RESOLUTION|>--- conflicted
+++ resolved
@@ -215,23 +215,7 @@
           <Text type="p1" weight="semibold" color="primary">
             Transaction history
           </Text>
-<<<<<<< HEAD
-
-          <Popover
-            title="Filters"
-            overlayStyle={{ width: 348 }}
-            content={<Filters />}
-            visible={filtersVisible}
-            onVisibleChange={setFiltersVisible}
-            placement="bottomRight">
-            <button type="button" className="button-ghost-monochrome ml-auto ph-16">
-              <Icon name="filter" className="mr-8" color="inherit" />
-              Filters
-            </button>
-          </Popover>
-=======
           <HistoryTableFilter originators={pools} onFiltersApply={handleFiltersApply} />
->>>>>>> 0d78b2e1
         </Grid>
       }>
       <Table

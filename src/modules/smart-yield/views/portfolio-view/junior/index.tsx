import React, { FC } from 'react';
import AntdSpin from 'antd/lib/spin';
import BigNumber from 'bignumber.js';
import format from 'date-fns/format';
import { formatBigValue, getHumanValue } from 'web3/utils';

import Divider from 'components/antd/divider';
import Tabs from 'components/antd/tabs';
import Tooltip from 'components/antd/tooltip';
import { SquareBadge } from 'components/custom/badge';
import ExternalLink from 'components/custom/externalLink';
import Grid from 'components/custom/grid';
import { Text } from 'components/custom/typography';
import { useKnownTokens } from 'components/providers/known-tokens-provider';
import { mergeState } from 'hooks/useMergeState';
import { useReload } from 'hooks/useReload';
import PortfolioBalance from 'modules/smart-yield/components/portfolio-balance';
import PortfolioValue from 'modules/smart-yield/components/portfolio-value';
import TxConfirmModal, { ConfirmTxModalArgs } from 'modules/smart-yield/components/tx-confirm-modal';
import SYJuniorBondContract from 'modules/smart-yield/contracts/syJuniorBondContract';
import SYSmartYieldContract from 'modules/smart-yield/contracts/sySmartYieldContract';
import { PoolsSYPool, usePools } from 'modules/smart-yield/providers/pools-provider';
import RewardPoolsProvider, { useRewardPools } from 'modules/smart-yield/providers/reward-pools-provider';
import StakedPositionsTable from 'modules/smart-yield/views/portfolio-view/junior/staked-positions-table';
import { useWallet } from 'wallets/wallet';

import ActivePositionsTable, { ActivePositionsTableEntity } from './active-positions-table';
import LockedPositionsTable, { LockedPositionsTableEntity } from './locked-positions-table';
import PastPositionsTable from './past-positions-table';
import PositionsFilter, { PositionsFilterValues } from './positions-filter';

import { doSequential } from 'utils';

import s from './s.module.scss';

type State = {
  loadingActive: boolean;
  dataActive: ActivePositionsTableEntity[];
  loadingLocked: boolean;
  dataLocked: LockedPositionsTableEntity[];
};

const InitialState: State = {
  loadingActive: false,
  dataActive: [],
  loadingLocked: false,
  dataLocked: [],
};

const InitialFiltersMap: Record<string, PositionsFilterValues> = {
  active: {
    originator: 'all',
    token: 'all',
    withdrawType: 'all',
  },
  staked: {
    originator: 'all',
    token: 'all',
    withdrawType: 'all',
  },
  locked: {
    originator: 'all',
    token: 'all',
    withdrawType: 'all',
  },
  past: {
    originator: 'all',
    token: 'all',
    withdrawType: 'all',
  },
};

const JuniorPortfolioInner: React.FC = () => {
  const [activeTab, setActiveTab] = React.useState('active');

  const knownTokensCtx = useKnownTokens();
  const walletCtx = useWallet();
  const poolsCtx = usePools();
  const rewardPoolsCtx = useRewardPools();

  const { pools } = poolsCtx;

  const [reloadLocked, versionLocked] = useReload();
  const [state, setState] = React.useState(InitialState);
  const [redeemModal, setRedeemModal] = React.useState<LockedPositionsTableEntity | undefined>();
  const [filtersMap, setFiltersMap] = React.useState(InitialFiltersMap);

  React.useEffect(() => {
    if (!walletCtx.account) {
      return;
    }

    setState(
      mergeState<State>({
        loadingActive: true,
      }),
    );

    (async () => {
      const result = await doSequential<PoolsSYPool>(pools, async pool => {
        const smartYieldContract = new SYSmartYieldContract(pool.smartYieldAddress);
        smartYieldContract.setProvider(walletCtx.provider);
        smartYieldContract.setAccount(walletCtx.account);

        return new Promise<any>(resolve => {
          (async () => {
            const [, , smartYieldAbond] = await Promise.all([
              smartYieldContract.loadCommon(),
              smartYieldContract.loadBalance(),
              smartYieldContract.getAbond(),
            ]);

            if (smartYieldContract.balance?.isGreaterThan(BigNumber.ZERO)) {
              resolve({
                ...pool,
                smartYieldBalance: smartYieldContract.balance,
                smartYieldAbond,
              });
            } else {
              resolve(undefined);
            }
          })();
        });
      });

      setState(
        mergeState<State>({
          loadingActive: false,
          dataActive: result.filter(Boolean),
        }),
      );
    })();
  }, [walletCtx.account, pools]);

  React.useEffect(() => {
    if (!walletCtx.account) {
      return;
    }

    setState(
      mergeState<State>({
        loadingLocked: true,
      }),
    );

    (async () => {
      const result = await doSequential<PoolsSYPool>(pools, async pool => {
        const juniorBondContract = new SYJuniorBondContract(pool.juniorBondAddress);
        juniorBondContract.setProvider(walletCtx.provider);
        juniorBondContract.setAccount(walletCtx.account);

        return new Promise<any>(resolve => {
          (async () => {
            const jBondIds = await juniorBondContract.getJuniorBondIds();

            if (jBondIds.length === 0) {
              return resolve(undefined);
            }

            const smartYieldContract = new SYSmartYieldContract(pool.smartYieldAddress);
            smartYieldContract.setProvider(walletCtx.provider);

            const jBonds = await smartYieldContract.getJuniorBonds(jBondIds);

            if (jBonds.length === 0) {
              return resolve(undefined);
            }

            const items = jBonds.map(jBond => {
              const item = {
                pool,
                jBond,
                redeem: () => {
                  setRedeemModal(item);
                },
              };

              return item;
            });

            return resolve(items);
          })();
        });
      });

      setState(
        mergeState<State>({
          loadingLocked: false,
          dataLocked: result.flat().filter(Boolean),
        }),
      );
    })();
  }, [walletCtx.account, pools, versionLocked]);

  const dataStaked = rewardPoolsCtx.pools.filter(pool =>
    pool.rewardPool.getBalanceFor(walletCtx.account!)?.gt(BigNumber.ZERO),
  );

  function handleFiltersApply(values: PositionsFilterValues) {
    setFiltersMap(prevState => ({
      ...prevState,
      [activeTab]: {
        ...prevState[activeTab],
        ...values,
      },
    }));
  }

  function handleRedeemCancel() {
    setRedeemModal(undefined);
  }

  function handleRedeemConfirm(args: ConfirmTxModalArgs): Promise<void> {
    if (!redeemModal) {
      return Promise.reject();
    }

    const { pool, jBond } = redeemModal;
    setRedeemModal(undefined);

    return poolsCtx.redeemJuniorBond(pool.smartYieldAddress, jBond.jBondId, args.gasPrice).then(() => {
      pool.contracts.smartYield?.loadBalance();
      reloadLocked();
    });
  }

  const activeBalance = state.dataActive?.reduce((sum, c) => {
    const val = c.smartYieldBalance.unscaleBy(c.underlyingDecimals);
<<<<<<< HEAD
    const valInUSD = val?.multipliedBy(c.state.jTokenPrice);
=======
    const uVal = val?.multipliedBy(c.state.jTokenPrice);
    const valInUSD = knownTokensCtx.convertTokenInUSD(uVal, c.underlyingSymbol);
>>>>>>> d542398b
    // const valInUSD = knownTokensCtx.convertTokenInUSD(val, c.contracts.smartYield?.symbol!);
    return sum.plus(valInUSD ?? 0);
  }, BigNumber.ZERO);

  const lockedBalance = state.dataLocked?.reduce((sum, c) => {
    const val = c.jBond.tokens.unscaleBy(c.pool.underlyingDecimals);
<<<<<<< HEAD
    const valInUSD = val?.multipliedBy(c.pool.state.jTokenPrice);
=======
    const uVal = val?.multipliedBy(c.pool.state.jTokenPrice);
    const valInUSD = knownTokensCtx.convertTokenInUSD(uVal, c.pool.underlyingSymbol);
>>>>>>> d542398b
    // const valInUSD = knownTokensCtx.convertTokenInUSD(val, c.pool.contracts.smartYield?.symbol!);
    return sum.plus(valInUSD ?? 0);
  }, BigNumber.ZERO);

  const stakedBalance = dataStaked?.reduce((sum, c) => {
    const val = c.rewardPool.getBalanceFor(walletCtx.account!)?.unscaleBy(c.smartYield.decimals);
    const pool = pools.find(pool => pool.smartYieldAddress === c.meta.poolTokenAddress);
<<<<<<< HEAD
    const valInUSD = val?.multipliedBy(pool?.state.jTokenPrice ?? 0);
=======
    const uVal = val?.multipliedBy(pool?.state.jTokenPrice ?? 0);
    const valInUSD = knownTokensCtx.convertTokenInUSD(uVal, c.meta.underlyingSymbol);
>>>>>>> d542398b
    // const valInUSD = knownTokensCtx.convertTokenInUSD(val, c.smartYield.symbol!);
    return sum.plus(valInUSD ?? BigNumber.ZERO);
  }, BigNumber.ZERO);

  const apySum = state.dataActive.reduce((sum, c) => {
    const val = c.smartYieldBalance.unscaleBy(c.underlyingDecimals);
<<<<<<< HEAD
    const valInUSD = val?.multipliedBy(c.state.jTokenPrice ?? 0);
=======
    const uVal = val?.multipliedBy(c.state.jTokenPrice);
    const valInUSD = knownTokensCtx.convertTokenInUSD(uVal, c.underlyingSymbol);
>>>>>>> d542398b
    // const valInUSD = knownTokensCtx.convertTokenInUSD(val, c.contracts.smartYield?.symbol!);
    return sum.plus(valInUSD?.multipliedBy(c.state.juniorApy) ?? 0);
  }, BigNumber.ZERO);

  const stakedApySum = dataStaked.reduce((sum, c) => {
    const item = pools.find(p => p.smartYieldAddress === c.smartYield.address);

    if (!item) {
      return sum;
    }

    const val = c.rewardPool.getBalanceFor(walletCtx.account!)?.unscaleBy(c.smartYield.decimals);
    const pool = pools.find(pool => pool.smartYieldAddress === c.meta.poolTokenAddress);
<<<<<<< HEAD
    const valInUSD = val?.multipliedBy(pool?.state.jTokenPrice ?? 0);
=======
    const uVal = val?.multipliedBy(pool?.state.jTokenPrice ?? 0);
    const valInUSD = knownTokensCtx.convertTokenInUSD(uVal, c.meta.underlyingSymbol);
>>>>>>> d542398b
    // const valInUSD = knownTokensCtx.convertTokenInUSD(val, c.smartYield.symbol!);
    return sum.plus(valInUSD?.multipliedBy(item.state.juniorApy) ?? 0);
  }, BigNumber.ZERO);

  const stakedAprSum = dataStaked.reduce((sum, c) => {
    const val = c.rewardPool.getBalanceFor(walletCtx.account!)?.unscaleBy(c.smartYield.decimals);
    const pool = pools.find(pool => pool.smartYieldAddress === c.meta.poolTokenAddress);
<<<<<<< HEAD
    const valInUSD = val?.multipliedBy(pool?.state.jTokenPrice ?? 0);
=======
    const uVal = val?.multipliedBy(pool?.state.jTokenPrice ?? 0);
    const valInUSD = knownTokensCtx.convertTokenInUSD(uVal, c.meta.underlyingSymbol);
>>>>>>> d542398b
    // const valInUSD = knownTokensCtx.convertTokenInUSD(val, c.smartYield.symbol!);
    return sum.plus(valInUSD?.multipliedBy(c.apr ?? 0) ?? 0);
  }, BigNumber.ZERO);

  const totalBalance = activeBalance?.plus(lockedBalance ?? BigNumber.ZERO).plus(stakedBalance ?? BigNumber.ZERO);
  const pTotalBalance = activeBalance?.plus(stakedBalance ?? BigNumber.ZERO);
  const apy = pTotalBalance?.gt(BigNumber.ZERO) ? apySum.plus(stakedApySum).dividedBy(pTotalBalance).toNumber() : 0; /// calculate by formula
  const apr = stakedBalance?.gt(BigNumber.ZERO) ? stakedAprSum.dividedBy(stakedBalance).toNumber() : 0;

  const dataActiveFilters = React.useMemo(() => {
    const filter = filtersMap.active;

    return state.dataActive.filter(
      item =>
        ['all', item.protocolId].includes(filter.originator) && ['all', item.underlyingAddress].includes(filter.token),
    );
  }, [state.dataActive, filtersMap, activeTab]);

  const dataLockedFilters = React.useMemo(() => {
    const filter = filtersMap.locked;

    return state.dataLocked.filter(
      item =>
        ['all', item.pool.protocolId].includes(filter.originator) &&
        ['all', item.pool.underlyingAddress].includes(filter.token),
    );
  }, [state.dataLocked, filtersMap, activeTab]);

  const dataStakedFilters = React.useMemo(() => {
    const filter = filtersMap.staked;

    return dataStaked.filter(
      item =>
        ['all', item.meta.protocolId].includes(filter.originator) &&
        ['all', item.meta.underlyingAddress].includes(filter.token),
    );
  }, [dataStaked, filtersMap, activeTab]);

  return (
    <>
      <div className={s.portfolioContainer}>
        <AntdSpin spinning={state.loadingActive || state.loadingLocked}>
          <PortfolioBalance
            total={totalBalance?.toNumber()}
            aggregated={apy}
            aggregatedApr={apr}
            aggregatedColor="purple"
            aggregatedText={
              <Grid flow="row" gap={8} align="start">
                <Text type="p2">
                  The Junior APY is estimated based on the current state of the pool. The actual APY you get for your
                  positions might differ. This number shows a weighted average of these APYs for your active positions.
                </Text>
                <ExternalLink href="https://docs.barnbridge.com/beginners-guide-to-smart-yield#junior-apy">
                  Learn more
                </ExternalLink>
              </Grid>
            }
            data={[
              ['Active balance ', activeBalance?.plus(stakedBalance)?.toNumber(), 'var(--theme-purple-color)'],
              ['Locked balance', lockedBalance?.toNumber(), 'var(--theme-purple700-color)'],
            ]}
          />
        </AntdSpin>
        <PortfolioValue type="junior" />
      </div>
      <Text type="h1" weight="bold" color="primary" className="mb-32">
        Positions
      </Text>

      <div className="card mb-32">
        <Tabs
          simple
          className={s.tabs}
          activeKey={activeTab}
          onChange={setActiveTab}
          tabBarExtraContent={
            <PositionsFilter
              originators={pools}
              showWithdrawTypeFilter={false}
              value={filtersMap[activeTab]}
              onChange={handleFiltersApply}
            />
          }>
          <Tabs.Tab key="active" tab="Active">
            <Divider />
            <ActivePositionsTable loading={state.loadingActive} data={dataActiveFilters} />
          </Tabs.Tab>
          <Tabs.Tab
            key="staked"
            tab={
              <>
                Staked
                <SquareBadge>{dataStakedFilters.length}</SquareBadge>
              </>
            }>
            <Divider />
            <StakedPositionsTable loading={rewardPoolsCtx.loading} data={dataStakedFilters} />
          </Tabs.Tab>
          <Tabs.Tab
            key="locked"
            tab={
              <>
                Locked
                <SquareBadge>{state.dataLocked.length}</SquareBadge>
              </>
            }>
            <Divider />
            <LockedPositionsTable loading={state.loadingLocked} data={dataLockedFilters} />
            {redeemModal && (
              <TxConfirmModal
                title="Redeem your junior bond"
                header={
                  <div className="grid flow-col col-gap-32">
                    <div className="grid flow-row row-gap-4">
                      <Text type="small" weight="semibold" color="secondary">
                        Redeemable balance
                      </Text>
                      <Tooltip
                        title={formatBigValue(
                          getHumanValue(redeemModal.jBond.tokens, redeemModal.pool.underlyingDecimals),
                          redeemModal.pool.underlyingDecimals,
                        )}>
                        <Text type="p1" weight="semibold" color="primary">
                          {formatBigValue(getHumanValue(redeemModal.jBond.tokens, redeemModal.pool.underlyingDecimals))}
                          {` ${redeemModal.pool.contracts.smartYield?.symbol}`}
                        </Text>
                      </Tooltip>
                    </div>
                    <div className="grid flow-row row-gap-4">
                      <Text type="small" weight="semibold" color="secondary">
                        Maturity date
                      </Text>
                      <Text type="p1" weight="semibold" color="primary">
                        {format(redeemModal.jBond.maturesAt * 1_000, 'dd.MM.yyyy')}
                      </Text>
                    </div>
                  </div>
                }
                submitText="Redeem"
                onCancel={handleRedeemCancel}
                onConfirm={handleRedeemConfirm}
              />
            )}
          </Tabs.Tab>
          <Tabs.Tab key="past" tab="Past">
            <Divider />
            <PastPositionsTable
              originatorFilter={filtersMap.past.originator}
              tokenFilter={filtersMap.past.token}
              transactionTypeFilter={filtersMap.past.withdrawType}
            />
          </Tabs.Tab>
        </Tabs>
      </div>
    </>
  );
};

const JuniorPortfolio: FC = () => (
  <RewardPoolsProvider>
    <JuniorPortfolioInner />
  </RewardPoolsProvider>
);

export default JuniorPortfolio;<|MERGE_RESOLUTION|>--- conflicted
+++ resolved
@@ -226,24 +226,16 @@
 
   const activeBalance = state.dataActive?.reduce((sum, c) => {
     const val = c.smartYieldBalance.unscaleBy(c.underlyingDecimals);
-<<<<<<< HEAD
-    const valInUSD = val?.multipliedBy(c.state.jTokenPrice);
-=======
     const uVal = val?.multipliedBy(c.state.jTokenPrice);
     const valInUSD = knownTokensCtx.convertTokenInUSD(uVal, c.underlyingSymbol);
->>>>>>> d542398b
     // const valInUSD = knownTokensCtx.convertTokenInUSD(val, c.contracts.smartYield?.symbol!);
     return sum.plus(valInUSD ?? 0);
   }, BigNumber.ZERO);
 
   const lockedBalance = state.dataLocked?.reduce((sum, c) => {
     const val = c.jBond.tokens.unscaleBy(c.pool.underlyingDecimals);
-<<<<<<< HEAD
-    const valInUSD = val?.multipliedBy(c.pool.state.jTokenPrice);
-=======
     const uVal = val?.multipliedBy(c.pool.state.jTokenPrice);
     const valInUSD = knownTokensCtx.convertTokenInUSD(uVal, c.pool.underlyingSymbol);
->>>>>>> d542398b
     // const valInUSD = knownTokensCtx.convertTokenInUSD(val, c.pool.contracts.smartYield?.symbol!);
     return sum.plus(valInUSD ?? 0);
   }, BigNumber.ZERO);
@@ -251,24 +243,16 @@
   const stakedBalance = dataStaked?.reduce((sum, c) => {
     const val = c.rewardPool.getBalanceFor(walletCtx.account!)?.unscaleBy(c.smartYield.decimals);
     const pool = pools.find(pool => pool.smartYieldAddress === c.meta.poolTokenAddress);
-<<<<<<< HEAD
-    const valInUSD = val?.multipliedBy(pool?.state.jTokenPrice ?? 0);
-=======
     const uVal = val?.multipliedBy(pool?.state.jTokenPrice ?? 0);
     const valInUSD = knownTokensCtx.convertTokenInUSD(uVal, c.meta.underlyingSymbol);
->>>>>>> d542398b
     // const valInUSD = knownTokensCtx.convertTokenInUSD(val, c.smartYield.symbol!);
     return sum.plus(valInUSD ?? BigNumber.ZERO);
   }, BigNumber.ZERO);
 
   const apySum = state.dataActive.reduce((sum, c) => {
     const val = c.smartYieldBalance.unscaleBy(c.underlyingDecimals);
-<<<<<<< HEAD
-    const valInUSD = val?.multipliedBy(c.state.jTokenPrice ?? 0);
-=======
     const uVal = val?.multipliedBy(c.state.jTokenPrice);
     const valInUSD = knownTokensCtx.convertTokenInUSD(uVal, c.underlyingSymbol);
->>>>>>> d542398b
     // const valInUSD = knownTokensCtx.convertTokenInUSD(val, c.contracts.smartYield?.symbol!);
     return sum.plus(valInUSD?.multipliedBy(c.state.juniorApy) ?? 0);
   }, BigNumber.ZERO);
@@ -282,12 +266,8 @@
 
     const val = c.rewardPool.getBalanceFor(walletCtx.account!)?.unscaleBy(c.smartYield.decimals);
     const pool = pools.find(pool => pool.smartYieldAddress === c.meta.poolTokenAddress);
-<<<<<<< HEAD
-    const valInUSD = val?.multipliedBy(pool?.state.jTokenPrice ?? 0);
-=======
     const uVal = val?.multipliedBy(pool?.state.jTokenPrice ?? 0);
     const valInUSD = knownTokensCtx.convertTokenInUSD(uVal, c.meta.underlyingSymbol);
->>>>>>> d542398b
     // const valInUSD = knownTokensCtx.convertTokenInUSD(val, c.smartYield.symbol!);
     return sum.plus(valInUSD?.multipliedBy(item.state.juniorApy) ?? 0);
   }, BigNumber.ZERO);
@@ -295,12 +275,8 @@
   const stakedAprSum = dataStaked.reduce((sum, c) => {
     const val = c.rewardPool.getBalanceFor(walletCtx.account!)?.unscaleBy(c.smartYield.decimals);
     const pool = pools.find(pool => pool.smartYieldAddress === c.meta.poolTokenAddress);
-<<<<<<< HEAD
-    const valInUSD = val?.multipliedBy(pool?.state.jTokenPrice ?? 0);
-=======
     const uVal = val?.multipliedBy(pool?.state.jTokenPrice ?? 0);
     const valInUSD = knownTokensCtx.convertTokenInUSD(uVal, c.meta.underlyingSymbol);
->>>>>>> d542398b
     // const valInUSD = knownTokensCtx.convertTokenInUSD(val, c.smartYield.symbol!);
     return sum.plus(valInUSD?.multipliedBy(c.apr ?? 0) ?? 0);
   }, BigNumber.ZERO);

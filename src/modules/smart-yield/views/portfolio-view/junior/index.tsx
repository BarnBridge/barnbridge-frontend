import React from 'react';
import * as Antd from 'antd';
<<<<<<< HEAD
import format from 'date-fns/format';
import { ZERO_BIG_NUMBER, formatBigValue, getHumanValue } from 'web3/utils';

import Button from 'components/antd/button';
=======
>>>>>>> c415f0e4
import Card from 'components/antd/card';
import Form from 'components/antd/form';
import Popover from 'components/antd/popover';
import Select from 'components/antd/select';
import Tabs from 'components/antd/tabs';
import Tooltip from 'components/antd/tooltip';
import Icons from 'components/custom/icon';
import { Text } from 'components/custom/typography';
import { mergeState } from 'hooks/useMergeState';
import TxConfirmModal, { ConfirmTxModalArgs } from 'modules/smart-yield/components/tx-confirm-modal';
import PortfolioBalance from 'modules/smart-yield/components/portfolio-balance';
import SYJuniorBondContract from 'modules/smart-yield/contracts/syJuniorBondContract';
import SYSmartYieldContract from 'modules/smart-yield/contracts/sySmartYieldContract';
import PoolsProvider, { PoolsSYPool, usePools } from 'modules/smart-yield/views/overview-view/pools-provider';
import { useWallet } from 'wallets/wallet';

import ActivePositionsTable, { ActivePositionsTableEntity } from './active-positions-table';
import LockedPositionsTable, { LockedPositionsTableEntity } from './locked-positions-table';
import PastPositionsTable from './past-positions-table';
import PortfolioValue from './portfolio-value';

import { doSequential } from 'utils';

import s from './s.module.scss';

type State = {
  loadingActive: boolean;
  dataActive: ActivePositionsTableEntity[];
  loadingLocked: boolean;
  dataLocked: LockedPositionsTableEntity[];
};

const InitialState: State = {
  loadingActive: false,
  dataActive: [],
  loadingLocked: false,
  dataLocked: [],
};

const JuniorPortfolioInner: React.FC = () => {
  const [activeTab, setActiveTab] = React.useState<string>('locked');
  const [filtersVisible, setFiltersVisible] = React.useState<boolean>(false);
  const [filtersActiveVisible, setFiltersActiveVisible] = React.useState<boolean>(false);

  const wallet = useWallet();
  const poolsCtx = usePools();

  const { pools } = poolsCtx;

  const [state, setState] = React.useState<State>(InitialState);
  const [redeemModal, setRedeemModal] = React.useState<LockedPositionsTableEntity | undefined>();

  React.useEffect(() => {
    if (!wallet.account) {
      return;
    }

    setState(
      mergeState<State>({
        loadingActive: true,
      }),
    );

    (async () => {
      const result = await doSequential<PoolsSYPool>(pools, async pool => {
        return new Promise<any>(async resolve => {
          const smartYieldContract = new SYSmartYieldContract(pool.smartYieldAddress);
          smartYieldContract.setProvider(wallet.provider);
          smartYieldContract.setAccount(wallet.account);

          const smartYieldBalance = await smartYieldContract.getBalance();
          const smartYieldAbond = await smartYieldContract.getAbond();

          if (smartYieldBalance.isGreaterThan(ZERO_BIG_NUMBER)) {
            resolve({
              ...pool,
              smartYieldBalance,
              smartYieldAbond,
            });
          } else {
            resolve(undefined);
          }
        });
      });

      setState(
        mergeState<State>({
          loadingActive: false,
          dataActive: result.filter(Boolean),
        }),
      );
    })();
  }, [wallet.account, pools]);

  React.useEffect(() => {
    if (!wallet.account) {
      return;
    }

    setState(
      mergeState<State>({
        loadingLocked: true,
      }),
    );

    (async () => {
      const result = await doSequential<PoolsSYPool>(pools, async pool => {
        return new Promise<any>(async resolve => {
          const juniorBondContract = new SYJuniorBondContract(pool.juniorBondAddress);
          juniorBondContract.setProvider(wallet.provider);
          juniorBondContract.setAccount(wallet.account);

          const jBondIds = await juniorBondContract.getJuniorBondIds();

          if (jBondIds.length === 0) {
            return resolve(undefined);
          }

          const smartYieldContract = new SYSmartYieldContract(pool.smartYieldAddress);
          smartYieldContract.setProvider(wallet.provider);

          const jBonds = await smartYieldContract.getJuniorBonds(jBondIds);

          if (jBonds.length === 0) {
            return resolve(undefined);
          }

          const items = jBonds.map(jBond => {
            const item = {
              pool,
              jBond,
              redeem: () => {
                setRedeemModal(item);
              },
            };

            return item;
          });

          resolve(items);
        });
      });

      setState(
        mergeState<State>({
          loadingLocked: false,
          dataLocked: result.flat().filter(Boolean),
        }),
      );
    })();
  }, [wallet.account, pools]);

  function handleRedeemCancel() {
    setRedeemModal(undefined);
  }

  function handleRedeemConfirm(args: ConfirmTxModalArgs): Promise<void> {
    if (!redeemModal) {
      return Promise.reject();
    }

    const { pool, jBond } = redeemModal;

    const contract = new SYSmartYieldContract(pool.smartYieldAddress);
    contract.setProvider(wallet.provider);
    contract.setAccount(wallet.account);

    return contract.redeemJuniorBondSend(jBond.jBondId, args.gasPrice).then(() => {
      // reload();
    });
  }

  const activeBalance = state.dataActive?.reduce((a, c) => {
    return a.plus(getHumanValue(c.smartYieldBalance, c.underlyingDecimals)?.multipliedBy(1) ?? ZERO_BIG_NUMBER); /// price
  }, ZERO_BIG_NUMBER);

  const lockedBalance = state.dataLocked?.reduce((a, c) => {
    return a.plus(getHumanValue(c.jBond.tokens, c.pool.underlyingDecimals)?.multipliedBy(1) ?? ZERO_BIG_NUMBER); /// price
  }, ZERO_BIG_NUMBER);

  const apy = state.dataActive[0]?.state.juniorApy; /// calculate by formula

  const totalBalance = activeBalance?.plus(lockedBalance ?? ZERO_BIG_NUMBER);

  return (
    <>
      <div className={s.portfolioContainer}>
        <Antd.Spin spinning={state.loadingActive || state.loadingLocked}>
          <PortfolioBalance
            total={totalBalance?.toNumber()}
            aggregated={apy * 100}
            aggregatedColor="purple"
            data={[
              ['Active balance ', activeBalance?.toNumber(), 'var(--theme-purple-color)'],
              ['Locked balance', lockedBalance?.toNumber(), 'var(--theme-purple700-color)'],
            ]}
          />
        </Antd.Spin>
        <PortfolioValue />
      </div>
      <Card className="mb-32" noPaddingBody>
        <Tabs
          simple
          className={s.tabs}
          activeKey={activeTab}
          onChange={setActiveTab}
          tabBarExtraContent={
            <Popover
              title="Filters"
              overlayStyle={{ width: 348 }}
              content={<Filters />}
              visible={filtersVisible}
              onVisibleChange={setFiltersVisible}
              placement="bottomRight">
              <button type="button" className="button-ghost-monochrome ml-auto mb-12">
                <Icons name="filter" className="mr-8" color="inherit" />
                Filter
              </button>
            </Popover>
          }>
          <Tabs.Tab key="locked" tab="Locked positions">
            <LockedPositionsTable loading={state.loadingLocked} data={state.dataLocked} />
            {redeemModal && (
              <TxConfirmModal
                visible
                title="Redeem your junior bond"
                header={
                  <div className="grid flow-col col-gap-32">
                    <div className="grid flow-row row-gap-4">
                      <Text type="small" weight="semibold" color="secondary">
                        Redeemable balance
                      </Text>
                      <Tooltip
                        title={formatBigValue(
                          getHumanValue(redeemModal.jBond.tokens, redeemModal.pool.underlyingDecimals),
                          redeemModal.pool.underlyingDecimals,
                        )}>
                        <Text type="p1" weight="semibold" color="primary">
                          {formatBigValue(getHumanValue(redeemModal.jBond.tokens, redeemModal.pool.underlyingDecimals))}
                        </Text>
                      </Tooltip>
                    </div>
                    <div className="grid flow-row row-gap-4">
                      <Text type="small" weight="semibold" color="secondary">
                        Maturity date
                      </Text>
                      <Text type="p1" weight="semibold" color="primary">
                        {format(redeemModal.jBond.maturesAt * 1_000, 'dd.MM.yyyy')}
                      </Text>
                    </div>
                  </div>
                }
                submitText="Redeem"
                onCancel={handleRedeemCancel}
                onConfirm={handleRedeemConfirm}
              />
            )}
          </Tabs.Tab>
          <Tabs.Tab key="past" tab="Past positions">
            <PastPositionsTable />
          </Tabs.Tab>
        </Tabs>
      </Card>
      <div className="card">
        <div style={{ display: 'flex', alignItems: 'center', padding: '12px 12px 12px 24px' }}>
          <Text type="p1" weight="semibold" color="primary">
            Active positions
          </Text>
          <Popover
            title="Filters"
            overlayStyle={{ width: 348 }}
            content={<Filters />}
            visible={filtersActiveVisible}
            onVisibleChange={setFiltersActiveVisible}
            placement="bottomRight">
            <button type="button" className="button-ghost-monochrome ml-auto">
              <Icons name="filter" className="mr-8" color="inherit" />
              Filter
            </button>
          </Popover>
        </div>
        <ActivePositionsTable loading={state.loadingActive} data={state.dataActive} />
      </div>
    </>
  );
};

const JuniorPortfolio: React.FC = () => {
  return (
    <PoolsProvider>
      <JuniorPortfolioInner />
    </PoolsProvider>
  );
};

export default JuniorPortfolio;

const originatorFilterOptions = [
  {
    label: 'All originators',
    value: 1,
  },
  {
    label: 'All originators 2',
    value: 2,
  },
];

const tokenFilterOptions = [
  {
    label: 'All tokens',
    value: 1,
  },
  {
    label: 'All tokens 2',
    value: 2,
  },
];

const transactionFilterOptions = [
  {
    label: 'All transactions',
    value: 1,
  },
  {
    label: 'All transactions 2',
    value: 2,
  },
];

type FormValues = {
  originator?: string;
  token?: string;
  transactionType?: string;
};

const Filters: React.FC = () => {
  const [form] = Antd.Form.useForm<FormValues>();

  const handleFinish = React.useCallback((values: FormData) => {
    console.log(values);
  }, []);

  return (
    <Form
      form={form}
      initialValues={{
        originator: originatorFilterOptions[0].value,
        token: tokenFilterOptions[0].value,
        transactionType: transactionFilterOptions[0].value,
      }}
      validateTrigger={['onSubmit']}
      onFinish={handleFinish}>
      <Form.Item label="Originator" name="originator" className="mb-32">
        <Select
          loading={false}
          disabled={false}
          options={originatorFilterOptions}
          fixScroll
          style={{ width: '100%' }}
        />
      </Form.Item>
      <Form.Item label="Token" name="token" className="mb-32">
        <Select loading={false} disabled={false} options={tokenFilterOptions} fixScroll style={{ width: '100%' }} />
      </Form.Item>
      <Form.Item label="Transaction type" name="transactionType" className="mb-32">
        <Select
          loading={false}
          disabled={false}
          options={transactionFilterOptions}
          fixScroll
          style={{ width: '100%' }}
        />
      </Form.Item>

      <div className="grid flow-col align-center justify-space-between">
        <button type="button" onClick={() => form.resetFields()} className="button-text">
          Reset filters
        </button>
        <button type="submit" className="button-primary">
          Apply filters
        </button>
      </div>
    </Form>
  );
};<|MERGE_RESOLUTION|>--- conflicted
+++ resolved
@@ -1,12 +1,8 @@
 import React from 'react';
 import * as Antd from 'antd';
-<<<<<<< HEAD
 import format from 'date-fns/format';
 import { ZERO_BIG_NUMBER, formatBigValue, getHumanValue } from 'web3/utils';
 
-import Button from 'components/antd/button';
-=======
->>>>>>> c415f0e4
 import Card from 'components/antd/card';
 import Form from 'components/antd/form';
 import Popover from 'components/antd/popover';

import React from 'react';
import { NavLink } from 'react-router-dom';
import { ColumnsType } from 'antd/lib/table/interface';
import { formatPercent, formatToken, formatUSD } from 'web3/utils';

import Button from 'components/antd/button';
import Table from 'components/antd/table';
import Tooltip from 'components/antd/tooltip';
import ExternalLink from 'components/custom/externalLink';
import Icon from 'components/custom/icon';
import { AprLabel } from 'components/custom/label';
import { Hint, Text } from 'components/custom/typography';
import { useKnownTokens } from 'components/providers/knownTokensProvider';
import { useTokens } from 'components/providers/tokensProvider';
import { useWeb3 } from 'components/providers/web3Provider';
<<<<<<< HEAD
=======
import { TokenIcon, TokenIconNames } from 'components/token-icon';
import { Markets, Pools } from 'modules/smart-yield/api';
>>>>>>> b8048f74
import { SYRewardPoolEntity } from 'modules/smart-yield/models/syRewardPoolEntity';
import { usePools } from 'modules/smart-yield/providers/pools-provider';
import { useWallet } from 'wallets/walletProvider';

import { getKnownMarketById } from '../../../../providers/markets';

export type StakedPositionsTableEntity = SYRewardPoolEntity;

const Columns: ColumnsType<StakedPositionsTableEntity> = [
  {
    title: 'Token Name',
    render: function Render(_, entity) {
      const { getEtherscanAddressUrl } = useWeb3();
      const { getToken } = useTokens();
      const { projectToken } = useKnownTokens();

      const market = getKnownMarketById(entity.meta.protocolId ?? '');
      const token = getToken(entity.meta.underlyingSymbol);

      return (
        <div className="flex flow-col align-center">
<<<<<<< HEAD
          <IconBubble
            name={token?.icon}
            bubbleName={projectToken.icon!}
            secondBubbleName={market?.icon.active}
=======
          <TokenIcon
            name={meta?.icon as TokenIconNames}
            bubble1Name={projectToken.icon!}
            bubble2Name={market?.icon as TokenIconNames}
>>>>>>> b8048f74
            className="mr-16"
          />
          <div className="flex flow-row">
            <ExternalLink href={getEtherscanAddressUrl(entity.smartYield.address)} className="flex flow-col mb-4">
              <Text type="p1" weight="semibold" color="blue" className="mr-4">
                {entity.meta.underlyingSymbol}
              </Text>
              <Icon name="arrow-top-right" width={8} height={8} color="blue" />
            </ExternalLink>
            <Text type="small" weight="semibold">
              {market?.name}
            </Text>
          </div>
        </div>
      );
    },
  },
  {
    title: 'My pool balance',
    width: '20%',
    align: 'right',
    render: function PoolBalanceRender(_, entity) {
      const knownTokensCtx = useKnownTokens();
      const walletCtx = useWallet();
      const val = entity.rewardPool.getBalanceFor(walletCtx.account!)?.unscaleBy(entity.meta.poolTokenDecimals);
      const uVal = val?.multipliedBy(entity.smartYield.price ?? 0);
      const valInUSD = knownTokensCtx.convertTokenInUSD(uVal, entity.meta.underlyingSymbol);

      return (
        <>
          <Tooltip
            title={formatToken(val, {
              tokenName: entity.smartYield.symbol,
              decimals: entity.smartYield.decimals,
            })}>
            <Text type="p1" weight="semibold" color="primary">
              {formatToken(val, {
                tokenName: entity.smartYield.symbol,
              })}
            </Text>
          </Tooltip>
          <Text type="small" weight="semibold" color="secondary">
            {formatUSD(valInUSD)}
          </Text>
        </>
      );
    },
  },
  {
    title: (
      <Hint
        text={
          <>
            <Text type="p2" className="mb-16">
              The Junior APY is estimated based on the current state of the pool. The actual APY you get for your
              positions might differ.
            </Text>
            <Text type="p2" className="mb-8">
              The number below is the SMART Yield junior rewards APR. You can add that by staking tokens in Pools
            </Text>
            <ExternalLink href="https://docs.barnbridge.com/beginners-guide-to-smart-yield#junior-apy">
              Learn more
            </ExternalLink>
          </>
        }>
        APY
      </Hint>
    ),
    render: function APYRender(_, entity) {
      const { bondToken, stkAaveToken } = useKnownTokens();
      const poolsCtx = usePools();
      const pool = poolsCtx.pools.find(
        pool => pool.protocolId === entity.meta.protocolId && pool.underlyingAddress === entity.meta.underlyingAddress,
      );

      if (!pool) {
        return null;
      }

      return (
        <div>
          <Text type="p1" weight="semibold" color="purple">
            {formatPercent(pool.state.juniorApy)}
          </Text>
          {entity.rewardPool?.rewardTokensCount! > 1 ? (
            <AprLabel icons={[bondToken.icon!, stkAaveToken.icon!]}>
              +{formatPercent(entity.apr?.plus(pool.apy ?? 0) ?? 0)} APR
            </AprLabel>
          ) : entity.apr ? (
            <AprLabel icons={['bond']}>+{formatPercent(entity.apr ?? 0)} APR</AprLabel>
          ) : null}
        </div>
      );
    },
  },
  {
    title: `My $BOND rewards`,
    width: '20%',
    align: 'right',
    render: function RewardsRender(_, entity) {
      const { bondToken, convertTokenInUSD } = useKnownTokens();
      const bondToClaim = entity.rewardPool.getClaimFor(bondToken.address)?.unscaleBy(bondToken.decimals);
      const bondToClaimInUSD = convertTokenInUSD(bondToClaim, bondToken.symbol!);

      return (
        <>
          <Tooltip
            title={formatToken(bondToClaim, {
              tokenName: bondToken.symbol,
              decimals: bondToken.decimals,
            })}>
            <Text type="p1" weight="semibold" color="primary">
              {formatToken(bondToClaim, {
                tokenName: bondToken.symbol,
              })}
            </Text>
          </Tooltip>
          <Text type="small" weight="semibold" color="secondary">
            {formatUSD(bondToClaimInUSD)}
          </Text>
        </>
      );
    },
  },
  {
    width: '20%',
    render: (_, entity) => (
      <NavLink
        to={{
          pathname: `/smart-yield/pool`,
          search: `?m=${entity.meta.protocolId}&t=${entity.meta.underlyingSymbol}`,
        }}>
        <Button type="primary" className="ml-auto">
          View pool
        </Button>
      </NavLink>
    ),
  },
];

type Props = {
  loading: boolean;
  data: StakedPositionsTableEntity[];
};

const StakedPositionsTable: React.FC<Props> = props => {
  const { loading, data } = props;

  return (
    <Table<StakedPositionsTableEntity>
      columns={Columns}
      dataSource={data}
      rowKey={entity => entity.meta.poolAddress}
      loading={loading}
      scroll={{
        x: true,
      }}
    />
  );
};

export default StakedPositionsTable;<|MERGE_RESOLUTION|>--- conflicted
+++ resolved
@@ -13,11 +13,7 @@
 import { useKnownTokens } from 'components/providers/knownTokensProvider';
 import { useTokens } from 'components/providers/tokensProvider';
 import { useWeb3 } from 'components/providers/web3Provider';
-<<<<<<< HEAD
-=======
 import { TokenIcon, TokenIconNames } from 'components/token-icon';
-import { Markets, Pools } from 'modules/smart-yield/api';
->>>>>>> b8048f74
 import { SYRewardPoolEntity } from 'modules/smart-yield/models/syRewardPoolEntity';
 import { usePools } from 'modules/smart-yield/providers/pools-provider';
 import { useWallet } from 'wallets/walletProvider';
@@ -39,17 +35,10 @@
 
       return (
         <div className="flex flow-col align-center">
-<<<<<<< HEAD
-          <IconBubble
-            name={token?.icon}
-            bubbleName={projectToken.icon!}
-            secondBubbleName={market?.icon.active}
-=======
           <TokenIcon
-            name={meta?.icon as TokenIconNames}
+            name={token?.icon as TokenIconNames}
             bubble1Name={projectToken.icon!}
-            bubble2Name={market?.icon as TokenIconNames}
->>>>>>> b8048f74
+            bubble2Name={market?.icon.active as TokenIconNames}
             className="mr-16"
           />
           <div className="flex flow-row">

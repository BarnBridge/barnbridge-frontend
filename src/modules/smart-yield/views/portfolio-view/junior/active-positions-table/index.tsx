--- conflicted
+++ resolved
@@ -58,13 +58,10 @@
         .unscaleBy(a.underlyingDecimals)
         ?.comparedTo(b.smartYieldBalance.unscaleBy(b.underlyingDecimals)!) ?? 0,
     render: function BalanceRender(_, entity) {
-<<<<<<< HEAD
-=======
       const knownTokensCtx = useKnownTokens();
       const value = entity.smartYieldBalance.unscaleBy(entity.underlyingDecimals);
       const uValue = value?.multipliedBy(entity.state.jTokenPrice);
       const valueInUSD = knownTokensCtx.convertTokenInUSD(uValue, entity.underlyingSymbol);
->>>>>>> d542398b
       return (
         <>
           <Tooltip
@@ -80,13 +77,7 @@
             </Text>
           </Tooltip>
           <Text type="small" weight="semibold" color="secondary">
-<<<<<<< HEAD
-            {formatUSD(
-              entity.smartYieldBalance.unscaleBy(entity.underlyingDecimals)?.multipliedBy(entity.state.jTokenPrice),
-            )}
-=======
             {formatUSD(valueInUSD)}
->>>>>>> d542398b
           </Text>
         </>
       );

import React from 'react';
import { NavLink } from 'react-router-dom';
import { ColumnsType } from 'antd/lib/table/interface';
import BigNumber from 'bignumber.js';
import { formatPercent, formatToken, formatUSD } from 'web3/utils';

import Button from 'components/antd/button';
import Table from 'components/antd/table';
import Tooltip from 'components/antd/tooltip';
import ExternalLink from 'components/custom/externalLink';
import Grid from 'components/custom/grid';
import Icon from 'components/custom/icon';
import { Hint, Text } from 'components/custom/typography';
import { useKnownTokens } from 'components/providers/knownTokensProvider';
import { useWeb3 } from 'components/providers/web3Provider';
import { TokenIcon, TokenIconNames } from 'components/token-icon';
import { UseLeftTime } from 'hooks/useLeftTime';
import { SYAbond } from 'modules/smart-yield/contracts/sySmartYieldContract';
import { PoolsSYPool } from 'modules/smart-yield/providers/pools-provider';

import { getFormattedDuration } from 'utils';

export type ActivePositionsTableEntity = PoolsSYPool & {
  smartYieldBalance: BigNumber;
  smartYieldAbond: SYAbond;
};

const Columns: ColumnsType<ActivePositionsTableEntity> = [
  {
    title: 'Token Name',
    render: function Render(_, entity) {
      const { getEtherscanAddressUrl } = useWeb3();
      const { projectToken } = useKnownTokens();

      return (
        <div className="flex flow-col align-center">
<<<<<<< HEAD
          <IconBubble
            name={entity.token?.icon}
            bubbleName={projectToken.icon!}
            secondBubbleName={entity.market?.icon.active}
=======
          <TokenIcon
            name={entity.meta?.icon as TokenIconNames}
            bubble1Name={projectToken.icon!}
            bubble2Name={entity.market?.icon as TokenIconNames}
>>>>>>> b8048f74
            className="mr-16"
          />
          <div className="flex flow-row">
            <ExternalLink href={getEtherscanAddressUrl(entity.smartYieldAddress)} className="flex flow-col mb-4">
              <Text type="p1" weight="semibold" color="blue" className="mr-4">
                {entity.underlyingSymbol}
              </Text>
              <Icon name="arrow-top-right" width={8} height={8} color="blue" />
            </ExternalLink>
            <Text type="small" weight="semibold">
              {entity.market?.name}
            </Text>
          </div>
        </div>
      );
    },
  },
  {
    title: 'Current balance',
    width: '20%',
    align: 'right',
    sorter: (a, b) =>
      a.smartYieldBalance
        .unscaleBy(a.underlyingDecimals)
        ?.comparedTo(b.smartYieldBalance.unscaleBy(b.underlyingDecimals)!) ?? 0,
    render: function BalanceRender(_, entity) {
      const knownTokensCtx = useKnownTokens();
      const value = entity.smartYieldBalance.unscaleBy(entity.underlyingDecimals);
      const uValue = value?.multipliedBy(entity.state.jTokenPrice);
      const valueInUSD = knownTokensCtx.convertTokenInUSD(uValue, entity.underlyingSymbol);
      return (
        <>
          <Tooltip
            title={formatToken(entity.smartYieldBalance, {
              scale: entity.underlyingDecimals,
              decimals: entity.underlyingDecimals,
            })}>
            <Text type="p1" weight="semibold" color="primary">
              {formatToken(entity.smartYieldBalance, {
                scale: entity.underlyingDecimals,
                tokenName: entity.contracts.smartYield?.symbol,
              })}
            </Text>
          </Tooltip>
          <Text type="small" weight="semibold" color="secondary">
            {formatUSD(valueInUSD)}
          </Text>
        </>
      );
    },
  },
  {
    title: (
      <Hint
        text={
          <Grid flow="row" gap={8} align="start">
            <Text type="p2">
              The Junior APY is estimated based on the current state of the pool. The actual APY you get for your
              positions might differ.
            </Text>
            <ExternalLink href="https://docs.barnbridge.com/beginners-guide-to-smart-yield#junior-apy">
              Learn more
            </ExternalLink>
          </Grid>
        }>
        APY
      </Hint>
    ),
    width: '20%',
    align: 'right',
    sorter: (a, b) => a.state.juniorApy - b.state.juniorApy,
    render: (_, entity) => (
      <Text type="p1" weight="semibold" color="purple">
        {formatPercent(entity.state.juniorApy)}
      </Text>
    ),
  },
  {
    title: (
      <Hint
        text={
          <Grid flow="row" gap={8} align="start">
            <Text type="p2">
              This is the amount of time you would have to wait if you chose to go through the 2 step withdrawal
              process.
            </Text>
            <ExternalLink href="https://integrations.barnbridge.com/specs/smart-yield-specifications#steps-for-exit">
              Learn more
            </ExternalLink>
          </Grid>
        }>
        Withdraw wait time
      </Hint>
    ),
    width: '20%',
    align: 'right',
    sorter: (a, b) => a.smartYieldAbond.maturesAt - b.smartYieldAbond.maturesAt,
    render: (_, entity) => (
      <UseLeftTime end={entity.smartYieldAbond.maturesAt * 1_000} delay={1_000}>
        {leftTime => (
          <Text type="p1" weight="semibold" color="primary">
            {leftTime > 0 ? getFormattedDuration(0, entity.smartYieldAbond.maturesAt * 1_000) : ''}
          </Text>
        )}
      </UseLeftTime>
    ),
  },
  {
    width: '20%',
    render: (_, entity) => (
      <NavLink
        to={{
          pathname: `/smart-yield/withdraw`,
          search: `?m=${entity.protocolId}&t=${entity.underlyingSymbol}`,
        }}>
        <Button type="primary" className="ml-auto">
          Withdraw
        </Button>
      </NavLink>
    ),
  },
];

type Props = {
  loading: boolean;
  data: ActivePositionsTableEntity[];
};

const ActivePositionsTable: React.FC<Props> = props => {
  const { loading, data } = props;

  return (
    <Table<ActivePositionsTableEntity>
      columns={Columns}
      dataSource={data}
      rowKey="smartYieldAddress"
      loading={loading}
      scroll={{
        x: true,
      }}
    />
  );
};

export default ActivePositionsTable;<|MERGE_RESOLUTION|>--- conflicted
+++ resolved
@@ -34,17 +34,10 @@
 
       return (
         <div className="flex flow-col align-center">
-<<<<<<< HEAD
-          <IconBubble
-            name={entity.token?.icon}
-            bubbleName={projectToken.icon!}
-            secondBubbleName={entity.market?.icon.active}
-=======
           <TokenIcon
-            name={entity.meta?.icon as TokenIconNames}
+            name={entity.token?.icon as TokenIconNames}
             bubble1Name={projectToken.icon!}
-            bubble2Name={entity.market?.icon as TokenIconNames}
->>>>>>> b8048f74
+            bubble2Name={entity.market?.icon.active as TokenIconNames}
             className="mr-16"
           />
           <div className="flex flow-row">

import React from 'react';
import { ColumnsType } from 'antd/lib/table/interface';
import BigNumber from 'bignumber.js';
import format from 'date-fns/format';
import capitalize from 'lodash/capitalize';
import { formatToken, formatUSD, shortenAddr } from 'web3/utils';

import Select from 'components/antd/select';
import Table from 'components/antd/table';
import Tooltip from 'components/antd/tooltip';
import ExternalLink from 'components/custom/externalLink';
import Grid from 'components/custom/grid';
import TableFilter, { TableFilterType } from 'components/custom/table-filter';
import { Text } from 'components/custom/typography';
import { useKnownTokens } from 'components/providers/knownTokensProvider';
import { useWeb3 } from 'components/providers/web3Provider';
import { TokenIcon, TokenIconNames } from 'components/token-icon';
import {
  APISYPoolTransaction,
  APISYTxHistoryType,
  HistoryShortTypes,
  HistoryTypes,
  isPositiveHistoryType,
  useSyAPI,
} from 'modules/smart-yield/api';
import { SYPool, useSYPool } from 'modules/smart-yield/providers/pool-provider';

type TableEntity = APISYPoolTransaction & {
  poolEntity?: SYPool;
  isTokenAmount?: boolean;
  computedAmount?: BigNumber;
};

const Columns: ColumnsType<TableEntity> = [
  {
    title: 'Token Name',
    render: function Render(_, entity) {
      const { projectToken } = useKnownTokens();

      return (
        <div className="flex">
          {entity.isTokenAmount ? (
<<<<<<< HEAD
            <IconBubble
              name={entity.poolEntity?.token?.icon}
              bubbleName={projectToken.icon!}
              secondBubbleName={entity.poolEntity?.market?.icon.active}
              className="mr-16"
            />
          ) : (
            <IconBubble
              name={entity.poolEntity?.token?.icon}
              bubbleName={entity.poolEntity?.market?.icon.active}
=======
            <TokenIcon
              name={entity.poolEntity?.meta?.icon as TokenIconNames}
              bubble1Name={projectToken.icon!}
              bubble2Name={entity.poolEntity?.market?.icon as TokenIconNames}
              className="mr-16"
            />
          ) : (
            <TokenIcon
              name={entity.poolEntity?.meta?.icon as TokenIconNames}
              bubble1Name={entity.poolEntity?.market?.icon as TokenIconNames}
>>>>>>> b8048f74
              className="mr-16"
            />
          )}
          <div className="flex flow-row">
            <Text type="p1" weight="semibold" color="primary" className="mb-4">
              {entity.isTokenAmount ? entity.poolEntity?.contracts.smartYield.symbol : entity.underlyingTokenSymbol}
            </Text>
            <Text type="small" weight="semibold" color="secondary">
              {entity.poolEntity?.market?.name}
            </Text>
          </div>
        </div>
      );
    },
  },
  {
    title: 'Tranche / Transaction',
    render: (_, entity) => (
      <>
        <Text type="p1" weight="semibold" color="primary" className="mb-4">
          {capitalize(entity.tranche)}
        </Text>
        <Text type="small" weight="semibold">
          {HistoryShortTypes.get(entity.transactionType)}
        </Text>
      </>
    ),
  },
  {
    title: 'Amount',
    align: 'right',
    render: (_, entity) => {
      const isPositive = isPositiveHistoryType(entity.transactionType as APISYTxHistoryType);

      return (
        <Tooltip
          title={
            <Text type="small" weight="semibold" color="primary">
              {formatToken(entity.amount, {
                tokenName: entity.isTokenAmount
                  ? entity.poolEntity?.contracts.smartYield.symbol
                  : entity.underlyingTokenSymbol,
                decimals: entity.poolEntity?.underlyingDecimals,
              })}
            </Text>
          }>
          <Text type="p1" weight="semibold" color={isPositive ? 'green' : 'red'}>
            {isPositive ? '+' : '-'} {formatToken(entity.amount)}
          </Text>
          <Text type="small" weight="semibold">
            {formatUSD(entity.computedAmount)}
          </Text>
        </Tooltip>
      );
    },
  },
  {
    title: 'Address',
    render: function Render(_, entity) {
      const { getEtherscanAddressUrl } = useWeb3();

      return (
        <Grid flow="row" gap={4}>
          <ExternalLink href={getEtherscanAddressUrl(entity.accountAddress)}>
            <Text type="p1" weight="semibold" color="blue">
              {shortenAddr(entity.accountAddress)}
            </Text>
          </ExternalLink>
        </Grid>
      );
    },
  },
  {
    title: 'Transaction Hash',
    render: function Render(_, entity) {
      const { getEtherscanTxUrl } = useWeb3();

      return (
        <Grid flow="row" gap={4}>
          <ExternalLink href={getEtherscanTxUrl(entity.transactionHash)}>
            <Text type="p1" weight="semibold" color="blue">
              {shortenAddr(entity.transactionHash)}
            </Text>
          </ExternalLink>
        </Grid>
      );
    },
  },
  {
    title: 'Date',
    align: 'right',
    render: (_, entity) => (
      <>
        <Text type="p1" weight="semibold" color="primary" className="mb-4">
          {format(entity.blockTimestamp * 1_000, 'MM.dd.yyyy')}
        </Text>
        <Text type="small" weight="semibold">
          {format(entity.blockTimestamp * 1_000, 'HH:mm')}
        </Text>
      </>
    ),
  },
];

type State = {
  loading: boolean;
  data: TableEntity[];
  total: number;
  pageSize: number;
  page: number;
  filters: {
    transactionType: string;
  };
};

const InitialState: State = {
  loading: false,
  data: [],
  total: 0,
  pageSize: 10,
  page: 1,
  filters: {
    transactionType: 'all',
  },
};

const Filters: TableFilterType[] = [
  {
    name: 'transactionType',
    label: 'Transaction direction',
    defaultValue: 'all',
    itemRender: () => {
      const options = [
        {
          value: 'all',
          label: 'All transactions',
        },
        ...Array.from(HistoryTypes.entries()).map(([type, label]) => ({
          value: type,
          label,
        })),
      ];

      return <Select options={options} className="full-width" />;
    },
  },
];

type Props = {
  tabs: React.ReactNode;
};

const PoolTxTable: React.FC<Props> = ({ tabs }) => {
  const poolCtx = useSYPool();
  const { pool } = poolCtx;
  const syAPI = useSyAPI();
  const [state, setState] = React.useState<State>(InitialState);

  React.useEffect(() => {
    (async () => {
      if (!pool) {
        return;
      }

      setState(prevState => ({
        ...prevState,
        loading: true,
      }));

      try {
        const transactions = await syAPI.fetchSYPoolTransactions(
          pool.smartYieldAddress,
          state.page,
          state.pageSize,
          state.filters.transactionType,
        );

        setState(prevState => ({
          ...prevState,
          loading: false,
          data: transactions.data,
          total: transactions.meta.count,
        }));
      } catch {
        setState(prevState => ({
          ...prevState,
          loading: false,
          data: [],
          total: 0,
        }));
      }
    })();
  }, [pool?.smartYieldAddress, state.page, state.filters.transactionType]);

  const mappedData = React.useMemo(
    () =>
      state.data.map(item => {
        let isTokenAmount: boolean | undefined;
        let computedAmount: BigNumber | undefined;

        if (pool) {
          if (
            [
              APISYTxHistoryType.SENIOR_DEPOSIT,
              APISYTxHistoryType.SENIOR_REDEEM,
              APISYTxHistoryType.JUNIOR_DEPOSIT,
              APISYTxHistoryType.JUNIOR_REDEEM,
              APISYTxHistoryType.SBOND_SEND,
              APISYTxHistoryType.SBOND_RECEIVE,
            ].includes(item.transactionType as APISYTxHistoryType)
          ) {
            isTokenAmount = false;
            computedAmount = BigNumber.from(item.amount);
          }

          if (
            [
              APISYTxHistoryType.JUNIOR_INSTANT_WITHDRAW,
              APISYTxHistoryType.JUNIOR_REGULAR_WITHDRAW,
              APISYTxHistoryType.JTOKEN_SEND,
              APISYTxHistoryType.JTOKEN_RECEIVE,
              APISYTxHistoryType.JBOND_SEND,
              APISYTxHistoryType.JBOND_RECEIVE,
              APISYTxHistoryType.JUNIOR_STAKE,
              APISYTxHistoryType.JUNIOR_UNSTAKE,
            ].includes(item.transactionType as APISYTxHistoryType)
          ) {
            isTokenAmount = true;
            computedAmount = new BigNumber(item.amount).multipliedBy(pool.state.jTokenPrice);
          }
        }

        return {
          ...item,
          poolEntity: pool,
          isTokenAmount,
          computedAmount,
        } as TableEntity;
      }),
    [state.data, pool],
  );

  function handleFilterChange(filters: Record<string, any>) {
    setState(prevState => ({
      ...prevState,
      page: 1,
      filters: {
        ...prevState.filters,
        ...filters,
      },
    }));
  }

  function handlePageChange(page: number) {
    setState(prevState => ({
      ...prevState,
      page,
    }));
  }

  return (
    <>
      <header className="card-header flex align-center justify-space-between ph-24 pv-0">
        {tabs}
        <TableFilter filters={Filters} value={state.filters} onChange={handleFilterChange} />
      </header>
      <Table<TableEntity>
        columns={Columns}
        dataSource={mappedData}
        rowKey={entity => `${entity.transactionHash}_${entity.transactionType}`}
        loading={state.loading}
        pagination={{
          total: state.total,
          pageSize: state.pageSize,
          current: state.page,
          position: ['bottomRight'],
          showTotal: (total: number, [from, to]: [number, number]) => (
            <Text type="p2" weight="semibold" color="secondary">
              Showing {from} to {to} out of {total} entries
            </Text>
          ),
          onChange: handlePageChange,
        }}
        scroll={{
          x: true,
        }}
      />
    </>
  );
};

export default PoolTxTable;<|MERGE_RESOLUTION|>--- conflicted
+++ resolved
@@ -40,29 +40,16 @@
       return (
         <div className="flex">
           {entity.isTokenAmount ? (
-<<<<<<< HEAD
-            <IconBubble
-              name={entity.poolEntity?.token?.icon}
-              bubbleName={projectToken.icon!}
-              secondBubbleName={entity.poolEntity?.market?.icon.active}
-              className="mr-16"
-            />
-          ) : (
-            <IconBubble
-              name={entity.poolEntity?.token?.icon}
-              bubbleName={entity.poolEntity?.market?.icon.active}
-=======
             <TokenIcon
-              name={entity.poolEntity?.meta?.icon as TokenIconNames}
+              name={entity.poolEntity?.token?.icon as TokenIconNames}
               bubble1Name={projectToken.icon!}
-              bubble2Name={entity.poolEntity?.market?.icon as TokenIconNames}
+              bubble2Name={entity.poolEntity?.market?.icon.active as TokenIconNames}
               className="mr-16"
             />
           ) : (
             <TokenIcon
-              name={entity.poolEntity?.meta?.icon as TokenIconNames}
-              bubble1Name={entity.poolEntity?.market?.icon as TokenIconNames}
->>>>>>> b8048f74
+              name={entity.poolEntity?.token?.icon as TokenIconNames}
+              bubble1Name={entity.poolEntity?.market?.icon.active as TokenIconNames}
               className="mr-16"
             />
           )}

import React from 'react';
import { ColumnsType } from 'antd/lib/table/interface';
import format from 'date-fns/format';
import { formatToken, formatUSD, shortenAddr } from 'web3/utils';

import Select from 'components/antd/select';
import Table from 'components/antd/table';
import Tooltip from 'components/antd/tooltip';
import ExternalLink from 'components/custom/externalLink';
import TableFilter, { TableFilterType } from 'components/custom/table-filter';
import { Text } from 'components/custom/typography';
import { useKnownTokens } from 'components/providers/knownTokensProvider';
import { useWeb3 } from 'components/providers/web3Provider';
import { TokenIcon, TokenIconNames } from 'components/token-icon';
import { APISYSeniorBonds, useSyAPI } from 'modules/smart-yield/api';
import { SYPool, useSYPool } from 'modules/smart-yield/providers/pool-provider';

type TableEntity = APISYSeniorBonds & {
  poolEntity?: SYPool;
};

const TokenNameColumn: React.FC = () => {
  const { pool } = useSYPool();

  return (
    <div className="flex">
<<<<<<< HEAD
      <IconBubble name={pool?.token?.icon} bubbleName={pool?.market?.icon.active} className="mr-16" />
=======
      <TokenIcon
        name={pool?.meta?.icon as TokenIconNames}
        bubble1Name={pool?.market?.icon as TokenIconNames}
        className="mr-16"
      />
>>>>>>> b8048f74
      <div className="flex flow-row">
        <Text type="p1" weight="semibold" color="primary" className="mb-4">
          {pool?.underlyingSymbol}
        </Text>
        <Text type="small" weight="semibold" color="secondary">
          {pool?.market?.name}
        </Text>
      </div>
    </div>
  );
};

const Columns: ColumnsType<TableEntity> = [
  {
    title: 'Token Name',
    render: (_, entity) => <TokenNameColumn />,
  },
  {
    title: 'Deposited',
    align: 'right',
    render: function Render(_, entity) {
      const { convertTokenInUSD } = useKnownTokens();

      return (
        <>
          <Tooltip
            title={formatToken(entity.depositedAmount, {
              decimals: entity.underlyingTokenDecimals,
              tokenName: entity.underlyingTokenSymbol,
            })}>
            <Text type="p1" weight="semibold" color="primary" className="mb-4">
              {formatToken(entity.depositedAmount) ?? '-'}
            </Text>
          </Tooltip>
          <Text type="small" weight="semibold" color="secondary">
            {formatUSD(convertTokenInUSD(entity.depositedAmount, entity.underlyingTokenSymbol)) ?? '-'}
          </Text>
        </>
      );
    },
  },
  {
    title: 'Redeemable',
    align: 'right',
    render: function Render(_, entity) {
      const { convertTokenInUSD } = useKnownTokens();

      return (
        <>
          <Tooltip
            title={formatToken(entity.redeemableAmount, {
              decimals: entity.underlyingTokenDecimals,
              tokenName: entity.underlyingTokenSymbol,
            })}>
            <Text type="p1" weight="semibold" color="primary" className="mb-4">
              {formatToken(entity.redeemableAmount) ?? '-'}
            </Text>
          </Tooltip>
          <Text type="small" weight="semibold" color="secondary">
            {formatUSD(convertTokenInUSD(entity.redeemableAmount, entity.underlyingTokenSymbol)) ?? '-'}
          </Text>
        </>
      );
    },
  },
  {
    title: 'Address',
    render: function Render(_, entity) {
      const { getEtherscanAddressUrl } = useWeb3();

      return (
        <ExternalLink href={getEtherscanAddressUrl(entity.accountAddress)}>
          <Text type="p1" weight="semibold" color="blue">
            {shortenAddr(entity.accountAddress)}
          </Text>
        </ExternalLink>
      );
    },
  },
  {
    title: 'Tx Hash / Timestamp',
    render: function Render(_, entity) {
      const { getEtherscanTxUrl } = useWeb3();

      return (
        <>
          <ExternalLink href={getEtherscanTxUrl(entity.transactionHash)} className="mb-4">
            <Text type="p1" weight="semibold" color="blue">
              {shortenAddr(entity.transactionHash)}
            </Text>
          </ExternalLink>
          <Text type="small" weight="semibold" color="secondary">
            {format(entity.blockTimestamp * 1_000, 'MM.dd.yyyy HH:mm')}
          </Text>
        </>
      );
    },
  },
  {
    title: 'Maturity Date',
    align: 'right',
    render: (_, entity) => (
      <>
        <Text type="p1" weight="semibold" color="primary" className="mb-4">
          {format(entity.maturityDate * 1_000, 'MM.dd.yyyy')}
        </Text>
        <Text type="small" weight="semibold">
          {format(entity.maturityDate * 1_000, 'HH:mm')}
        </Text>
      </>
    ),
  },
];

type State = {
  loading: boolean;
  data: TableEntity[];
  total: number;
  pageSize: number;
  page: number;
  filters: {
    redeemed: string;
    sortBy: string;
    sortDir: string;
  };
};

const InitialState: State = {
  loading: false,
  data: [],
  total: 0,
  pageSize: 10,
  page: 1,
  filters: {
    redeemed: 'all',
    sortBy: 'none',
    sortDir: 'desc',
  },
};

const Filters: TableFilterType[] = [
  {
    name: 'redeemed',
    label: 'Type',
    defaultValue: 'all',
    itemRender: () => {
      const options = [
        {
          value: 'all',
          label: 'All senior bonds',
        },
        {
          value: 'false',
          label: 'Active',
        },
        {
          value: 'true',
          label: 'Redeemed',
        },
      ];

      return <Select options={options} className="full-width" />;
    },
  },
  {
    name: 'sortBy',
    label: 'Sort by',
    defaultValue: 'none',
    itemRender: () => {
      const options = [
        {
          value: 'none',
          label: 'Default',
        },
        {
          value: 'maturityDate',
          label: 'Maturity Date',
        },
        {
          value: 'depositedAmount',
          label: 'Deposited Amount',
        },
        {
          value: 'redeemableAmount',
          label: 'Redeemable Amount',
        },
      ];

      return <Select options={options} className="full-width" />;
    },
  },
  {
    name: 'sortDir',
    label: 'Sort direction',
    defaultValue: 'desc',
    itemRender: () => {
      const options = [
        {
          value: 'desc',
          label: 'Descending',
        },
        {
          value: 'asc',
          label: 'Ascending',
        },
      ];

      return <Select options={options} className="full-width" />;
    },
  },
];

type Props = {
  tabs: React.ReactNode;
};

const SeniorBondsTable: React.FC<Props> = ({ tabs }) => {
  const poolCtx = useSYPool();
  const { pool } = poolCtx;
  const syAPI = useSyAPI();
  const [state, setState] = React.useState<State>(InitialState);

  React.useEffect(() => {
    if (!pool) {
      return;
    }

    (async () => {
      setState(prevState => ({
        ...prevState,
        loading: true,
      }));

      try {
        const history = await syAPI.fetchSYSeniorBonds(
          pool.smartYieldAddress,
          state.page,
          state.pageSize,
          state.filters.redeemed !== 'all' ? state.filters.redeemed : undefined,
          state.filters.sortBy !== 'none' ? state.filters.sortBy : undefined,
          state.filters.sortBy !== 'none' ? state.filters.sortDir : undefined,
        );

        setState(prevState => ({
          ...prevState,
          loading: false,
          data: history.data,
          total: history.meta.count,
        }));
      } catch {
        setState(prevState => ({
          ...prevState,
          loading: false,
          data: [],
          total: 0,
        }));
      }
    })();
  }, [pool?.smartYieldAddress, state.page, state.filters]);

  function handleFilterChange(filters: Record<string, any>) {
    setState(prevState => ({
      ...prevState,
      page: 1,
      filters: {
        ...prevState.filters,
        ...filters,
      },
    }));
  }

  function handlePageChange(page: number) {
    setState(prevState => ({
      ...prevState,
      page,
    }));
  }

  return (
    <>
      <header className="card-header flex align-center justify-space-between ph-24 pv-0">
        {tabs}
        <TableFilter filters={Filters} value={state.filters} onChange={handleFilterChange} />
      </header>
      <Table<TableEntity>
        columns={Columns}
        dataSource={state.data}
        rowKey="transactionHash"
        loading={state.loading}
        pagination={{
          total: state.total,
          pageSize: state.pageSize,
          current: state.page,
          position: ['bottomRight'],
          showTotal: (total: number, [from, to]: [number, number]) => (
            <Text type="p2" weight="semibold" color="secondary">
              Showing {from} to {to} out of {total} entries
            </Text>
          ),
          onChange: handlePageChange,
        }}
        scroll={{
          x: true,
        }}
      />
    </>
  );
};

export default SeniorBondsTable;<|MERGE_RESOLUTION|>--- conflicted
+++ resolved
@@ -24,15 +24,11 @@
 
   return (
     <div className="flex">
-<<<<<<< HEAD
-      <IconBubble name={pool?.token?.icon} bubbleName={pool?.market?.icon.active} className="mr-16" />
-=======
       <TokenIcon
-        name={pool?.meta?.icon as TokenIconNames}
-        bubble1Name={pool?.market?.icon as TokenIconNames}
+        name={pool?.token?.icon as TokenIconNames}
+        bubble1Name={pool?.market?.icon.active as TokenIconNames}
         className="mr-16"
       />
->>>>>>> b8048f74
       <div className="flex flow-row">
         <Text type="p1" weight="semibold" color="primary" className="mb-4">
           {pool?.underlyingSymbol}

--- conflicted
+++ resolved
@@ -39,15 +39,19 @@
   }
 
   return (
-<<<<<<< HEAD
-    <Grid flow="col" gap={64} align="center" className="mb-64">
+    <div className="flexbox-grid mb-64" style={{ '--gap': '64px', '--sm-gap': '24px', '--min': 'auto' } as React.CSSProperties}>
       <Grid flow="col" gap={16} align="center">
         <IconBubble name={pool.meta?.icon!} bubbleName={pool.market?.icon!} />
-        <Grid flow="row" gap={4} className="ml-auto">
-          <div>
-            <Text type="p1" weight="semibold" color="primary">
+        <div className="ml-auto">
+          <div
+              className="mb-4"
+              style={{
+                display: 'flex',
+                whiteSpace: 'nowrap',
+              }}>
+            <Text type="p1" weight="semibold" color="primary" className="mr-4">
               {pool.meta?.name}
-            </Text>{' '}
+            </Text>
             <Text type="p1" weight="semibold">
               ({pool.underlyingSymbol})
             </Text>
@@ -55,31 +59,7 @@
           <Text type="small" weight="semibold">
             {pool.market?.name}
           </Text>
-=======
-    <div className="flexbox-grid mb-64" style={{ '--gap': '64px', '--sm-gap': '24px', '--min': 'auto' } as React.CSSProperties}>
-      {tokenPool.originator && (
-        <Grid flow="col" gap={16} align="center">
-          <IconBubble name={tokenPool.originator.icon} bubbleName={tokenPool.originator.market.icon} />
-          <div className="ml-auto">
-            <div
-              className="mb-4"
-              style={{
-                display: 'flex',
-                whiteSpace: 'nowrap',
-              }}>
-              <Text type="p1" weight="semibold" color="primary" className="mr-4">
-                {tokenPool.uToken?.name}
-              </Text>
-              <Text type="p1" weight="semibold">
-                ({tokenPool.uToken?.symbol})
-              </Text>
-            </div>
-            <Text type="small" weight="semibold">
-              {tokenPool.originator.market.name}
-            </Text>
-          </div>
->>>>>>> d1ce6cd9
-        </Grid>
+        </div>
       </Grid>
       <div>
         <Text type="small" weight="semibold" className="mb-4">

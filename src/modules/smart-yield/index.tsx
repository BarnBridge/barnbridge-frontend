import React from 'react';
import { Redirect, Route, Switch, useHistory, useRouteMatch } from 'react-router-dom';

import Tabs from 'components/antd/tabs';
import Icons from 'components/custom/icon';
import LayoutHeader from 'layout/components/layout-header';
import TokenPoolView from 'modules/smart-yield/views/token-pool-view';
import SYPoolsProvider from 'modules/smart-yield/providers/sy-pools-provider';

import OverviewView from './views/markets-view';
import PortfolioView from './views/portfolio-view';

import { isValidAddress } from 'utils';

type SmartYieldViewParams = {
  vt: string;
};

const SmartYieldView: React.FunctionComponent = () => {
  const history = useHistory();
  const {
    params: { vt = 'overview' },
  } = useRouteMatch<SmartYieldViewParams>();
  const [activeTab, setActiveTab] = React.useState<string>(vt);

  function handleTabChange(tabKey: string) {
    setActiveTab(tabKey);
    history.push(`/smart-yield/${tabKey}`);
  }

  React.useEffect(() => {
    if (isValidAddress(vt)) {
      setActiveTab('overview');
      return;
    }

    if (vt !== activeTab) {
      setActiveTab(vt);
    }
  }, [vt]);

  return (
    <>
<<<<<<< HEAD
=======
      <LayoutHeader title="Smart Yield" />
>>>>>>> 589197e2
      <Tabs activeKey={activeTab} onChange={handleTabChange}>
        <Tabs.Tab
          key="overview"
          tab={
            <>
              <Icons name="bar-charts-outlined" /> Overview
            </>
          }
        />
        <Tabs.Tab
          key="portfolio"
          tab={
            <>
              <Icons name="wallet-outlined" /> Portfolio
            </>
          }
        />
      </Tabs>
      <div className="content-container">
        <SYPoolsProvider>
          <Switch>
            <Route path="/smart-yield/overview" exact component={OverviewView} />
            <Route path="/smart-yield/portfolio" component={PortfolioView} />
            <Route path="/smart-yield/:address" component={TokenPoolView} />
            <Redirect to="/smart-yield/overview" />
          </Switch>
        </SYPoolsProvider>
      </div>
    </>
  );
};

export default SmartYieldView;<|MERGE_RESOLUTION|>--- conflicted
+++ resolved
@@ -41,10 +41,6 @@
 
   return (
     <>
-<<<<<<< HEAD
-=======
-      <LayoutHeader title="Smart Yield" />
->>>>>>> 589197e2
       <Tabs activeKey={activeTab} onChange={handleTabChange}>
         <Tabs.Tab
           key="overview"

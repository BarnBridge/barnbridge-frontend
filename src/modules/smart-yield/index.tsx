import React from 'react';
import { Redirect, Route, Switch, useHistory, useRouteMatch } from 'react-router-dom';

import Tabs from 'components/antd/tabs';
import Icons from 'components/custom/icon';
import LayoutHeader from 'layout/components/layout-header';
import TokenPoolView from 'modules/smart-yield/views/token-pool-view';
<<<<<<< HEAD
import SYPoolsProvider from 'modules/smart-yield/providers/sy-pools-provider';
=======
>>>>>>> 0cb55099

import OverviewView from './views/markets-view';
import PortfolioView from './views/portfolio-view';

import { isValidAddress } from 'utils';

type SmartYieldViewParams = {
  vt: string;
};

const SmartYieldView: React.FunctionComponent = () => {
  const history = useHistory();
  const {
    params: { vt = 'overview' },
  } = useRouteMatch<SmartYieldViewParams>();
  const [activeTab, setActiveTab] = React.useState<string>(vt);

  function handleTabChange(tabKey: string) {
    setActiveTab(tabKey);
    history.push(`/smart-yield/${tabKey}`);
  }

  React.useEffect(() => {
    if (isValidAddress(vt)) {
      setActiveTab('overview');
      return;
    }

    if (vt !== activeTab) {
      setActiveTab(vt);
    }
  }, [vt]);

  return (
    <>
      <LayoutHeader title="Smart Yield" />
<<<<<<< HEAD
      <Tabs className={s.tabs} activeKey={activeTab} onChange={handleTabChange}>
=======

      <Tabs activeKey={activeTab} onChange={handleTabChange}>
>>>>>>> 0cb55099
        <Tabs.Tab
          key="overview"
          tab={
            <>
              <Icons name="bar-charts-outlined" /> Overview
            </>
          }
        />
        <Tabs.Tab
          key="portfolio"
          tab={
            <>
              <Icons name="wallet-outlined" /> Portfolio
            </>
          }
        />
      </Tabs>
<<<<<<< HEAD
      <div className={s.view}>
        <SYPoolsProvider>
          <Switch>
            <Route path="/smart-yield/overview" exact component={OverviewView} />
            <Route path="/smart-yield/portfolio" component={PortfolioView} />
            <Route path="/smart-yield/:address" component={TokenPoolView} />
            <Redirect to="/smart-yield/overview" />
          </Switch>
        </SYPoolsProvider>
=======
      <div className="content-container">
        <Switch>
          <Route path="/smart-yield/overview" exact component={OverviewView} />
          <Route path="/smart-yield/portfolio" component={PortfolioView} />
          <Route path="/smart-yield/:address" component={TokenPoolView} />
          <Redirect to="/smart-yield/overview" />
        </Switch>
>>>>>>> 0cb55099
      </div>
    </>
  );
};

export default SmartYieldView;<|MERGE_RESOLUTION|>--- conflicted
+++ resolved
@@ -5,10 +5,7 @@
 import Icons from 'components/custom/icon';
 import LayoutHeader from 'layout/components/layout-header';
 import TokenPoolView from 'modules/smart-yield/views/token-pool-view';
-<<<<<<< HEAD
 import SYPoolsProvider from 'modules/smart-yield/providers/sy-pools-provider';
-=======
->>>>>>> 0cb55099
 
 import OverviewView from './views/markets-view';
 import PortfolioView from './views/portfolio-view';
@@ -45,12 +42,7 @@
   return (
     <>
       <LayoutHeader title="Smart Yield" />
-<<<<<<< HEAD
-      <Tabs className={s.tabs} activeKey={activeTab} onChange={handleTabChange}>
-=======
-
       <Tabs activeKey={activeTab} onChange={handleTabChange}>
->>>>>>> 0cb55099
         <Tabs.Tab
           key="overview"
           tab={
@@ -68,8 +60,7 @@
           }
         />
       </Tabs>
-<<<<<<< HEAD
-      <div className={s.view}>
+      <div className="content-container">
         <SYPoolsProvider>
           <Switch>
             <Route path="/smart-yield/overview" exact component={OverviewView} />
@@ -78,15 +69,6 @@
             <Redirect to="/smart-yield/overview" />
           </Switch>
         </SYPoolsProvider>
-=======
-      <div className="content-container">
-        <Switch>
-          <Route path="/smart-yield/overview" exact component={OverviewView} />
-          <Route path="/smart-yield/portfolio" component={PortfolioView} />
-          <Route path="/smart-yield/:address" component={TokenPoolView} />
-          <Redirect to="/smart-yield/overview" />
-        </Switch>
->>>>>>> 0cb55099
       </div>
     </>
   );

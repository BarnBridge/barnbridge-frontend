import BigNumber from 'bignumber.js';
import QueryString from 'query-string';

const GOV_API_URL = process.env.REACT_APP_GOV_API_URL;

function queryfy(obj: Record<string, any>): string {
  return QueryString.stringify(obj, {
    skipNull: true,
    skipEmptyString: true,
    encode: true,
  });
}

type PaginatedResult<T extends Record<string, any>> = {
  data: T[];
  meta: {
    count: number;
    block: number;
  };
};

export type SYMarketMeta = {
  id: string;
  name: string;
  icon: string;
  active: boolean;
};

export type SYPoolMeta = {
  id: string;
  name: string;
  icon: string;
  color: string;
};

export const Markets = new Map<string, SYMarketMeta>([
  [
    'compound/v2',
    {
      id: 'compound/v2',
      name: 'Compound',
      icon: 'compound',
      active: true,
    },
  ],
  [
    'aave',
    {
      id: 'aave',
      name: 'Aave',
      icon: `aave_grayed`,
      active: false,
    },
  ],
  [
    'yearn-finance',
    {
      id: 'yearn-finance',
      name: 'Yearn Finance',
      icon: 'yearn_finance_grayed',
      active: false,
    },
  ],
]);

export const Pools = new Map<string, SYPoolMeta>([
  [
    'USDC',
    {
      id: 'USDC',
      name: 'USD Coin',
      icon: 'usdc-token',
      color: 'var(--theme-blue-color)',
    },
  ],
  [
    'DAI',
    {
      id: 'DAI',
      name: 'Dai Stablecoin',
      icon: 'dai-token',
      color: 'var(--theme-yellow-color)',
<<<<<<< HEAD
    },
  ],
  [
    'DAI',
    {
      id: 'DAI',
      name: 'Dai',
      icon: 'dai-token',
=======
>>>>>>> aa5f5150
    },
  ],
]);

export type APISYPool = {
  protocolId: string;
  controllerAddress: string;
  modelAddress: string;
  providerAddress: string;
  smartYieldAddress: string;
  oracleAddress: string;
  juniorBondAddress: string;
  seniorBondAddress: string;
  cTokenAddress: string;
  underlyingAddress: string;
  underlyingSymbol: string;
  underlyingDecimals: number;
  rewardPoolAddress: string;
  state: {
    blockNumber: number;
    blockTimestamp: string;
    seniorLiquidity: number;
    juniorLiquidity: number;
    jTokenPrice: number;
    seniorApy: number;
    juniorApy: number;
    originatorApy: number;
    originatorNetApy: number;
    avgSeniorMaturityDays: number;
    numberOfSeniors: number;
    numberOfJuniors: number;
    juniorLiquidityLocked: number;
  };
};

export function fetchSYPools(protocolID = 'all'): Promise<APISYPool[]> {
  const url = new URL(`/api/smartyield/pools?protocolID=${protocolID}`, GOV_API_URL);

  return fetch(url.toString())
    .then(result => result.json())
    .then(result => result.data);
}

export function fetchSYPool(protocolID: string, underlyingSymbol: string): Promise<APISYPool> {
  const url = new URL(
    `/api/smartyield/pools?protocolID=${protocolID}&underlyingSymbol=${underlyingSymbol}`,
    GOV_API_URL,
  );

  return fetch(url.toString())
    .then(result => result.json())
    .then(result => result.data?.[0]);
}

export type APISYPoolAPY = {
  point: Date;
  seniorApy: number;
  juniorApy: number;
};

export function fetchSYPoolAPY(syAddr: string): Promise<APISYPoolAPY[]> {
  const url = new URL(`/api/smartyield/pools/${syAddr}/apy`, GOV_API_URL);

  return fetch(url.toString())
    .then(result => result.json())
    .then(result => result.data);
}

export enum APISYTxHistoryType {
  JUNIOR_DEPOSIT = 'JUNIOR_DEPOSIT',
  JUNIOR_INSTANT_WITHDRAW = 'JUNIOR_INSTANT_WITHDRAW',
  JUNIOR_REGULAR_WITHDRAW = 'JUNIOR_REGULAR_WITHDRAW',
  JUNIOR_REDEEM = 'JUNIOR_REDEEM',
  SENIOR_DEPOSIT = 'SENIOR_DEPOSIT',
  SENIOR_REDEEM = 'SENIOR_REDEEM',
  JTOKEN_SEND = 'JTOKEN_SEND',
  JTOKEN_RECEIVE = 'JTOKEN_RECEIVE',
  JBOND_SEND = 'JBOND_SEND',
  JBOND_RECEIVE = 'JBOND_RECEIVE',
  SBOND_SEND = 'SBOND_SEND',
  SBOND_RECEIVE = 'SBOND_RECEIVE',
  JUNIOR_STAKE = 'JUNIOR_STAKE',
  JUNIOR_UNSTAKE = 'JUNIOR_UNSTAKE',
}

export const HistoryShortTypes = new Map<string, string>([
  [APISYTxHistoryType.JUNIOR_DEPOSIT, 'Deposit'],
  [APISYTxHistoryType.JUNIOR_INSTANT_WITHDRAW, 'Instant Withdraw'],
  [APISYTxHistoryType.JUNIOR_REGULAR_WITHDRAW, '2 Step Withdraw'],
  [APISYTxHistoryType.JUNIOR_REDEEM, 'Redeem'],
  [APISYTxHistoryType.JTOKEN_SEND, 'Token Send'],
  [APISYTxHistoryType.JTOKEN_RECEIVE, 'Token Receive'],
  [APISYTxHistoryType.JBOND_SEND, 'Bond Send'],
  [APISYTxHistoryType.JBOND_RECEIVE, 'Bond Receive'],
  [APISYTxHistoryType.JUNIOR_STAKE, 'Stake'],
  [APISYTxHistoryType.JUNIOR_UNSTAKE, 'Unstake'],
  [APISYTxHistoryType.SENIOR_DEPOSIT, 'Deposit'],
  [APISYTxHistoryType.SENIOR_REDEEM, 'Redeem'],
  [APISYTxHistoryType.SBOND_SEND, 'Bond Send'],
  [APISYTxHistoryType.SBOND_RECEIVE, 'Bond Receive'],
]);

export const HistoryTypes = new Map<string, string>([
  [APISYTxHistoryType.JUNIOR_DEPOSIT, 'Junior Deposit'],
  [APISYTxHistoryType.JUNIOR_INSTANT_WITHDRAW, 'Junior Instant Withdraw'],
  [APISYTxHistoryType.JUNIOR_REGULAR_WITHDRAW, 'Junior 2 Step Withdraw'],
  [APISYTxHistoryType.JUNIOR_REDEEM, 'Junior Redeem'],
  [APISYTxHistoryType.JTOKEN_SEND, 'Junior Token Send'],
  [APISYTxHistoryType.JTOKEN_RECEIVE, 'Junior Token Receive'],
  [APISYTxHistoryType.JBOND_SEND, 'Junior Bond Send'],
  [APISYTxHistoryType.JBOND_RECEIVE, 'Junior Bond Receive'],
  [APISYTxHistoryType.JUNIOR_STAKE, 'Junior Stake'],
  [APISYTxHistoryType.JUNIOR_UNSTAKE, 'Junior Unstake'],
  [APISYTxHistoryType.SENIOR_DEPOSIT, 'Senior Deposit'],
  [APISYTxHistoryType.SENIOR_REDEEM, 'Senior Redeem'],
  [APISYTxHistoryType.SBOND_SEND, 'Senior Bond Send'],
  [APISYTxHistoryType.SBOND_RECEIVE, 'Senior Bond Receive'],
]);

export function isPositiveHistoryType(type: APISYTxHistoryType) {
  return [
    APISYTxHistoryType.JUNIOR_DEPOSIT,
    APISYTxHistoryType.JTOKEN_RECEIVE,
    APISYTxHistoryType.JBOND_RECEIVE,
    APISYTxHistoryType.JUNIOR_STAKE,
    APISYTxHistoryType.SENIOR_DEPOSIT,
    APISYTxHistoryType.SBOND_RECEIVE,
  ].includes(type);
}

export type APISYUserTxHistory = {
  protocolId: string;
  pool: string;
  underlyingTokenAddress: string;
  underlyingTokenSymbol: string;
  amount: number;
  tranche: string;
  transactionType: string;
  transactionHash: string;
  blockTimestamp: number;
  blockNumber: number;
};

export function fetchSYUserTxHistory(
  address: string,
  page = 1,
  limit = 10,
  originator = 'all',
  token = 'all',
  transactionType = 'all',
): Promise<PaginatedResult<APISYUserTxHistory>> {
  const query = queryfy({
    page: String(page),
    limit: String(limit),
    originator,
    token,
    transactionType,
  });

  const url = new URL(`/api/smartyield/users/${address}/history?${query}`, GOV_API_URL);

  return fetch(url.toString())
    .then(result => result.json())
    .then((result: PaginatedResult<APISYUserTxHistory>) => ({
      ...result,
      data: (result.data ?? []).map((item: APISYUserTxHistory) => ({
        ...item,
        amount: Number(item.amount),
      })),
    }));
}

export type APISYSeniorRedeem = {
  seniorBondAddress: string;
  userAddress: string;
  seniorBondId: number;
  smartYieldAddress: string;
  fee: number;
  underlyingIn: number;
  gain: number;
  forDays: number;
  blockTimestamp: number;
  transactionHash: string;
};

export function fetchSYSeniorRedeems(
  address: string,
  page = 1,
  limit = 10,
  originator = 'all',
  token = 'all',
): Promise<PaginatedResult<APISYSeniorRedeem>> {
  const query = queryfy({
    page: String(page),
    limit: String(limit),
    originator,
    token,
  });

  const url = new URL(`/api/smartyield/users/${address}/redeems/senior?=${query}`, GOV_API_URL);

  return fetch(url.toString())
    .then(result => result.json())
    .then((result: PaginatedResult<APISYSeniorRedeem>) => ({
      ...result,
      data: (result.data ?? []).map((item: APISYSeniorRedeem) => ({
        ...item,
      })),
    }));
}

export enum APISYJuniorPastPositionType {
  JUNIOR_REDEEM = 'JUNIOR_REDEEM',
  JUNIOR_INSTANT_WITHDRAW = 'JUNIOR_INSTANT_WITHDRAW',
}

export const JuniorPastPositionTypes = new Map<string, string>([
  [APISYJuniorPastPositionType.JUNIOR_REDEEM, 'Redeem'],
  [APISYJuniorPastPositionType.JUNIOR_INSTANT_WITHDRAW, 'Instant Withdraw'],
]);

export type APISYJuniorPastPosition = {
  protocolId: string;
  smartYieldAddress: string;
  underlyingTokenAddress: string;
  underlyingTokenSymbol: string;
  tokensIn: BigNumber;
  underlyingOut: BigNumber;
  forfeits: BigNumber;
  transactionType: string;
  blockTimestamp: number;
  transactionHash: string;
};

export function fetchSYJuniorPastPositions(
  address: string,
  page = 1,
  limit = 10,
  originator = 'all',
  token = 'all',
  transactionType = 'all',
): Promise<PaginatedResult<APISYJuniorPastPosition>> {
  const query = queryfy({
    page: String(page),
    limit: String(limit),
    originator,
    token,
    transactionType,
  });

  const url = new URL(`/api/smartyield/users/${address}/junior-past-positions?${query}`, GOV_API_URL);

  return fetch(url.toString())
    .then(result => result.json())
    .then((result: PaginatedResult<APISYJuniorPastPosition>) => ({
      ...result,
      data: (result.data ?? []).map((item: APISYJuniorPastPosition) => ({
        ...item,
        tokensIn: new BigNumber(item.tokensIn),
        underlyingOut: new BigNumber(item.underlyingOut),
        forfeits: new BigNumber(item.forfeits),
      })),
    }));
}

export type APISYPortfolioValue = {
  timestamp: Date;
  seniorValue: number;
  juniorValue: number;
};

export function fetchSYPortfolioValues(address: string): Promise<APISYPortfolioValue[]> {
  const url = new URL(`/api/smartyield/users/${address}/portfolio-value`, GOV_API_URL);

  return fetch(url.toString())
    .then(result => result.json())
    .then(result =>
      (result.data ?? []).map((item: APISYPortfolioValue) => ({
        ...item,
        timestamp: new Date(item.timestamp),
      })),
    );
}

export type APISYSeniorPortfolioValue = {
  timestamp: Date;
  seniorValue: number;
};

export function fetchSYSeniorPortfolioValues(address: string): Promise<APISYSeniorPortfolioValue[]> {
  const url = new URL(`/api/smartyield/users/${address}/portfolio-value/senior`, GOV_API_URL);

  return fetch(url.toString())
    .then(result => result.json())
    .then(result =>
      (result.data ?? []).map((item: APISYSeniorPortfolioValue) => ({
        ...item,
        timestamp: new Date(item.timestamp),
      })),
    );
}

export type APISYJuniorPortfolioValue = {
  timestamp: Date;
  juniorValue: number;
};

export function fetchSYJuniorPortfolioValues(address: string): Promise<APISYJuniorPortfolioValue[]> {
  const url = new URL(`/api/smartyield/users/${address}/portfolio-value/junior`, GOV_API_URL);

  return fetch(url.toString())
    .then(result => result.json())
    .then(result =>
      (result.data ?? []).map((item: APISYJuniorPortfolioValue) => ({
        ...item,
        timestamp: new Date(item.timestamp),
      })),
    );
}

export type APISYRewardPool = {
  poolAddress: string;
  poolTokenAddress: string;
  poolTokenDecimals: number;
  rewardTokenAddress: string;
  protocolId: string;
  underlyingAddress: string;
  underlyingSymbol: string;
};

export function fetchSYRewardPools(
  protocolId: string = 'all',
  underlyingSymbol: string = 'all',
): Promise<APISYRewardPool[]> {
  const url = new URL(
    `/api/smartyield/rewards/pools?protocolId=${protocolId}&underlyingSymbol=${underlyingSymbol}`,
    GOV_API_URL,
  );

  return fetch(url.toString())
    .then(result => result.json())
    .then(result => result.data);
}

export enum APISYRewardTxHistoryType {
  JUNIOR_STAKE = 'JUNIOR_STAKE',
  JUNIOR_UNSTAKE = 'JUNIOR_UNSTAKE',
}

export const RewardHistoryShortTypes = new Map<string, string>([
  [APISYRewardTxHistoryType.JUNIOR_STAKE, 'Stake'],
  [APISYRewardTxHistoryType.JUNIOR_UNSTAKE, 'Unstake'],
]);

export type APISYRewardPoolTransaction = {
  userAddress: string;
  transactionType: string;
  amount: BigNumber;
  blockNumber: number;
  blockTimestamp: number;
  transactionHash: string;
};

export function fetchSYRewardPoolTransactions(
  poolAddress: string,
  page = 1,
  limit = 10,
  userAddress: string = 'all',
  transactionType: string = 'all',
): Promise<PaginatedResult<APISYRewardPoolTransaction>> {
  const query = queryfy({
    page: String(page),
    limit: String(limit),
    userAddress,
    transactionType,
  });

  const url = new URL(`/api/smartyield/rewards/pools/${poolAddress}/transactions?${query}`, GOV_API_URL);

  return fetch(url.toString())
    .then(result => result.json())
    .then((result: PaginatedResult<APISYRewardPoolTransaction>) => ({
      ...result,
      data: (result.data ?? []).map((item: APISYRewardPoolTransaction) => ({
        ...item,
        amount: new BigNumber(item.amount),
      })),
    }));
}<|MERGE_RESOLUTION|>--- conflicted
+++ resolved
@@ -80,17 +80,6 @@
       name: 'Dai Stablecoin',
       icon: 'dai-token',
       color: 'var(--theme-yellow-color)',
-<<<<<<< HEAD
-    },
-  ],
-  [
-    'DAI',
-    {
-      id: 'DAI',
-      name: 'Dai',
-      icon: 'dai-token',
-=======
->>>>>>> aa5f5150
     },
   ],
 ]);

import AntdSpin from 'antd/lib/spin';

import { Alert } from 'components/alert';
import { useFetchKpiOptions } from 'modules/smart-alpha/api';
import { KpiOptionCard } from 'modules/smart-alpha/views/kpi-options/kpi-option-card';

<<<<<<< HEAD
const KpiOptionsView: React.FC = () => {
=======
import s from './s.module.scss';

const KpiOptionsView: FC = () => {
>>>>>>> 7a8afad6
  const { loading, data: kpiOptions } = useFetchKpiOptions();

  return (
    <AntdSpin spinning={loading}>
      <div className="mh-auto" style={{ maxWidth: '1240px' }}>
        <Alert type="info" className="mb-32">
          Check out our ongoing Key Performance Indicator option program by depositing into either the WETH (USD) or
          WBTC (USD) Balancer pools linked below:
          <div>
            <a
              href="https://pools.balancer.exchange/#/pool/0x86859d09d5fd6bdbab2db4f0073ddadaa57018b1"
              rel="noopener noreferrer"
              target="_blank">
              Balancer Pool 1
            </a>{' '}
            <a
              href="https://pools.balancer.exchange/#/pool/0xc4e5e56110ea66963ae59d18df9f30ac960fea18"
              rel="noopener noreferrer"
              target="_blank">
              Balancer Pool 2
            </a>
          </div>
        </Alert>
        <div className={s.cards}>
          {kpiOptions?.map(kpiOption => (
            <KpiOptionCard key={kpiOption.poolAddress} kpiOption={kpiOption} />
          ))}
        </div>
      </div>
    </AntdSpin>
  );
};

export default KpiOptionsView;<|MERGE_RESOLUTION|>--- conflicted
+++ resolved
@@ -4,13 +4,9 @@
 import { useFetchKpiOptions } from 'modules/smart-alpha/api';
 import { KpiOptionCard } from 'modules/smart-alpha/views/kpi-options/kpi-option-card';
 
-<<<<<<< HEAD
-const KpiOptionsView: React.FC = () => {
-=======
 import s from './s.module.scss';
 
-const KpiOptionsView: FC = () => {
->>>>>>> 7a8afad6
+const KpiOptionsView: React.FC = () => {
   const { loading, data: kpiOptions } = useFetchKpiOptions();
 
   return (

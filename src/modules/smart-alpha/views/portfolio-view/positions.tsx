--- conflicted
+++ resolved
@@ -276,7 +276,6 @@
       </header>
       <div className="p-24">
         <dl>
-<<<<<<< HEAD
           <div className="flex align-center justify-space-between mb-24">
             <dt>
               <Text type="small" weight="semibold" color="secondary">
@@ -285,20 +284,11 @@
             </dt>
             <dd className="flex align-center">
               <TokenIcon name={poolToken?.icon ?? 'unknown'} className="mr-8" />
-=======
-          <div className="flex align-center mb-24 pr-8">
-            <Text type="small" weight="semibold" color="secondary" tag="dt">
-              Underlying in queue
-            </Text>
-            <dd className="flex align-center ml-auto">
-              <TokenIcon name={poolToken?.icon ?? 'unknown'} size={24} className="mr-8" />
->>>>>>> 0f4ea412
               <Text type="p1" weight="bold" color="primary">
                 {formatToken(amount.unscaleBy(pool.poolToken.decimals)) ?? '-'}
               </Text>
             </dd>
           </div>
-<<<<<<< HEAD
           <div className="flex align-center justify-space-between mb-24">
             <dt>
               <Text type="small" weight="semibold" color="secondary">
@@ -306,22 +296,11 @@
               </Text>
             </dt>
             <dd className="flex align-center">
-=======
-          <div className="flex align-center mb-24 pr-8">
-            <Text type="small" weight="semibold" color="secondary" tag="dt">
-              Redeemable tokens
-            </Text>
-            <dd className="flex align-center ml-auto">
->>>>>>> 0f4ea412
               <TokenIcon
                 name={poolToken?.icon ?? 'unknown'}
                 bubble1Name="bond"
                 bubble2Name={oracleToken?.icon ?? 'unknown'}
-<<<<<<< HEAD
                 outline={isSenior ? 'green' : 'purple'}
-=======
-                size={24}
->>>>>>> 0f4ea412
                 className="mr-8"
               />
               <Text type="p1" weight="semibold" color="primary">
@@ -329,7 +308,6 @@
               </Text>
             </dd>
           </div>
-<<<<<<< HEAD
           <div className="flex align-center justify-space-between mb-24">
             <dt>
               <Text type="small" weight="semibold" color="secondary">
@@ -337,19 +315,11 @@
               </Text>
             </dt>
             <dd>
-=======
-          <div className="flex align-center mb-24 pr-8">
-            <Text type="small" weight="semibold" color="secondary" tag="dt">
-              Entry epoch
-            </Text>
-            <dd className="flex align-center ml-auto">
->>>>>>> 0f4ea412
               <Text type="p1" weight="semibold" color="primary">
                 #{epoch ?? '-'}
               </Text>
             </dd>
           </div>
-<<<<<<< HEAD
           <div className="flex align-center justify-space-between mb-24">
             <dt>
               <Text type="small" weight="semibold" color="secondary">
@@ -357,13 +327,6 @@
               </Text>
             </dt>
             <dd>
-=======
-          <div className="flex align-center mb-24 pr-8">
-            <Text type="small" weight="semibold" color="secondary" tag="dt">
-              Redeemable in
-            </Text>
-            <dd className="flex align-center ml-auto">
->>>>>>> 0f4ea412
               <Text type="p1" weight="semibold" color="primary">
                 {redeemable ? 'Redeem now' : '-d -h -m'}
               </Text>
@@ -376,18 +339,12 @@
             className="full-width"
             disabled={saving}
             onClick={() => {
-<<<<<<< HEAD
               if (!redeemable) {
                 history.push(`/smart-alpha/pools/${pool.poolAddress}/deposit/${tranche}`);
               } else {
                 setConfirmModalVisible(true);
               }
             }}>
-=======
-              setConfirmModalVisible(true);
-            }}
-            className="flex-grow">
->>>>>>> 0f4ea412
             {saving && <Spinner className="mr-8" />}
             {redeemable ? 'Redeem tokens' : 'Add to entry queue'}
           </Button>
@@ -470,17 +427,6 @@
 
   if (amount.eq(0)) {
     return (
-<<<<<<< HEAD
-      <section className="card">
-        <div className="flex flow-row align-center justify-center full-height text-center">
-          <Text type="p1" weight="semibold" color="primary" className="mb-8">
-            Empty exit queue
-          </Text>
-          <Text type="small" weight="semibold" color="secondary" className="mb-24">
-            Your exit queue for {pool.poolName} is currently empty.
-          </Text>
-        </div>
-=======
       <section
         className="card p-24"
         style={{
@@ -494,7 +440,6 @@
         <Text type="small" weight="semibold" color="secondary" className="mb-8">
           Your exit queue for {pool.poolName} is currently empty.
         </Text>
->>>>>>> 0f4ea412
       </section>
     );
   }
@@ -508,7 +453,6 @@
       </header>
       <div className="p-24">
         <dl>
-<<<<<<< HEAD
           <div className="flex align-center justify-space-between mb-24">
             <dt>
               <Text type="small" weight="semibold" color="secondary">
@@ -521,19 +465,6 @@
                 bubble1Name="bond"
                 bubble2Name={oracleToken?.icon ?? 'unknown'}
                 outline={isSenior ? 'green' : 'purple'}
-=======
-          <div className="flex align-center mb-24 pr-8">
-            <Text type="small" weight="semibold" color="secondary" tag="dt">
-              Tokens in queue
-            </Text>
-            <dd className="flex align-center ml-auto">
-              <TokenIcon
-                name={poolToken?.icon ?? 'unknown'}
-                outline={isSenior ? 'green' : 'purple'}
-                bubble1Name="bond"
-                bubble2Name={oracleToken?.icon ?? 'unknown'}
-                size={24}
->>>>>>> 0f4ea412
                 className="mr-8"
               />
               <Text type="p1" weight="bold" color="primary">
@@ -541,7 +472,6 @@
               </Text>
             </dd>
           </div>
-<<<<<<< HEAD
           <div className="flex align-center justify-space-between mb-24">
             <dt>
               <Text type="small" weight="semibold" color="secondary">
@@ -550,20 +480,11 @@
             </dt>
             <dd className="flex align-center">
               <TokenIcon name={poolToken?.icon ?? 'unknown'} className="mr-8" />
-=======
-          <div className="flex align-center mb-24 pr-8">
-            <Text type="small" weight="semibold" color="secondary" tag="dt">
-              Redeemable underlying
-            </Text>
-            <dd className="flex align-center ml-auto">
-              <TokenIcon name={poolToken?.icon ?? 'unknown'} size={24} className="mr-8" />
->>>>>>> 0f4ea412
               <Text type="p1" weight="semibold" color="primary">
                 {redeemable ? formatToken(amount.div(historyTokenPrice ?? 0)) : '???'}
               </Text>
             </dd>
           </div>
-<<<<<<< HEAD
           <div className="flex align-center justify-space-between mb-24">
             <dt>
               <Text type="small" weight="semibold" color="secondary">
@@ -571,19 +492,11 @@
               </Text>
             </dt>
             <dd>
-=======
-          <div className="flex align-center mb-24 pr-8">
-            <Text type="small" weight="semibold" color="secondary" tag="dt">
-              Entry epoch
-            </Text>
-            <dd className="flex align-center ml-auto">
->>>>>>> 0f4ea412
               <Text type="p1" weight="semibold" color="primary">
                 #{epoch ?? '-'}
               </Text>
             </dd>
           </div>
-<<<<<<< HEAD
           <div className="flex align-center justify-space-between mb-24">
             <dt>
               <Text type="small" weight="semibold" color="secondary">
@@ -591,13 +504,6 @@
               </Text>
             </dt>
             <dd>
-=======
-          <div className="flex align-center mb-24 pr-8">
-            <Text type="small" weight="semibold" color="secondary" tag="dt">
-              Redeemable in
-            </Text>
-            <dd className="flex align-center ml-auto">
->>>>>>> 0f4ea412
               <Text type="p1" weight="semibold" color="primary">
                 {redeemable ? 'Redeem now' : '-d -h -m'}
               </Text>
@@ -610,18 +516,12 @@
             className="full-width"
             disabled={saving}
             onClick={() => {
-<<<<<<< HEAD
               if (!redeemable) {
                 history.push(`/smart-alpha/pools/${pool.poolAddress}/withdraw/${tranche}`);
               } else {
                 setConfirmModalVisible(true);
               }
             }}>
-=======
-              setConfirmModalVisible(true);
-            }}
-            className="flex-grow">
->>>>>>> 0f4ea412
             {saving && <Spinner className="mr-8" />}
             {redeemable ? 'Redeem underlying' : 'Add to exit queue'}
           </Button>

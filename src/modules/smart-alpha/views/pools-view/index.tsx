--- conflicted
+++ resolved
@@ -34,11 +34,7 @@
     }, BigNumber.ZERO);
   }, [data]);
 
-<<<<<<< HEAD
-  const exitedQueueTVLInUsd = useMemo(() => {
-=======
   const exitQueueTVLInUsd = useMemo(() => {
->>>>>>> 99855dfb
     return data?.reduce((sum, item) => {
       return sum.plus(item.tvl.juniorExitedTVL).plus(item.tvl.seniorExitedTVL);
     }, BigNumber.ZERO);
@@ -67,17 +63,10 @@
 
         <div className="card p-24" style={{ minWidth: '200px' }}>
           <Text type="small" weight="semibold" color="secondary" className="mb-4">
-<<<<<<< HEAD
-            Exited Queue TVL
-          </Text>
-          <Text type="h3" weight="bold" color="primary">
-            {formatUSD(exitedQueueTVLInUsd) ?? '-'}
-=======
             Exit Queue TVL
           </Text>
           <Text type="h3" weight="bold" color="primary">
             {formatUSD(exitQueueTVLInUsd) ?? '-'}
->>>>>>> 99855dfb
           </Text>
         </div>
       </div>

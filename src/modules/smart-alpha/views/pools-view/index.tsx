--- conflicted
+++ resolved
@@ -97,31 +97,17 @@
 
   function getCurrentEpoch() {
     const now = getUnixTime(Date.now());
-<<<<<<< HEAD
-
-=======
->>>>>>> 254699aa
+
     if (now < item.epoch1Start) {
       return 0;
     }
 
-<<<<<<< HEAD
     return Math.floor((now - item.epoch1Start) / item.epochDuration + 1);
   }
 
   function tillNextEpoch(): number {
     const now = getUnixTime(Date.now());
     const currentEpoch = getCurrentEpoch();
-=======
-    return (now - item.epoch1Start) / item.epochDuration + 1;
-  }
-
-  function tillNextEpoch(): number {
-    const now = getUnixTime(Date.now());
-
-    const currentEpoch = getCurrentEpoch();
-
->>>>>>> 254699aa
     const nextEpochStart = item.epoch1Start + currentEpoch * item.epochDuration;
 
     return now < nextEpochStart ? nextEpochStart - now : 0;
@@ -157,11 +143,7 @@
           <UseLeftTime delay={1_000}>
             {() => {
               const tne = tillNextEpoch();
-<<<<<<< HEAD
-              console.log(tne);
-=======
-
->>>>>>> 254699aa
+
               return (
                 <Text type="p1" weight="semibold">
                   {getFormattedDuration(tne)}

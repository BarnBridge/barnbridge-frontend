import React, { Suspense, lazy } from 'react';
import { Redirect, Route, Switch } from 'react-router-dom';
import AntdSpin from 'antd/lib/spin';

import Icon from 'components/custom/icon';
import { NavTabs } from 'components/custom/tabs';
<<<<<<< HEAD
import { Text } from 'components/custom/typography';
import { config } from 'config';
import RocketSvg from 'resources/img/rocket.png';
=======
import { SEPoolsProvider } from 'modules/smart-exposure/providers/se-pools-provider';
>>>>>>> 6f7b1e2a
import { useWallet } from 'wallets/wallet';

import { PoolActionsView } from './views/pool-actions-view';

import s from './s.module.scss';

const PoolsView = lazy(() => import('./views/pools-view'));
const TrancheView = lazy(() => import('./views/tranche-view'));

const PortfolioView = lazy(() => import('./views/portfolio-view'));

const SmartExposureView: React.FC = () => {
  const wallet = useWallet();

  const tabs = [
    {
      children: (
        <>
          <Icon name="finance" className="mr-8" /> Pools
        </>
      ),
      to: '/smart-exposure/pools',
    },
    {
      children: (
        <>
          <Icon name="wallet-outlined" className="mr-8" /> Portfolio
        </>
      ),
      to: '/smart-exposure/portfolio',
      disabled: !wallet.account,
    },
  ];
<<<<<<< HEAD

  if (config.env !== 'development') {
    return (
      <div className="flex flow-row row-gap-48 align-center justify-center full-height">
        <img src={RocketSvg} alt="Rocket" style={{ maxWidth: '310px', maxHeight: '377px' }} />
        <div className="grid flow-row row-gap-8">
          <Text type="h1" weight="bold" color="primary">
            Stay tuned!
          </Text>
          <Text type="p1" weight="semibold" color="secondary">
            We are launching soon
          </Text>
        </div>
      </div>
    );
  }

=======
  
>>>>>>> 6f7b1e2a
  return (
    <>
      <NavTabs tabs={tabs} className={s.tabs} />
      <div className="content-container-fix content-container">
        <SEPoolsProvider>
          <Suspense fallback={<AntdSpin />}>
            <Switch>
              <Route path="/smart-exposure/pools" exact>
                <PoolsView />
              </Route>
              <Route path="/smart-exposure/pools/:pool/:tranche" exact>
                <TrancheView />
              </Route>
              <Route path="/smart-exposure/pools/:pool/:tranche/:path(deposit|withdraw|change-tranche)" exact>
                <PoolActionsView />
              </Route>
              <Route path="/smart-exposure/portfolio" exact>
                <PortfolioView />
              </Route>
              <Redirect to="/smart-exposure/pools" />
            </Switch>
          </Suspense>
        </SEPoolsProvider>
      </div>
    </>
  );
};

export default SmartExposureView;<|MERGE_RESOLUTION|>--- conflicted
+++ resolved
@@ -4,13 +4,7 @@
 
 import Icon from 'components/custom/icon';
 import { NavTabs } from 'components/custom/tabs';
-<<<<<<< HEAD
-import { Text } from 'components/custom/typography';
-import { config } from 'config';
-import RocketSvg from 'resources/img/rocket.png';
-=======
 import { SEPoolsProvider } from 'modules/smart-exposure/providers/se-pools-provider';
->>>>>>> 6f7b1e2a
 import { useWallet } from 'wallets/wallet';
 
 import { PoolActionsView } from './views/pool-actions-view';
@@ -44,27 +38,7 @@
       disabled: !wallet.account,
     },
   ];
-<<<<<<< HEAD
 
-  if (config.env !== 'development') {
-    return (
-      <div className="flex flow-row row-gap-48 align-center justify-center full-height">
-        <img src={RocketSvg} alt="Rocket" style={{ maxWidth: '310px', maxHeight: '377px' }} />
-        <div className="grid flow-row row-gap-8">
-          <Text type="h1" weight="bold" color="primary">
-            Stay tuned!
-          </Text>
-          <Text type="p1" weight="semibold" color="secondary">
-            We are launching soon
-          </Text>
-        </div>
-      </div>
-    );
-  }
-
-=======
-  
->>>>>>> 6f7b1e2a
   return (
     <>
       <NavTabs tabs={tabs} className={s.tabs} />

import { useCallback, useEffect, useMemo, useState } from 'react';
import { Link, useParams } from 'react-router-dom';
import useDebounce from '@rooks/use-debounce';
import BigNumber from 'bignumber.js';
import ContractListener from 'web3/components/contract-listener';
import Erc20Contract from 'web3/erc20Contract';
import { formatPercent, formatToken, formatUSD } from 'web3/utils';

import { EnableTokenButton } from 'components/custom/enable-token';
import Icon, { IconNames } from 'components/custom/icon';
import IconsPair from 'components/custom/icons-pair';
import { Spinner } from 'components/custom/spinner';
import { Tabs } from 'components/custom/tabs';
import { TokenAmount, TokenAmountPreview, TokenSelect } from 'components/custom/token-amount-new';
import TransactionDetails from 'components/custom/transaction-details';
import { TransactionSummary } from 'components/custom/transaction-summary';
import { Text } from 'components/custom/typography';
import { KnownTokens, useKnownTokens } from 'components/providers/knownTokensProvider';
import { useContract } from 'hooks/useContract';
<<<<<<< HEAD
import { TrancheApiType, useSeAPI } from 'modules/smart-exposure/api';
import { useSEPools } from 'modules/smart-exposure/providers/se-pools-provider';
import { useWallet } from 'wallets/walletProvider';
=======
import { TrancheApiType, fetchTranche } from 'modules/smart-exposure/api';
import { useEPoolContract, useSEPools } from 'modules/smart-exposure/providers/se-pools-provider';
import { useWallet } from 'wallets/wallet';
>>>>>>> 106f2c5e

const tabs = [
  {
    children: 'Multiple tokens',
    id: 'multiple',
  },
  {
    children: 'Single token',
    id: 'single',
  },
];

const WithdrawView: React.FC = () => {
  const wallet = useWallet();
  const { getTokenBySymbol, getTokenIconBySymbol } = useKnownTokens();
  const { pool: poolAddress, tranche: trancheAddress } = useParams<{ pool: string; tranche: string }>();
  const [tranche, setTranche] = useState<TrancheApiType>();
  const [activeTab, setActiveTab] = useState<string>('multiple');
  const { ePoolPeripheryContract } = useSEPools();
  const seAPI = useSeAPI();

  useEffect(() => {
    seAPI.fetchTranche(trancheAddress).then(result => {
      setTranche(result);
    });
  }, [trancheAddress]);

  const tokenAContract = useContract(tranche?.tokenA.address, {
    loadAllowance: [poolAddress, ePoolPeripheryContract.address],
    loadCommon: true,
    loadBalance: true,
  });
  const tokenBContract = useContract(tranche?.tokenB.address, {
    loadAllowance: [poolAddress, ePoolPeripheryContract.address],
    loadCommon: true,
    loadBalance: true,
  });
  const tokenEContract = useContract(trancheAddress, {
    loadAllowance: [poolAddress, ePoolPeripheryContract.address],
    loadCommon: true,
    loadBalance: true,
  });

  if (!tranche || !tokenEContract || !tokenAContract || !tokenBContract) {
    return <Spinner className="mh-auto" />;
  }

  const tokenA = getTokenBySymbol(tranche.tokenA.symbol);
  const tokenB = getTokenBySymbol(tranche.tokenB.symbol);

  const tokenAIcon = getTokenIconBySymbol(tranche.tokenA.symbol);
  const tokenBIcon = getTokenIconBySymbol(tranche.tokenB.symbol);

  return (
    <>
      <div className="flex mb-16">
        <Link to={`/smart-exposure/pools/${poolAddress}/${trancheAddress}`} className="button-text">
          <Icon name="arrow-back" color="inherit" className="mr-8" />
          Tranche details
        </Link>
      </div>
      <div className="flex justify-center row-gap-12 col-gap-64 mb-40">
        <div className="flex">
          <IconsPair icon1={tokenAIcon} icon2={tokenBIcon} size={40} className="mr-16" />
          <div>
            <div className="text-p1 fw-semibold color-primary mr-4">{`${Number(tranche.tokenARatio) * 100}% ${
              tranche.tokenA.symbol
            } / ${Number(tranche.tokenBRatio) * 100}% ${tranche.tokenB.symbol}`}</div>
            <div className="text-sm fw-semibold color-secondary">{`${tokenA?.name} / ${tokenB?.name}`}</div>
          </div>
        </div>
        <div>
          <div className="text-sm fw-semibold color-secondary mb-4">Wallet {tranche.tokenA.symbol} balance</div>
          <div>
            <span className="text-p1 fw-semibold color-primary mr-8">
              {formatToken(tokenAContract.getBalanceOf(wallet.account), {
                scale: tranche.tokenA.decimals,
              }) ?? '-'}
            </span>
            <span className="text-sm fw-semibold color-secondary">{tranche.tokenA.symbol}</span>
          </div>
        </div>
        <div>
          <div className="text-sm fw-semibold color-secondary mb-4">Wallet {tranche.tokenB.symbol} balance</div>
          <div>
            <span className="text-p1 fw-semibold color-primary mr-8">
              {' '}
              {formatToken(tokenBContract.getBalanceOf(wallet.account), {
                scale: tranche.tokenB.decimals,
              }) ?? '-'}
            </span>
            <span className="text-sm fw-semibold color-secondary">{tranche.tokenB.symbol}</span>
          </div>
        </div>
        <div>
          <div className="text-sm fw-semibold color-secondary mb-4">Wallet {tranche.eTokenSymbol} balance</div>
          <div>
            <span className="text-p1 fw-semibold color-primary mr-8">
              {formatToken(tokenEContract.getBalanceOf(wallet.account), {
                scale: tokenEContract.decimals,
              }) ?? '-'}
            </span>
            <span className="text-sm fw-semibold color-secondary">{tranche.eTokenSymbol}</span>
          </div>
        </div>
      </div>
      <div
        className="card ph-32 pv-32 mh-auto"
        style={{
          width: '100%',
          maxWidth: 640,
        }}>
        <Text type="h3" weight="semibold" color="primary" className="mb-16">
          Withdraw
        </Text>
        <Text type="p2" weight="semibold" color="secondary" className="mb-32">
          {activeTab === 'multiple'
            ? 'Withdraw from your position by burning eTokens of this tranche for the underlying tranche tokens according to the current tranche ratio.'
            : 'Withdraw from your position by burning eTokens of this tranche for one of the underlying tranche tokens. The second underlying token will be swapped for the token you want to receive, which is where the slippage and deadline parameters will be used.'}
        </Text>
        <Tabs
          tabs={tabs}
          activeKey={activeTab}
          onClick={setActiveTab}
          className="mb-32"
          variation="elastic"
          size="small"
        />
        {activeTab === 'multiple' ? (
          <MultipleTokensForm
            tranche={tranche}
            tokenAContract={tokenAContract}
            tokenBContract={tokenBContract}
            tokenEContract={tokenEContract}
          />
        ) : (
          <SingleTokenForm
            tranche={tranche}
            tokenAContract={tokenAContract}
            tokenBContract={tokenBContract}
            tokenEContract={tokenEContract}
          />
        )}
      </div>
    </>
  );
};

export default WithdrawView;

const MultipleTokensForm = ({
  tranche,
  tokenAContract,
  tokenBContract,
  tokenEContract,
}: {
  tranche: TrancheApiType;
  tokenAContract: Erc20Contract;
  tokenBContract: Erc20Contract;
  tokenEContract: Erc20Contract;
}) => {
  const { getTokenIconBySymbol } = useKnownTokens();
  const { pool: poolAddress, tranche: trancheAddress } = useParams<{ pool: string; tranche: string }>();
  const [tokenEState, setTokenEState] = useState<string>('');
  const [tokenAState, setTokenAState] = useState<BigNumber | undefined>();
  const [tokenBState, setTokenBState] = useState<BigNumber | undefined>();
  const ePoolContract = useEPoolContract(poolAddress);
  const { ePoolHelperContract, ePoolPeripheryContract } = useSEPools();
  const [loading, setLoading] = useState<boolean>(false);

  const tokenAIcon = getTokenIconBySymbol(tranche.tokenA.symbol);
  const tokenBIcon = getTokenIconBySymbol(tranche.tokenB.symbol);

  const tokenEAmountHandler = useDebounce((value: string) => {
    if (!ePoolPeripheryContract) {
      return;
    }

    const amount = BigNumber.from(value)?.multipliedBy(tranche.sFactorE) ?? BigNumber.ZERO;

    if (!amount) {
      return;
    }

    ePoolHelperContract.getTokenATokenBForEToken(poolAddress, trancheAddress, amount).then(({ amountA, amountB }) => {
      setTokenAState(amountA);
      setTokenBState(amountB);
    });
  }, 400);

  const submitHandler = async (e: React.SyntheticEvent<HTMLFormElement>) => {
    e.preventDefault();
    const amount = BigNumber.from(tokenEState) ?? BigNumber.ZERO;

    if (!amount) {
      return;
    }

    setLoading(true);

    try {
      await ePoolContract.redeem(tranche.eTokenAddress, amount.multipliedBy(tranche.sFactorE));

      setTokenEState('');
      setTokenAState(undefined);
      setTokenBState(undefined);
      tokenAContract.loadBalance();
      tokenBContract.loadBalance();
      tokenEContract.loadBalance();
    } catch (e) {
    } finally {
      setLoading(false);
    }
  };

  const feeRate = BigNumber.from(ePoolContract.feeRate ?? 0).unscaleBy(18) ?? 0;
  const tokenEMax = tokenEContract.balance?.unscaleBy(tokenEContract?.decimals) ?? BigNumber.ZERO;

  const tokenEErrors = useMemo(() => {
    const errors: string[] = [];

    if (tokenEState && !tokenEState.toString().match(/^(\d+\.?\d*|\.\d+)$/)) {
      errors.push('Wrong number format');
    }

    if (tokenEMax.isLessThan(tokenEState)) {
      errors.push('Insufficient balance');
    }

    return errors;
  }, [tokenEMax, tokenEState]);

  const disableSubmit = !tokenEState || !!tokenEErrors.length || tokenEContract.isAllowedOf(poolAddress) === false;

  return (
    <form onSubmit={submitHandler}>
      <div className="flex mb-8">
        <span className="text-sm fw-semibold color-secondary">{tranche.eTokenSymbol} amount</span>
      </div>
      <TokenAmount
        before={<IconsPair icon1={tokenAIcon} icon2={tokenBIcon} size={24} />}
        value={tokenEState}
        onChange={value => {
          setTokenEState(value);
          tokenEAmountHandler(value);
        }}
        max={tokenEMax.toString()}
        placeholder={`0 (Max ${tokenEMax ?? 0})`}
        className="mb-8"
        slider
        errors={tokenEErrors}
      />
      <Icon
        name="down-arrow-circle"
        width={32}
        height={32}
        style={{
          display: 'block',
          margin: '0 auto',
        }}
      />
      <div className="flex mb-8">
        <span className="text-sm fw-semibold color-secondary">{tranche.tokenA.symbol} amount</span>
        <span className="text-sm fw-semibold color-secondary ml-auto">
          Current ratio: {formatPercent(Number(tranche.tokenARatio))}
        </span>
      </div>
      <TokenAmountPreview
        before={<Icon name={tokenAIcon as IconNames} width={24} height={24} />}
        value={tokenAState?.unscaleBy(tranche.tokenA.decimals)?.toString() || '0'}
        secondary={formatUSD(
          tokenAState?.unscaleBy(tranche.tokenA.decimals)?.multipliedBy(tranche.tokenA.state.price) ?? 0,
        )}
        className="mb-16"
      />
      <Icon
        name="plus-circle"
        width={32}
        height={32}
        style={{
          display: 'block',
          margin: '0 auto',
        }}
      />
      <div className="flex mb-8">
        <span className="text-sm fw-semibold color-secondary">{tranche.tokenB.symbol} amount</span>
        <span className="text-sm fw-semibold color-secondary ml-auto">
          Current ratio: {formatPercent(Number(tranche.tokenBRatio))}
        </span>
      </div>
      <TokenAmountPreview
        before={<Icon name={tokenBIcon as IconNames} width={24} height={24} />}
        value={tokenBState?.unscaleBy(tranche.tokenB.decimals)?.toString() || '0'}
        secondary={formatUSD(
          tokenBState?.unscaleBy(tranche.tokenB.decimals)?.multipliedBy(tranche.tokenB.state.price) ?? 0,
        )}
        className="mb-32"
      />

      <TransactionSummary
        className="mb-32"
        items={[
          [
            <Text type="small" weight="semibold" color="secondary">
              Transaction fees
            </Text>,
            <Text type="p2" weight="semibold" color="primary">
              {formatUSD(
                BigNumber.from(tokenEState)?.multipliedBy(tranche.state.eTokenPrice).multipliedBy(feeRate) ?? 0,
              )}{' '}
              ({formatPercent(feeRate)})
            </Text>,
          ],
          [
            <Text type="small" weight="semibold" color="secondary">
              {tranche.tokenA.symbol} amount
            </Text>,
            <Text type="p1" weight="bold" color="primary">
              {formatToken(tokenAState?.minus(tokenAState.multipliedBy(feeRate))?.unscaleBy(tranche.tokenA.decimals)) ||
                '0'}{' '}
              {tranche.tokenA.symbol}
            </Text>,
          ],
          [
            <Text type="small" weight="semibold" color="secondary">
              {tranche.tokenB.symbol} amount
            </Text>,
            <Text type="p1" weight="bold" color="primary">
              {formatToken(tokenBState?.minus(tokenBState.multipliedBy(feeRate))?.unscaleBy(tranche.tokenB.decimals)) ||
                '0'}{' '}
              {tranche.tokenB.symbol}
            </Text>,
          ],
        ]}
      />

      <EnableTokenButton
        contract={tokenEContract}
        address={poolAddress}
        tokenSymbol={tranche.eTokenSymbol}
        className="mb-32"
        style={{ width: '100%' }}
      />

      <div className="grid flow-col col-gap-32 align-center justify-space-between">
        <Link to={`/smart-exposure/pools/${poolAddress}/${trancheAddress}`} className="button-back">
          <Icon name="arrow-back" width={16} height={16} className="mr-8" color="inherit" />
          Cancel
        </Link>
        <button type="submit" className="button-primary" disabled={loading || disableSubmit}>
          {loading && <Spinner className="mr-8" />}
          Withdraw
        </button>
      </div>
      <ContractListener contract={ePoolContract} />
    </form>
  );
};

const debounceOptions = {
  // leading: true,
};

const SingleTokenForm = ({
  tranche,
  tokenAContract,
  tokenBContract,
  tokenEContract,
}: {
  tranche: TrancheApiType;
  tokenAContract: Erc20Contract;
  tokenBContract: Erc20Contract;
  tokenEContract: Erc20Contract;
}) => {
  const { getTokenBySymbol, getTokenIconBySymbol } = useKnownTokens();
  const { pool: poolAddress, tranche: trancheAddress } = useParams<{ pool: string; tranche: string }>();
  const [tokenEState, setTokenEState] = useState<string>('');
  const [selectedTokenValue, setSelectedTokenValue] = useState<BigNumber | undefined>();

  const tokens: [KnownTokens, KnownTokens] = [tranche.tokenA.symbol, tranche.tokenB.symbol];
  const [selectedTokenSymbol, setSelectedTokenSymbol] = useState<KnownTokens>(tokens[0]);
  const ePoolContract = useEPoolContract(poolAddress);
  const { ePoolPeripheryContract } = useSEPools();

  const [transactionDetails, setTransactionDetails] = useState<{ deadline?: number; slippage?: number }>({
    deadline: 20,
    slippage: 0.5,
  });
  const [loading, setLoading] = useState<boolean>(false);

  const selectedToken = getTokenBySymbol(selectedTokenSymbol);

  const tokenAIcon = getTokenIconBySymbol(tranche.tokenA.symbol);
  const tokenBIcon = getTokenIconBySymbol(tranche.tokenB.symbol);

  const isTokenA = selectedTokenSymbol === tranche.tokenA.symbol;
  const selectedTokenDecimals = isTokenA ? tranche.tokenA.decimals : tranche.tokenB.decimals;

  const selectedTokenValueMinusSlippage = selectedTokenValue?.multipliedBy(
    1 - (transactionDetails.slippage ?? 0) / 100,
  );

  const tokenHandler = useCallback(
    (value: string, _isTokenA: boolean) => {
      const amount = BigNumber.from(value)?.multipliedBy(tranche.sFactorE);
      if (!amount) {
        return;
      }

      ePoolPeripheryContract?.[_isTokenA ? 'getMaxOutputAmountAForEToken' : 'getMaxOutputAmountBForEToken'](
        poolAddress,
        trancheAddress,
        amount,
      ).then(val => {
        setSelectedTokenValue(val);
      });
    },
    [ePoolPeripheryContract, poolAddress, tranche.sFactorE, trancheAddress],
  );

  const debouncedTokenHandler = useDebounce(tokenHandler, 400, debounceOptions);

  useEffect(() => {
    setSelectedTokenValue(undefined);
    debouncedTokenHandler(tokenEState, isTokenA);
  }, [debouncedTokenHandler, tokenEState, isTokenA]);

  const submitHandler = async (e: React.SyntheticEvent<HTMLFormElement>) => {
    e.preventDefault();

    const amount = BigNumber.from(tokenEState)?.multipliedBy(tranche.sFactorE) ?? BigNumber.ZERO;

    if (!amount || !selectedTokenValueMinusSlippage) {
      return;
    }

    const deadlineTs = Math.floor(Date.now() / 1_000 + Number(transactionDetails.deadline ?? 0) * 60);
    setLoading(true);
    try {
      await ePoolPeripheryContract?.[isTokenA ? 'redeemForMinTokenA' : 'redeemForMinTokenB'](
        poolAddress,
        trancheAddress,
        amount,
        selectedTokenValueMinusSlippage.integerValue(),
        deadlineTs,
      );

      setTokenEState('');
      setSelectedTokenValue(undefined);
      tokenAContract.loadBalance();
      tokenBContract.loadBalance();
      tokenEContract.loadBalance();
    } catch (e) {
    } finally {
      setLoading(false);
    }
  };

  const feeRate = BigNumber.from(ePoolContract.feeRate ?? 0).unscaleBy(18) ?? 0;
  const tokenEMax = tokenEContract.balance?.unscaleBy(tokenEContract.decimals) ?? BigNumber.ZERO;

  const tokenEErrors = useMemo(() => {
    const errors: string[] = [];

    if (tokenEState && !tokenEState.match(/^(\d+\.?\d*|\.\d+)$/)) {
      errors.push('Wrong number format');
    }

    if (tokenEMax.isLessThan(tokenEState)) {
      errors.push('Insufficient balance');
    }

    return errors;
  }, [tokenEMax, tokenEState]);

  const disableSubmit =
    !tokenEState || !!tokenEErrors.length || tokenEContract.isAllowedOf(ePoolPeripheryContract.address) === false;

  return (
    <form onSubmit={submitHandler}>
      <div className="flex mb-8">
        <span className="text-sm fw-semibold color-secondary">{tranche.eTokenSymbol} amount</span>
      </div>
      <TokenAmount
        before={<IconsPair icon1={tokenAIcon} icon2={tokenBIcon} size={24} />}
        value={tokenEState}
        onChange={setTokenEState}
        max={tokenEMax.toString()}
        placeholder={`0 (Max ${tokenEMax ?? 0})`}
        className="mb-8"
        slider
        errors={tokenEErrors}
      />
      <Icon
        name="down-arrow-circle"
        width={32}
        height={32}
        style={{
          display: 'block',
          margin: '0 auto',
        }}
      />
      <div className="flex mb-8">
        <span className="text-sm fw-semibold color-secondary">{selectedToken?.symbol} amount</span>
        {/* <span className="text-sm fw-semibold color-secondary ml-auto">
          Current ratio:{' '}
          {formatPercent(
            Number(selectedToken?.symbol === tranche.tokenA.symbol ? tranche.tokenARatio : tranche.tokenBRatio),
          )}
        </span> */}
      </div>
      <TokenAmountPreview
        before={
          <TokenSelect
            value={selectedTokenSymbol}
            onChange={setSelectedTokenSymbol}
            tokens={tokens}
            style={{ backgroundColor: 'var(--theme-card-color)' }}
          />
        }
        value={formatToken(selectedTokenValueMinusSlippage?.unscaleBy(selectedTokenDecimals)) ?? '-'}
        secondary={formatUSD(
          selectedTokenValueMinusSlippage
            ?.unscaleBy(selectedTokenDecimals)
            ?.multipliedBy(tranche[isTokenA ? 'tokenA' : 'tokenB'].state.price) ?? 0,
        )}
        className="mb-40"
        classNameBefore="ph-0"
      />

      <TransactionDetails
        className="mb-32"
        showSlippage
        slippage={transactionDetails.slippage}
        slippageHint="Your transaction will revert if the amount of tokens you actually receive is smaller by this percentage."
        showDeadline
        deadline={transactionDetails.deadline}
        onChange={setTransactionDetails}>
        Swap transaction details
      </TransactionDetails>

      <TransactionSummary
        className="mb-32"
        items={[
          [
            <Text type="small" weight="semibold" color="secondary">
              Transaction fees
            </Text>,
            <Text type="p2" weight="semibold" color="primary">
              {formatUSD(
                BigNumber.from(tokenEState)?.multipliedBy(tranche.state.eTokenPrice).multipliedBy(feeRate) ?? 0,
              )}{' '}
              ({formatPercent(feeRate)})
            </Text>,
          ],
          [
            <Text type="small" weight="semibold" color="secondary">
              {selectedTokenSymbol} amount
            </Text>,
            <Text type="p1" weight="bold" color="primary">
              {formatToken(selectedTokenValueMinusSlippage?.unscaleBy(selectedTokenDecimals)) || '0'}{' '}
              {selectedTokenSymbol}
            </Text>,
          ],
        ]}
      />

      <EnableTokenButton
        contract={tokenEContract}
        address={ePoolPeripheryContract.address}
        tokenSymbol={tranche.eTokenSymbol}
        className="mb-32"
        style={{ width: '100%' }}
      />

      <div className="grid flow-col col-gap-32 align-center justify-space-between">
        <Link to={`/smart-exposure/pools/${poolAddress}/${trancheAddress}`} className="button-back">
          <Icon name="arrow-back" width={16} height={16} className="mr-8" color="inherit" />
          Cancel
        </Link>
        <button type="submit" className="button-primary" disabled={loading || disableSubmit}>
          {loading && <Spinner className="mr-8" />}
          Withdraw
        </button>
      </div>
      <ContractListener contract={ePoolContract} />
    </form>
  );
};<|MERGE_RESOLUTION|>--- conflicted
+++ resolved
@@ -17,15 +17,9 @@
 import { Text } from 'components/custom/typography';
 import { KnownTokens, useKnownTokens } from 'components/providers/knownTokensProvider';
 import { useContract } from 'hooks/useContract';
-<<<<<<< HEAD
 import { TrancheApiType, useSeAPI } from 'modules/smart-exposure/api';
-import { useSEPools } from 'modules/smart-exposure/providers/se-pools-provider';
+import { useEPoolContract, useSEPools } from 'modules/smart-exposure/providers/se-pools-provider';
 import { useWallet } from 'wallets/walletProvider';
-=======
-import { TrancheApiType, fetchTranche } from 'modules/smart-exposure/api';
-import { useEPoolContract, useSEPools } from 'modules/smart-exposure/providers/se-pools-provider';
-import { useWallet } from 'wallets/wallet';
->>>>>>> 106f2c5e
 
 const tabs = [
   {

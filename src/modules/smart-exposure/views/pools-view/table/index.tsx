--- conflicted
+++ resolved
@@ -1,37 +1,24 @@
 import React, { useEffect, useState } from 'react';
 import { NavLink } from 'react-router-dom';
-import BigNumber from 'bignumber.js';
 import { formatPercent, formatUSD } from 'web3/utils';
 
-import { Badge } from 'components/custom/badge';
 import Icon from 'components/custom/icon';
 import { TranchePercentageProgress } from 'components/custom/progress';
 import { ColumnType, Table } from 'components/custom/table';
-<<<<<<< HEAD
+import { InfoTooltip } from 'components/custom/tooltip';
 import { useKnownTokens } from 'components/providers/knownTokensProvider';
 import { PoolApiType, TranchesItemApiType, useSeAPI } from 'modules/smart-exposure/api';
-=======
-import { InfoTooltip } from 'components/custom/tooltip';
-import { getTokenBySymbol } from 'components/providers/known-tokens-provider';
-import { PoolApiType, TranchesItemApiType, fetchTranches } from 'modules/smart-exposure/api';
->>>>>>> 106f2c5e
-import { useSEPools } from 'modules/smart-exposure/providers/se-pools-provider';
 
 const tableColumns: ColumnType<TranchesItemApiType>[] = [
   {
-<<<<<<< HEAD
-    heading: 'Target / current ratio',
-    render: function Render(item) {
-      const { getTokenBySymbol } = useKnownTokens();
-=======
     heading: (
       <div className="flex align-center col-gap-4">
         Target & current ratio{' '}
         <InfoTooltip>The target funds ratio (top) and the current actual ratio (bottom)</InfoTooltip>
       </div>
     ),
-    render: item => {
->>>>>>> 106f2c5e
+    render: function Render(item) {
+      const { getTokenBySymbol } = useKnownTokens();
       const tokenA = getTokenBySymbol(item.tokenA.symbol);
       const tokenB = getTokenBySymbol(item.tokenB.symbol);
 
@@ -83,33 +70,6 @@
   //     const { ePoolHelperContract } = useSEPools();
   //     const [value, setValue] = useState<BigNumber | undefined>();
 
-<<<<<<< HEAD
-      useEffect(() => {
-        ePoolHelperContract
-          .getTokenATokenBForEToken(item.poolAddress, item.eTokenAddress, BigNumber.from(item.sFactorE))
-          .then(({ amountA, amountB }) => {
-            const tokenBTransformedInTokenA = amountB
-              .dividedBy(10 ** item.tokenB.decimals)
-              .multipliedBy(item.tokenB.state.price)
-              .dividedBy(item.tokenA.state.price);
-            setValue(
-              amountA
-                .dividedBy(10 ** item.tokenA.decimals)
-                .plus(tokenBTransformedInTokenA)
-                .minus(1),
-            );
-          });
-      }, [
-        ePoolHelperContract,
-        item.eTokenAddress,
-        item.poolAddress,
-        item.sFactorE,
-        item.tokenA.decimals,
-        item.tokenA.state.price,
-        item.tokenB.decimals,
-        item.tokenB.state.price,
-      ]);
-=======
   //     useEffect(() => {
   //       ePoolHelperContract
   //         .getTokenATokenBForEToken(item.poolAddress, item.eTokenAddress, new BigNumber(item.sFactorE))
@@ -135,7 +95,6 @@
   //       item.tokenB.decimals,
   //       item.tokenB.state.price,
   //     ]);
->>>>>>> 106f2c5e
 
   //     let color: 'green' | 'red' | 'grey' = 'grey';
   //     let sign = '';

import { useEffect, useState } from 'react';
import { Link } from 'react-router-dom';
import { formatToken, formatUSD } from 'web3/utils';

import IconsPair from 'components/custom/icons-pair';
import { ColumnType, Table } from 'components/custom/table';
import { useKnownTokens } from 'components/providers/knownTokensProvider';
import { useContract } from 'hooks/useContract';
import { TranchesItemApiType, useSeAPI } from 'modules/smart-exposure/api';

const columns: ColumnType<TranchesItemApiType>[] = [
  {
    heading: 'Tranche / Transaction',
    render: function Render(item) {
      const { getTokenIconBySymbol } = useKnownTokens();

      return (
        <div className="flex align-center">
          <IconsPair
            icon1={getTokenIconBySymbol(item.tokenA.symbol)}
            icon2={getTokenIconBySymbol(item.tokenB.symbol)}
            size={40}
            className="mr-16"
            style={{ flexShrink: 0 }}
          />
          <div className="text-p1 fw-semibold color-primary mr-4">{item.eTokenSymbol}</div>
        </div>
      );
    },
  },
  {
    heading: 'Pool token amount',
    render: function PoolTokenAmount(item) {
      const contract = useContract(item.eTokenAddress, { loadBalance: true, loadCommon: true });

      const unscaledBalance = contract?.balance?.unscaleBy(contract?.decimals);

      return (
        <>
          <div className="text-p1 fw-semibold color-primary mb-4">{formatToken(unscaledBalance) ?? '–'}</div>
          <div className="text-sm fw-semibold color-secondary">
            {formatUSD(unscaledBalance?.multipliedBy(item.state.eTokenPrice)) ?? '–'}
          </div>
        </>
      );
    },
  },
  {
    heading: 'Actions',
    render: item => (
      <div className="flex align-center col-gap-24">
        <Link
          to={`/smart-exposure/pools/${item.poolAddress}/${item.eTokenAddress}/withdraw`}
          className="button-primary">
          Withdraw
        </Link>
        {/* <button type="button" className="button-ghost">
        Change tranche
      </button> */}
      </div>
    ),
  },
];

type PositionsTablePropsType = {
  poolAddress?: string;
};

export const PositionsTable: React.FC<PositionsTablePropsType> = ({ poolAddress }) => {
  const [tranches, setTranches] = useState<TranchesItemApiType[]>([]);
  const seAPI = useSeAPI();

  useEffect(() => {
<<<<<<< HEAD
    seAPI.fetchTranches(poolAddress).then(setTranches);
=======
    fetchTranches(poolAddress).then(setTranches).catch(Error);
>>>>>>> 106f2c5e
  }, [poolAddress]);

  return <Table<TranchesItemApiType> columns={columns} data={tranches} rowKey={item => item.eTokenAddress} />;
};<|MERGE_RESOLUTION|>--- conflicted
+++ resolved
@@ -71,11 +71,7 @@
   const seAPI = useSeAPI();
 
   useEffect(() => {
-<<<<<<< HEAD
     seAPI.fetchTranches(poolAddress).then(setTranches);
-=======
-    fetchTranches(poolAddress).then(setTranches).catch(Error);
->>>>>>> 106f2c5e
   }, [poolAddress]);
 
   return <Table<TranchesItemApiType> columns={columns} data={tranches} rowKey={item => item.eTokenAddress} />;

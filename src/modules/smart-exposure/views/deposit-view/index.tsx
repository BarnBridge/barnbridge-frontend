import { useEffect, useMemo, useState } from 'react';
import { Link, useParams } from 'react-router-dom';
import useDebounce from '@rooks/use-debounce';
import BigNumber from 'bignumber.js';
import Erc20Contract from 'web3/erc20Contract';
import { formatPercent, formatToken, formatUSD } from 'web3/utils';

import { EnableTokenButton, EnableTokens } from 'components/custom/enable-token';
import Icon, { IconNames } from 'components/custom/icon';
import IconsPair from 'components/custom/icons-pair';
import { Spinner } from 'components/custom/spinner';
import { Tabs } from 'components/custom/tabs';
import { TokenAmount, TokenAmountPreview, TokenSelect } from 'components/custom/token-amount-new';
import { InfoTooltip } from 'components/custom/tooltip';
import TransactionDetails from 'components/custom/transaction-details';
import { Text } from 'components/custom/typography';
import { KnownTokens, useKnownTokens } from 'components/providers/knownTokensProvider';
import { useContract } from 'hooks/useContract';
<<<<<<< HEAD
import { TrancheApiType, useSeAPI } from 'modules/smart-exposure/api';
import { useSEPools } from 'modules/smart-exposure/providers/se-pools-provider';
=======
import { TrancheApiType, fetchTranche } from 'modules/smart-exposure/api';
import { useEPoolContract, useSEPools } from 'modules/smart-exposure/providers/se-pools-provider';
>>>>>>> 106f2c5e

const tabs = [
  {
    children: 'Multiple tokens',
    id: 'multiple',
  },
  {
    children: 'Single token',
    id: 'single',
  },
];

const DepositView: React.FC = () => {
  const { pool: poolAddress, tranche: trancheAddress } = useParams<{ pool: string; tranche: string }>();
  const { getTokenBySymbol, getTokenIconBySymbol } = useKnownTokens();
  const [tranche, setTranche] = useState<TrancheApiType>();
  const [activeTab, setActiveTab] = useState<string>('multiple');
  const { ePoolPeripheryContract } = useSEPools();
  const seAPI = useSeAPI();
  const tokenAContract = useContract(tranche?.tokenA.address, {
    loadAllowance: [poolAddress, ePoolPeripheryContract.address],
    loadCommon: true,
    loadBalance: true,
  });
  const tokenBContract = useContract(tranche?.tokenB.address, {
    loadAllowance: [poolAddress, ePoolPeripheryContract.address],
    loadCommon: true,
    loadBalance: true,
  });
  const tokenEContract = useContract(trancheAddress, {
    loadCommon: true,
    loadBalance: true,
  });

  useEffect(() => {
    seAPI.fetchTranche(trancheAddress).then(result => {
      setTranche(result);
    });
  }, [trancheAddress]);

  if (!tranche || !tokenAContract || !tokenBContract || !tokenEContract) {
    return <Spinner className="mh-auto" />;
  }

  const tokenA = getTokenBySymbol(tranche.tokenA.symbol);
  const tokenB = getTokenBySymbol(tranche.tokenB.symbol);
  const tokenAIcon = getTokenIconBySymbol(tranche.tokenA.symbol);
  const tokenBIcon = getTokenIconBySymbol(tranche.tokenB.symbol);

  return (
    <>
      <div className="flex mb-16">
        <Link to={`/smart-exposure/pools/${poolAddress}/${trancheAddress}`} className="button-text">
          <Icon name="arrow-back" color="inherit" className="mr-8" />
          Tranche details
        </Link>
      </div>
      <div className="flex justify-center row-gap-12 col-gap-64 mb-40">
        <div className="flex">
          <IconsPair icon1={tokenAIcon} icon2={tokenBIcon} size={40} className="mr-16" />
          <div>
            <div className="text-p1 fw-semibold color-primary mr-4">{`${Number(tranche.tokenARatio) * 100}% ${
              tranche.tokenA.symbol
            } / ${Number(tranche.tokenBRatio) * 100}% ${tranche.tokenB.symbol}`}</div>
            <div className="text-sm fw-semibold color-secondary">{`${tokenA?.name} / ${tokenB?.name}`}</div>
          </div>
        </div>
        <div>
          <div className="text-sm fw-semibold color-secondary mb-4">Wallet {tranche.tokenA.symbol} balance</div>
          <div>
            <span className="text-p1 fw-semibold color-primary mr-8">
              {formatToken(tokenAContract.balance, {
                scale: tranche.tokenA.decimals,
              }) ?? '-'}
            </span>
            <span className="text-sm fw-semibold color-secondary">{tranche.tokenA.symbol}</span>
          </div>
        </div>
        <div>
          <div className="text-sm fw-semibold color-secondary mb-4">Wallet {tranche.tokenB.symbol} balance</div>
          <div>
            <span className="text-p1 fw-semibold color-primary mr-8">
              {' '}
              {formatToken(tokenBContract.balance, {
                scale: tranche.tokenB.decimals,
              }) ?? '-'}
            </span>
            <span className="text-sm fw-semibold color-secondary">{tranche.tokenB.symbol}</span>
          </div>
        </div>
        <div>
          <div className="text-sm fw-semibold color-secondary mb-4">Wallet {tranche.eTokenSymbol} balance</div>
          <div>
            <span className="text-p1 fw-semibold color-primary mr-8">
              {formatToken(tokenEContract.balance, {
                scale: tokenEContract.decimals,
              }) ?? '-'}
            </span>
            <span className="text-sm fw-semibold color-secondary">{tranche.eTokenSymbol}</span>
          </div>
        </div>
      </div>
      <div
        className="card ph-32 pv-32 mh-auto"
        style={{
          width: '100%',
          maxWidth: 640,
        }}>
        <Text type="h3" weight="semibold" color="primary" className="mb-16">
          Deposit
        </Text>
        <Text type="p2" weight="semibold" color="secondary" className="mb-32">
          {activeTab === 'multiple'
            ? 'Build your SMART Exposure position by minting eTokens with both the tokens in the tranche according to the current tranche ratio.'
            : 'Build your SMART Exposure position by minting a specified amount of eTokens with a single input token. The amount of deposited token you see will have a portion of it swapped for the second token, which is where the slippage and deadline parameters will be used.'}
        </Text>
        {/* <Tabs
          tabs={tabs}
          activeKey={activeTab}
          onClick={setActiveTab}
          className="mb-32"
          variation="elastic"
          size="small"
        /> */}
        {activeTab === 'multiple' ? (
          <MultipleTokensForm
            tranche={tranche}
            tokenAContract={tokenAContract}
            tokenBContract={tokenBContract}
            tokenEContract={tokenEContract}
          />
        ) : (
          <SingleTokenForm
            tranche={tranche}
            tokenAContract={tokenAContract}
            tokenBContract={tokenBContract}
            tokenEContract={tokenEContract}
          />
        )}
      </div>
    </>
  );
};

export default DepositView;

const MultipleTokensForm = ({
  tranche,
  tokenAContract,
  tokenBContract,
  tokenEContract,
}: {
  tranche: TrancheApiType;
  tokenAContract: Erc20Contract;
  tokenBContract: Erc20Contract;
  tokenEContract: Erc20Contract;
}) => {
  const { pool: poolAddress, tranche: trancheAddress } = useParams<{ pool: string; tranche: string }>();
  const [tokenAState, setTokenAState] = useState<string>('');
  const [tokenBState, setTokenBState] = useState<string>('');
  const [tokenEState, setTokenEState] = useState<BigNumber | undefined>();
  const ePoolContract = useEPoolContract(poolAddress);
  const { ePoolHelperContract } = useSEPools();
  const [loading, setLoading] = useState<boolean>(false);
  const { getTokenIconBySymbol } = useKnownTokens();

  const tokenAIcon = getTokenIconBySymbol(tranche.tokenA.symbol);
  const tokenBIcon = getTokenIconBySymbol(tranche.tokenB.symbol);

  const tokenAMax = tokenAContract.balance?.unscaleBy(tokenAContract.decimals) ?? BigNumber.ZERO;
  const tokenBMax = tokenBContract.balance?.unscaleBy(tokenBContract.decimals) ?? BigNumber.ZERO;

  const handleAmountTokenA = useDebounce((value: string) => {
    if (!ePoolHelperContract) {
      return;
    }
    const amount = BigNumber.from(value)?.scaleBy(tranche.tokenA.decimals);

    if (!amount) {
      setTokenBState('');
      return;
    }

    ePoolHelperContract
      .getTokenBForTokenA(poolAddress, trancheAddress, amount)
      .then(amountB => setTokenBState(amountB.unscaleBy(tranche.tokenB.decimals)?.toString() ?? ''));
  }, 400);

  const handleAmountTokenB = useDebounce((value: string) => {
    if (!ePoolHelperContract) {
      return;
    }
    const amount = BigNumber.from(value)?.scaleBy(tranche.tokenB.decimals);

    if (!amount) {
      setTokenAState('');
      return;
    }

    ePoolHelperContract
      .getTokenAForTokenB(poolAddress, trancheAddress, amount)
      .then(amountA => setTokenAState(amountA.unscaleBy(tranche.tokenA.decimals)?.toString() ?? ''));
  }, 400);

  useEffect(() => {
    const amountA = BigNumber.from(tokenAState)?.scaleBy(tranche.tokenA.decimals);
    const amountB = BigNumber.from(tokenBState)?.scaleBy(tranche.tokenB.decimals);

    if (!amountA || !amountB) {
      setTokenEState(undefined);
      return;
    }

    ePoolHelperContract
      ?.getETokenForTokenATokenB(poolAddress, trancheAddress, amountA, amountB)
      .then(val => setTokenEState(BigNumber.from(val)));
  }, [tokenAState, tokenBState, ePoolHelperContract, tranche, poolAddress, trancheAddress]);

  const handleDeposit = async (e: React.SyntheticEvent<HTMLFormElement>) => {
    e.preventDefault();
    if (!tokenEState) {
      return;
    }

    setLoading(true);

    try {
      await ePoolContract?.deposit(trancheAddress, tokenEState);

      setTokenAState('');
      setTokenBState('');
      setTokenEState(undefined);
      tokenAContract.loadBalance();
      tokenBContract.loadBalance();
      tokenEContract.loadBalance();
    } catch (e) {
    } finally {
      setLoading(false);
    }
  };

  const tokenAErrors = useMemo(() => {
    const errors: string[] = [];

    if (tokenAState && !tokenAState.match(/^(\d+\.?\d*|\.\d+)$/)) {
      errors.push('Wrong number format');
    }

    if (tokenAMax.isLessThan(tokenAState)) {
      errors.push('Insufficient balance');
    }

    return errors;
  }, [tokenAMax, tokenAState]);

  const tokenBErrors = useMemo(() => {
    const errors: string[] = [];

    if (tokenBState && !tokenBState.match(/^(\d+\.?\d*|\.\d+)$/)) {
      errors.push('Wrong number format');
    }

    if (tokenBMax.isLessThan(tokenBState)) {
      errors.push('Insufficient balance');
    }

    return errors;
  }, [tokenBMax, tokenBState]);

  const disableSubmit =
    !tokenAState ||
    !tokenBState ||
    !!tokenAErrors.length ||
    !!tokenBErrors.length ||
    tokenAContract.isAllowedOf(poolAddress) === false ||
    tokenBContract.isAllowedOf(poolAddress) === false;

  if (!ePoolContract) {
    return null;
  }

  return (
    <form onSubmit={handleDeposit}>
      <div className="flex mb-8">
        <span className="text-sm fw-semibold color-secondary">{tranche.tokenA.symbol} amount</span>
        <span className="text-sm fw-semibold color-secondary ml-auto">
          Current ratio: {formatPercent(Number(tranche.tokenARatio))}
        </span>
      </div>
      <TokenAmount
        before={<Icon name={tokenAIcon as IconNames} width={24} height={24} />}
        value={tokenAState}
        secondary={formatUSD(BigNumber.from(tokenAState)?.multipliedBy(tranche.tokenA.state.price) ?? 0)}
        onChange={value => {
          setTokenAState(value);
          handleAmountTokenA(value);
        }}
        max={tokenAMax?.toString()}
        placeholder={`0 (Max ${tokenAMax ?? 0})`}
        className="mb-16"
        errors={tokenAErrors}
      />
      <Icon
        name="plus-circle"
        width={32}
        height={32}
        style={{
          display: 'block',
          margin: '0 auto',
        }}
      />
      <div className="flex mb-8">
        <span className="text-sm fw-semibold color-secondary">{tranche.tokenB.symbol} amount</span>
        <span className="text-sm fw-semibold color-secondary ml-auto">
          Current ratio: {formatPercent(Number(tranche.tokenBRatio))}
        </span>
      </div>
      <TokenAmount
        before={<Icon name={tokenBIcon as IconNames} width={24} height={24} />}
        value={tokenBState}
        secondary={formatUSD(BigNumber.from(tokenBState)?.multipliedBy(tranche.tokenB.state.price) ?? 0)}
        onChange={value => {
          setTokenBState(value);
          handleAmountTokenB(value);
        }}
        max={tokenBMax?.toString()}
        placeholder={`0 (Max ${tokenBMax ?? 0})`}
        className="mb-16"
        errors={tokenBErrors}
      />
      <Icon
        name="down-arrow-circle"
        width={32}
        height={32}
        style={{
          display: 'block',
          margin: '0 auto',
        }}
      />
      <div className="flex mb-8">
        <Text type="small" weight="semibold" color="secondary" className="flex align-middle col-gap-4">
          {tranche.eTokenSymbol} amount <InfoTooltip>These tokens represent your share in the tranche.</InfoTooltip>
        </Text>
        <span className="text-sm fw-semibold color-secondary ml-auto">
          {formatUSD(Number(tranche.state.eTokenPrice))} per {tranche.eTokenSymbol}
        </span>
      </div>
      <TokenAmountPreview
        before={<IconsPair icon1={tokenAIcon} icon2={tokenBIcon} size={24} />}
        value={formatToken(tokenEState?.dividedBy(tranche.sFactorE)) ?? '0'}
        secondary={formatUSD(tokenEState?.dividedBy(tranche.sFactorE).multipliedBy(tranche.state.eTokenPrice))}
        className="mb-32"
      />
      <EnableTokens {...{ tokenAContract, tokenBContract, poolAddress, tranche }} className="mb-32" />
      <div className="grid flow-col col-gap-32 align-center justify-space-between">
        <Link to={`/smart-exposure/pools/${poolAddress}/${trancheAddress}`} className="button-back">
          <Icon name="arrow-back" width={16} height={16} className="mr-8" color="inherit" />
          Cancel
        </Link>
        <button type="submit" className="button-primary" disabled={loading || disableSubmit}>
          {loading && <Spinner className="mr-8" />}
          Deposit
        </button>
      </div>
      <ContractListener contract={ePoolContract} />
    </form>
  );
};

const SingleTokenForm = ({
  tranche,
  tokenAContract,
  tokenBContract,
  tokenEContract,
}: {
  tranche: TrancheApiType;
  tokenAContract: Erc20Contract;
  tokenBContract: Erc20Contract;
  tokenEContract: Erc20Contract;
}) => {
  const { pool: poolAddress, tranche: trancheAddress } = useParams<{ pool: string; tranche: string }>();
  const tokens: [KnownTokens, KnownTokens] = [tranche.tokenA.symbol, tranche.tokenB.symbol];

  const { getTokenIconBySymbol } = useKnownTokens();
  const [selectedTokenSymbol, setSelectedTokenSymbol] = useState<KnownTokens>(tokens[0]);
  const [tokenState, setTokenState] = useState<BigNumber | undefined>();
  const [tokenEState, setTokenEState] = useState<string>('');
  const [selectedTokenEMax, setSelectedTokenEMax] = useState<BigNumber | undefined>();
  const { ePoolPeripheryContract } = useSEPools();
  const [transactionDetails, setTransactionDetails] = useState<{ deadline?: number; slippage?: number }>({
    deadline: 20,
    slippage: 0.5,
  });
  const [loading, setLoading] = useState<boolean>(false);

  const isTokenA = selectedTokenSymbol === tranche.tokenA.symbol;

  const selectedTokenContract = isTokenA ? tokenAContract : tokenBContract;
  const selectedTokenDecimals = tranche[isTokenA ? 'tokenA' : 'tokenB'].decimals;

  const tokenAIcon = getTokenIconBySymbol(tranche.tokenA.symbol);
  const tokenBIcon = getTokenIconBySymbol(tranche.tokenB.symbol);

  useEffect(() => {
    setTokenState(undefined);
    setTokenEState('');
  }, [selectedTokenSymbol]);

  useEffect(() => {
    const amount = selectedTokenContract.balance;
    if (!amount || !ePoolPeripheryContract) {
      return;
    }

    ePoolPeripheryContract?.[isTokenA ? 'getETokenForMinInputAmountA' : 'getETokenForMinInputAmountB'](
      poolAddress,
      trancheAddress,
      amount,
    ).then(val => {
      setSelectedTokenEMax(val.dividedBy(tranche.sFactorE));
    });
  }, [ePoolPeripheryContract, isTokenA, poolAddress, selectedTokenContract.balance, tranche.sFactorE, trancheAddress]);

  const handleAmountTokenE = useDebounce((value: string) => {
    const amount = BigNumber.from(value)?.multipliedBy(tranche.sFactorE);
    if (!amount || !ePoolPeripheryContract) {
      return;
    }
    ePoolPeripheryContract?.[isTokenA ? 'getMinInputAmountAForEToken' : 'getMinInputAmountBForEToken'](
      poolAddress,
      trancheAddress,
      amount,
    ).then(val => {
      setTokenState(val);
    });
  }, 400);

  const tokenStateWithSlippage = tokenState?.multipliedBy(1 + (transactionDetails.slippage ?? 0) / 100);

  const handleDeposit = async (e: React.SyntheticEvent<HTMLFormElement>) => {
    e.preventDefault();
    const tokenEAmount = BigNumber.from(tokenEState)?.multipliedBy(tranche.sFactorE);

    if (!tokenEAmount || !tokenStateWithSlippage) {
      return;
    }

    const deadlineTs = Math.floor(Date.now() / 1_000 + Number(transactionDetails.deadline) * 60);

    setLoading(true);

    try {
      await ePoolPeripheryContract?.[isTokenA ? 'depositForMaxTokenA' : 'depositForMaxTokenB'](
        poolAddress,
        trancheAddress,
        tokenEAmount,
        tokenStateWithSlippage.scaleBy(selectedTokenDecimals) ?? BigNumber.ZERO,
        deadlineTs,
      );

      setTokenState(undefined);
      setTokenEState('');
      tokenAContract.loadBalance();
      tokenBContract.loadBalance();
      tokenEContract.loadBalance();
    } catch (e) {
    } finally {
      setLoading(false);
    }
  };

  const tokenEErrors = useMemo(() => {
    const errors: string[] = [];

    if (tokenEState && !tokenEState.match(/^(\d+\.?\d*|\.\d+)$/)) {
      errors.push('Wrong number format');
    }

    if (selectedTokenEMax?.isLessThan(tokenEState)) {
      errors.push('Insufficient balance');
    }

    return errors;
  }, [selectedTokenEMax, tokenEState]);

  const disableSubmit =
    !tokenEState ||
    !!tokenEErrors.length ||
    selectedTokenContract.isAllowedOf(ePoolPeripheryContract.address) === false;

  if (!ePoolPeripheryContract) {
    return null;
  }

  return (
    <form onSubmit={handleDeposit}>
      <div className="flex mb-8">
        <span className="text-sm fw-semibold color-secondary">{selectedTokenSymbol} amount</span>
        {/* <span className="text-sm fw-semibold color-secondary ml-auto">
          Current ratio: {formatPercent(Number(isTokenA ? tranche.tokenARatio : tranche.tokenBRatio))}
        </span> */}
      </div>
      <TokenAmountPreview
        before={
          <TokenSelect
            value={selectedTokenSymbol}
            onChange={setSelectedTokenSymbol}
            tokens={tokens}
            style={{ backgroundColor: 'var(--theme-card-color)' }}
          />
        }
        value={formatToken(tokenStateWithSlippage?.unscaleBy(selectedTokenDecimals)) ?? '0'}
        secondary={formatUSD(
          tokenStateWithSlippage
            ?.unscaleBy(selectedTokenDecimals)
            ?.multipliedBy(tranche[isTokenA ? 'tokenA' : 'tokenB'].state.price) ?? 0,
        )}
        className="mb-16"
        classNameBefore="ph-0"
      />

      <Icon
        name="down-arrow-circle"
        width={32}
        height={32}
        style={{
          display: 'block',
          margin: '0 auto',
        }}
      />
      <div className="flex mb-8">
        <Text type="small" weight="semibold" color="secondary" className="flex align-middle col-gap-4">
          {tranche.eTokenSymbol} amount <InfoTooltip>These tokens represent your share in the tranche.</InfoTooltip>
        </Text>
        {/* <span className="text-sm fw-semibold color-secondary ml-auto">$ 63,132.11 per bb_ET_WBTC50/ETH50</span> */}
      </div>
      <TokenAmount
        before={<IconsPair icon1={tokenAIcon} icon2={tokenBIcon} size={24} />}
        value={tokenEState}
        secondary={formatUSD(BigNumber.from(tokenEState)?.multipliedBy(tranche.state.eTokenPrice))}
        onChange={value => {
          setTokenEState(value);
          handleAmountTokenE(value);
        }}
        max={selectedTokenEMax?.toString() ?? 0}
        placeholder={`0 (Max ${selectedTokenEMax ?? 0})`}
        className="mb-32"
        slider
        errors={tokenEErrors}
      />

      <TransactionDetails
        className="mb-32"
        showSlippage
        slippage={transactionDetails.slippage}
        slippageHint="Your transaction will revert if the amount of tokens you actually receive is smaller by this percentage."
        showDeadline
        deadline={transactionDetails.deadline}
        onChange={setTransactionDetails}>
        Swap transaction details
      </TransactionDetails>

      <EnableTokenButton
        contract={selectedTokenContract}
        address={ePoolPeripheryContract.address}
        tokenSymbol={selectedTokenSymbol}
        className="mb-32"
        style={{ width: '100%' }}
      />

      <div className="grid flow-col col-gap-32 align-center justify-space-between">
        <Link to={`/smart-exposure/pools/${poolAddress}/${trancheAddress}`} className="button-back">
          <Icon name="arrow-back" width={16} height={16} className="mr-8" color="inherit" />
          Cancel
        </Link>
        <button type="submit" className="button-primary" disabled={loading || disableSubmit}>
          {loading && <Spinner className="mr-8" />}
          Deposit
        </button>
      </div>
    </form>
  );
};<|MERGE_RESOLUTION|>--- conflicted
+++ resolved
@@ -9,20 +9,14 @@
 import Icon, { IconNames } from 'components/custom/icon';
 import IconsPair from 'components/custom/icons-pair';
 import { Spinner } from 'components/custom/spinner';
-import { Tabs } from 'components/custom/tabs';
 import { TokenAmount, TokenAmountPreview, TokenSelect } from 'components/custom/token-amount-new';
 import { InfoTooltip } from 'components/custom/tooltip';
 import TransactionDetails from 'components/custom/transaction-details';
 import { Text } from 'components/custom/typography';
 import { KnownTokens, useKnownTokens } from 'components/providers/knownTokensProvider';
 import { useContract } from 'hooks/useContract';
-<<<<<<< HEAD
 import { TrancheApiType, useSeAPI } from 'modules/smart-exposure/api';
-import { useSEPools } from 'modules/smart-exposure/providers/se-pools-provider';
-=======
-import { TrancheApiType, fetchTranche } from 'modules/smart-exposure/api';
 import { useEPoolContract, useSEPools } from 'modules/smart-exposure/providers/se-pools-provider';
->>>>>>> 106f2c5e
 
 const tabs = [
   {
@@ -387,7 +381,6 @@
           Deposit
         </button>
       </div>
-      <ContractListener contract={ePoolContract} />
     </form>
   );
 };

--- conflicted
+++ resolved
@@ -6,11 +6,7 @@
 
 import Spin from 'components/antd/spin';
 import { PeriodChartTabs, PeriodTabsKey } from 'components/custom/tabs';
-<<<<<<< HEAD
-import { useSeAPI } from 'modules/smart-exposure/api';
-=======
-import { ETokenPriceType, fetchEtokenPrice } from 'modules/smart-exposure/api';
->>>>>>> 106f2c5e
+import { ETokenPriceType, useSeAPI } from 'modules/smart-exposure/api';
 
 import { formatTick } from 'utils/chart';
 

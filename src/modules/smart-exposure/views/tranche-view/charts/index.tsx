import { useEffect, useState } from 'react';
import { useParams } from 'react-router-dom';
import AntdNotification from 'antd/lib/notification';
import classNames from 'classnames';
import { format } from 'date-fns';
import * as ReCharts from 'recharts';
import { formatPercent, formatUSD } from 'web3/utils';

import Spin from 'components/antd/spin';
import { PeriodChartTabs, PeriodTabsKey, Tabs } from 'components/custom/tabs';
import { Text } from 'components/custom/typography';
<<<<<<< HEAD
import { RatioDeviationApiType, TrancheApiType, TrancheLiquidityApiType, useSeAPI } from 'modules/smart-exposure/api';
=======
import {
  RatioDeviationType,
  TrancheApiType,
  TrancheLiquidityType,
  fetchRatioDeviation,
  fetchTrancheLiquidity,
} from 'modules/smart-exposure/api';
>>>>>>> 106f2c5e

import { formatTick } from 'utils/chart';

export enum TabsKey {
  ratio = 'ratio',
  tranche = 'tranche',
}

const tabs = [
  {
    id: TabsKey.ratio,
    children: 'Ratio deviation',
  },
  {
    id: TabsKey.tranche,
    children: 'Tranche liquidity',
  },
];

type PropsType = {
  tranche: TrancheApiType;
  className?: string;
};

export const Charts: React.FC<PropsType> = ({ tranche, className }) => {
  const { tranche: trancheAddress } = useParams<{ pool: string; tranche: string }>();
  const [activeTab, setActiveTab] = useState<TabsKey>(TabsKey.ratio);
  const [periodFilter, setPeriodFilter] = useState<PeriodTabsKey>(PeriodTabsKey.day);

  return (
    <section className={classNames('card', className)}>
      <header
        className="flex align-center"
        style={{
          borderBottom: '1px solid var(--theme-border-color)',
          padding: '0 16px 0 24px',
          overflowX: 'auto',
        }}>
        <Tabs<TabsKey> tabs={tabs} activeKey={activeTab} onClick={setActiveTab} variation="normal" />
        <PeriodChartTabs activeKey={periodFilter} onClick={setPeriodFilter} size="small" className="ml-auto" />
      </header>
      <div className="p-24">
        {activeTab === TabsKey.ratio ? (
          <RatioDeviation trancheAddress={trancheAddress} periodFilter={periodFilter} />
        ) : (
          <TrancheLiquidity tranche={tranche} trancheAddress={trancheAddress} periodFilter={periodFilter} />
        )}
      </div>
    </section>
  );
};

const RatioDeviation = ({ trancheAddress, periodFilter }: { trancheAddress: string; periodFilter: PeriodTabsKey }) => {
  const [dataList, setDataList] = useState<RatioDeviationType[]>([]);
  const [loading, setLoading] = useState<boolean>(false);
  const seAPI = useSeAPI();

  useEffect(() => {
    setLoading(true);
    seAPI
      .fetchRatioDeviation(trancheAddress, periodFilter)
      .then(result => setDataList(result))
      .catch(err => {
        setDataList([]);
        console.error(err);
        AntdNotification.error({
          message: err.data,
        });
      })
      .finally(() => setLoading(false));
  }, [trancheAddress, periodFilter]);

  return (
    <Spin spinning={loading}>
      <ReCharts.ResponsiveContainer width="100%" height={300} className="mb-24">
        <ReCharts.AreaChart data={dataList}>
          <defs>
            <linearGradient id="chart-red-gradient" gradientTransform="rotate(180)">
              <stop offset="0%" stopColor="rgba(var(--theme-red-color-rgb), 0.08)" />
              <stop offset="100%" stopColor="rgba(var(--theme-red-color-rgb), 0)" />
            </linearGradient>
          </defs>
          <ReCharts.CartesianGrid vertical={false} strokeDasharray="3 0" stroke="var(--theme-border-color)" />
          <ReCharts.XAxis
            dataKey="point"
            axisLine={false}
            tickLine={false}
            tickFormatter={value => formatTick(value, periodFilter)}
          />
          <ReCharts.YAxis axisLine={false} tickLine={false} tickFormatter={value => formatPercent(value) ?? ''} />
          <ReCharts.Tooltip
            separator=""
            labelFormatter={value => (
              <span className="text-p2 fw-semibold color-primary">
                {value ? format(new Date(value), 'MM.dd.yyyy HH:mm') : ''}
              </span>
            )}
            formatter={(value: number, _: any, { dataKey }: any) => (
              <span className="text-p2 fw-semibold color-red">{`${Number(value) * 100}%` ?? ''}</span>
            )}
          />
          <ReCharts.Area
            name="Ratio deviation "
            dataKey="deviation"
            type="monotone"
            fill="url(#chart-red-gradient)"
            stroke="var(--theme-red-color)"
            strokeWidth={2}
          />
        </ReCharts.AreaChart>
      </ReCharts.ResponsiveContainer>
    </Spin>
  );
};

const TrancheLiquidity = ({
  tranche,
  trancheAddress,
  periodFilter,
}: {
  tranche: TrancheApiType;
  trancheAddress: string;
  periodFilter: PeriodTabsKey;
}) => {
  const [dataList, setDataList] = useState<TrancheLiquidityType[]>([]);
  const [loading, setLoading] = useState<boolean>(false);
  const seAPI = useSeAPI();

  useEffect(() => {
    setLoading(true);
    seAPI
      .fetchTrancheLiquidity(trancheAddress, periodFilter)
      .then(result => setDataList(result))
      .catch(err => {
        setDataList([]);
        console.error(err);
        AntdNotification.error({
          message: err.data,
        });
      })
      .finally(() => setLoading(false));
  }, [trancheAddress, periodFilter]);

  return (
    <>
      <Spin spinning={loading}>
        <ReCharts.ResponsiveContainer width="100%" height={300} className="mb-24">
          <ReCharts.AreaChart data={dataList} margin={{ left: 25 }}>
            <defs>
              <linearGradient id="chart-yellow-gradient" gradientTransform="rotate(180)">
                <stop offset="0%" stopColor="rgba(var(--theme-yellow-color-rgb), 0.08)" />
                <stop offset="100%" stopColor="rgba(var(--theme-yellow-color-rgb), 0)" />
              </linearGradient>
              <linearGradient id="chart-blue-gradient" gradientTransform="rotate(180)">
                <stop offset="0%" stopColor="rgba(var(--theme-blue-color-rgb), 0.08)" />
                <stop offset="100%" stopColor="rgba(var(--theme-blue-color-rgb), 0)" />
              </linearGradient>
            </defs>
            <ReCharts.CartesianGrid vertical={false} strokeDasharray="3 0" stroke="var(--theme-border-color)" />
            <ReCharts.XAxis
              dataKey="point"
              axisLine={false}
              tickLine={false}
              tickFormatter={value => formatTick(value, periodFilter)}
            />
            <ReCharts.YAxis
              axisLine={false}
              tickLine={false}
              tickFormatter={value =>
                formatUSD(value, {
                  compact: true,
                }) ?? ''
              }
            />
            <ReCharts.Tooltip
              separator=""
              labelFormatter={value => (
                <Text type="p2" tag="span" weight="semibold" color="primary">
                  {typeof value === 'string' ? format(new Date(value), 'MM.dd.yyyy HH:mm') : ''}
                </Text>
              )}
              formatter={(value: number, _: any, { dataKey }: any) => (
                <Text type="p2" tag="span" weight="semibold" color={dataKey === 'tokenALiquidity' ? 'yellow' : 'blue'}>
                  {formatUSD(value)}
                </Text>
              )}
            />
            <ReCharts.Area
              name={`${tranche.tokenA.symbol} Liquidity `}
              dataKey="tokenALiquidity"
              type="monotone"
              fill="url(#chart-yellow-gradient)"
              stroke="var(--theme-yellow-color)"
              strokeWidth={2}
            />
            <ReCharts.Area
              name={`${tranche.tokenB.symbol} Liquidity `}
              dataKey="tokenBLiquidity"
              type="monotone"
              fill="url(#chart-blue-gradient)"
              stroke="var(--theme-blue-color)"
              strokeWidth={2}
            />
          </ReCharts.AreaChart>
        </ReCharts.ResponsiveContainer>
      </Spin>
      <div className="flex flow-col justify-center col-gap-24 row-gap-16">
        <div className="chart-label" style={{ '--dot-color': 'var(--theme-yellow-color)' } as React.CSSProperties}>
          {tranche.tokenA.symbol} Liquidity
        </div>
        <div className="chart-label" style={{ '--dot-color': 'var(--theme-blue-color)' } as React.CSSProperties}>
          {tranche.tokenB.symbol} Liquidity
        </div>
      </div>
    </>
  );
};<|MERGE_RESOLUTION|>--- conflicted
+++ resolved
@@ -9,17 +9,7 @@
 import Spin from 'components/antd/spin';
 import { PeriodChartTabs, PeriodTabsKey, Tabs } from 'components/custom/tabs';
 import { Text } from 'components/custom/typography';
-<<<<<<< HEAD
-import { RatioDeviationApiType, TrancheApiType, TrancheLiquidityApiType, useSeAPI } from 'modules/smart-exposure/api';
-=======
-import {
-  RatioDeviationType,
-  TrancheApiType,
-  TrancheLiquidityType,
-  fetchRatioDeviation,
-  fetchTrancheLiquidity,
-} from 'modules/smart-exposure/api';
->>>>>>> 106f2c5e
+import { RatioDeviationType, TrancheApiType, TrancheLiquidityType, useSeAPI } from 'modules/smart-exposure/api';
 
 import { formatTick } from 'utils/chart';
 

@font-face {
  font-family: Montserrat;
  src: url('../resources/fonts/Montserrat-Regular.ttf');
}

@font-face {
  font-family: Montserrat;
  font-weight: 600;
  src: url('../resources/fonts/Montserrat-SemiBold.ttf');
}

@font-face {
  font-family: Montserrat;
  font-weight: 700;
  src: url('../resources/fonts/Montserrat-Bold.ttf');
}

<<<<<<< HEAD
@mixin font(
  $size,
  $height,
  $weight: normal,
  $style: normal,
  $family: Montserrat
) {
=======
@mixin font($size, $height, $weight: normal, $style: normal, $family: Montserrat) {
>>>>>>> 185a43c7
  font-family: $family;
  font-weight: $weight;
  font-style: $style;
  font-size: #{$size};
  line-height: #{$height};
}

@mixin font-label($size, $height, $weight: normal) {
  @include font($size, $height, $weight);
  letter-spacing: 0.04em;
  text-transform: uppercase;
}

@mixin font-h1-bold {
  @include font(var(--font-size-h1), calc(var(--font-size-h1) + 8px), bold);
}

@mixin font-h1-semi-bold {
  @include font(var(--font-size-h1), calc(var(--font-size-h1) + 8px), 600);
}

@mixin font-h1-regular {
  @include font(var(--font-size-h1), calc(var(--font-size-h1) + 8px));
}

@mixin font-h2-bold {
  @include font(var(--font-size-h2), calc(var(--font-size-h2) + 8px), bold);
}

@mixin font-h2-semi-bold {
  @include font(var(--font-size-h2), calc(var(--font-size-h2) + 8px), 600);
}

@mixin font-h2-regular {
  @include font(var(--font-size-h2), calc(var(--font-size-h2) + 8px));
}

@mixin font-h3-bold {
  @include font(var(--font-size-h3), calc(var(--font-size-h3) + 6px), bold);
}

@mixin font-h3-semi-bold {
  @include font(var(--font-size-h3), calc(var(--font-size-h3) + 6px), 600);
}

@mixin font-h3-regular {
  @include font(var(--font-size-h3), calc(var(--font-size-h3) + 6px));
}

@mixin font-p1-bold {
  @include font(var(--font-size-p1), calc(var(--font-size-p1) + 8px), bold);
}

@mixin font-p1-semi-bold {
  @include font(var(--font-size-p1), calc(var(--font-size-p1) + 8px), 600);
}

@mixin font-p1-regular {
  @include font(var(--font-size-p1), calc(var(--font-size-p1) + 8px));
}

@mixin font-p2-bold {
  @include font(var(--font-size-p2), calc(var(--font-size-p2) + 10px), bold);
}

@mixin font-p2-semi-bold {
  @include font(var(--font-size-p2), calc(var(--font-size-p2) + 10px), 600);
}

@mixin font-p2-regular {
  @include font(var(--font-size-p2), calc(var(--font-size-p2) + 10px));
}

@mixin font-lb1-bold {
  @include font-label(var(--font-size-lb1), calc(var(--font-size-lb1) + 10px), bold);
}

@mixin font-lb1-semi-bold {
  @include font-label(var(--font-size-lb1), calc(var(--font-size-lb1) + 10px), 600);
}

@mixin font-lb1-regular {
  @include font-label(var(--font-size-lb1), calc(var(--font-size-lb1) + 10px));
}

@mixin font-lb2-bold {
  @include font-label(var(--font-size-lb2), calc(var(--font-size-lb2) + 4px), bold);
}

@mixin font-lb2-semi-bold {
  @include font-label(var(--font-size-lb2), calc(var(--font-size-lb2) + 4px), 600);
}

@mixin font-lb2-regular {
  @include font-label(var(--font-size-lb2), calc(var(--font-size-lb2) + 4px));
}

@mixin font-sm-bold {
  @include font(var(--font-size-sm), calc(var(--font-size-sm) + 4px), bold);
}

@mixin font-sm-semi-bold {
  @include font(var(--font-size-sm), calc(var(--font-size-sm) + 4px), 600);
}

@mixin font-sm-regular {
  @include font(var(--font-size-sm), calc(var(--font-size-sm) + 4px));
}

@mixin text-ellipsis {
  white-space: nowrap;
  overflow: hidden;
  text-overflow: ellipsis;
}

.text-ellipsis {
  @include text-ellipsis;
}

@mixin text-wrap {
  width: auto;
  white-space: pre-wrap;
  overflow: hidden;
}

.text-wrap {
  @include text-wrap;
}

$textAligns: left, center, right;

@each $textAlign in $textAligns {
  .text-#{$textAlign} {
    text-align: #{$textAlign};
  }
}<|MERGE_RESOLUTION|>--- conflicted
+++ resolved
@@ -15,17 +15,7 @@
   src: url('../resources/fonts/Montserrat-Bold.ttf');
 }
 
-<<<<<<< HEAD
-@mixin font(
-  $size,
-  $height,
-  $weight: normal,
-  $style: normal,
-  $family: Montserrat
-) {
-=======
 @mixin font($size, $height, $weight: normal, $style: normal, $family: Montserrat) {
->>>>>>> 185a43c7
   font-family: $family;
   font-weight: $weight;
   font-style: $style;

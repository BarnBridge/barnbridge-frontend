--- conflicted
+++ resolved
@@ -178,83 +178,4 @@
     background-color: var(--dot-color, currentColor);
     border-radius: 50%;
   }
-}
-
-<<<<<<< HEAD
-.apr-label {
-  @include font-sm-semi-bold;
-  display: inline-flex;
-  align-items: center;
-  white-space: nowrap;
-  border: 1px solid var(--theme-border-color);
-  border-radius: 38px;
-  padding: 0 2px;
-  background-color: var(--theme-body-color);
-
-  svg {
-    width: 12px !important;
-    height: 12px !important;
-
-    &:not(:first-child) {
-      margin-left: -6px !important;
-    }
-  }
-}
-
-.apr-label-r {
-  @include font-sm-semi-bold;
-  display: inline-flex;
-  align-items: center;
-  white-space: nowrap;
-  border: 1px solid var(--theme-border-color);
-  border-radius: 38px;
-  padding: 0 2px;
-  background-color: var(--theme-body-color);
-
-  svg {
-    width: 16px !important;
-    height: 16px !important;
-
-    &:not(:first-child) {
-      margin-left: -6px !important;
-    }
-  }
-}
-
-.apr-label__text {
-  color: var(--theme-red-color);
-
-  &.apr-label__text--gradient {
-    background-color: var(--theme-blue-color);
-    background-image: linear-gradient(45deg, var(--theme-blue-color), var(--theme-red-color));
-    background-size: 100%;
-    background-clip: text;
-    -webkit-text-fill-color: transparent;
-    -moz-text-fill-color: transparent;
-=======
-.progress {
-  display: flex;
-  border-radius: 10px;
-  height: 4px;
-  border: 0;
-  width: 100%;
-  background-color: var(--background-color, var(--theme-border-color));
-
-  &::-webkit-progress-bar {
-    background-color: var(--background-color, var(--theme-border-color));
-    border-radius: 10px;
-  }
-
-  &::-webkit-progress-value {
-    background-color: var(--progress-color, var(--theme-blue-color));
-    border-radius: 10px 0 0 10px;
-    border-right: 2px solid var(--theme-card-color);
-  }
-
-  &::-moz-progress-bar {
-    background-color: var(--progress-color, var(--theme-blue-color));
-    border-radius: 10px 0 0 10px;
-    border-right: 2px solid var(--theme-card-color);
->>>>>>> bb7c3c36
-  }
 }
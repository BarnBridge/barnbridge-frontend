@import 'colors';

:root {
  --color-body-bg: #f8f8f9;
  --color-card-bg: #fff;
  --color-overlay-bg: #fff;
  --color-mask-bg: rgba(19, 32, 43, 0.8);
  --color-border: #e3e4e6;
  --color-icons: #aaafb3;
  --color-text: #717980;
  --color-progress-success: #00d395;

  --shadow-modal: 0 0 0.5px rgba(6, 10, 13, 0.4),
  0 16px 32px rgba(19, 32, 43, 0.4);
  --shadow-card: 0 0 0.5px rgba(6, 10, 13, 0.4),
  0 8px 16px rgba(113, 121, 128, 0.08);
  --shadow-overlay: 0 0 0.5px rgba(0, 0, 0, 0.4),
  0 32px 64px rgba(113, 121, 128, 0.32);

  --text-color-red500: #{$color-red500};
  --text-color-red500-rgb: #{hexToRGB($color-red500)};

  --text-color-grey900: #{$color-grey900};
  --text-color-grey900-rgb: #{hexToRGB($color-grey900)};

  --text-color-grey500: #{$color-grey500};
  --text-color-grey300: #{$color-grey300};

  --text-color-green500: #{$color-green500};
  --text-color-green500-rgb: #{hexToRGB($color-green500)};

  --text-color-blue500: #{$color-blue500};
  --text-color-blue500-rgb: #{hexToRGB($color-blue500)};

  --text-color-yellow500: #{$color-yellow500};
  --text-color-yellow500-rgb: #{hexToRGB($color-yellow500)};

  --text-color-red300: #{$color-red300};
  --text-color-red400: #{$color-red400};
  --text-color-red600: #{$color-red600};

<<<<<<< HEAD
  --text-color-purple500: #{$color-purple500};
=======
  // LAYOUT-SIDE-NAV
  --side-nav-tick-color: #{$color-red500};
  --side-nav-link-color: #{$color-grey300};
  --side-nav-link-text-color: #{$color-grey900};
  --side-nav-link-bg-color: rgba(255, 67, 57, 0.08);
  --side-nav-link-active-color: #{$color-red500};
  --side-nav-link-active-bg-color: rgba(255, 67, 57, 0.08);
>>>>>>> 85648424
}<|MERGE_RESOLUTION|>--- conflicted
+++ resolved
@@ -39,9 +39,8 @@
   --text-color-red400: #{$color-red400};
   --text-color-red600: #{$color-red600};
 
-<<<<<<< HEAD
   --text-color-purple500: #{$color-purple500};
-=======
+
   // LAYOUT-SIDE-NAV
   --side-nav-tick-color: #{$color-red500};
   --side-nav-link-color: #{$color-grey300};
@@ -49,5 +48,4 @@
   --side-nav-link-bg-color: rgba(255, 67, 57, 0.08);
   --side-nav-link-active-color: #{$color-red500};
   --side-nav-link-active-bg-color: rgba(255, 67, 57, 0.08);
->>>>>>> 85648424
 }
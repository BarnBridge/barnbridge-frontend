--- conflicted
+++ resolved
@@ -6,15 +6,6 @@
 @import 'utils';
 
 body {
-<<<<<<< HEAD
-  margin: 0;
-  font-family: Montserrat, -apple-system, BlinkMacSystemFont, 'Segoe UI', 'Roboto', 'Oxygen', 'Ubuntu', 'Cantarell',
-    'Fira Sans', 'Droid Sans', 'Helvetica Neue', sans-serif;
-  font-weight: normal;
-  -webkit-font-smoothing: antialiased;
-  -moz-osx-font-smoothing: grayscale;
-=======
->>>>>>> 0cb55099
   background: var(--theme-body-color);
   color: var(--theme-secondary-color);
   font-family: Montserrat, -apple-system, BlinkMacSystemFont, 'Segoe UI', 'Roboto', 'Oxygen', 'Ubuntu', 'Cantarell',

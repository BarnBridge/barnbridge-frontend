--- conflicted
+++ resolved
@@ -103,13 +103,9 @@
   --theme-yellow-color: #ffd160; // yellow500
   --theme-yellow-color-rgb: 255, 209, 96; // yellow500
 
-<<<<<<< HEAD
-  --theme-purple-color: #a26ee3;
-  --theme-purple700-color: #614288;
-=======
   --theme-purple-color: #a26ee3; // purple500
   --theme-purple-color-rgb: 162, 110, 227; // purple500
->>>>>>> 3a993c82
+  --theme-purple700-color: #614288;
 }
 
 [data-theme='dark'] {

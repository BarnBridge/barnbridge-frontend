--- conflicted
+++ resolved
@@ -14,17 +14,8 @@
   const { title } = props;
 
   return (
-<<<<<<< HEAD
-    <Grid
-      flow="col"
-      align="center"
-      justify="space-between"
-      className={s.component}>
-      <Heading type="h3" semiBold color="primary">
-=======
     <Grid flow="col" align="center" justify="space-between" className={s.component}>
       <Text type="h3" weight="semibold" color="primary">
->>>>>>> 185a43c7
         {title}
       </Text>
       <ConnectedWallet />

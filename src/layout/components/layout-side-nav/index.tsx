--- conflicted
+++ resolved
@@ -48,109 +48,6 @@
         </div>
         <nav className={s.top}>
           {features.faucets && (
-<<<<<<< HEAD
-            <Tooltip title={displayTooltip && 'Faucets'} placement="right">
-              <NavLink to="/faucets" className={s.button} activeClassName={s.active}>
-                <Icon name="menu-faucet" size={40} />
-                <div className={s.btnContent}>
-                  <Text type="lb2" weight="bold" className={s.btnLabel} color="blue">
-                    DAO
-                  </Text>
-                  <Text type="lb1" weight="semibold" className={s.btnText}>
-                    Faucets
-                  </Text>
-                </div>
-              </NavLink>
-            </Tooltip>
-          )}
-          {features.yieldFarming && (
-            <Tooltip title={displayTooltip && 'Yield Farming'} placement="right">
-              <NavLink to="/yield-farming" className={s.button} activeClassName={s.active}>
-                <Icon name="menu-yf" size={40} />
-                <div className={s.btnContent}>
-                  <Text type="lb2" weight="bold" className={s.btnLabel} color="blue">
-                    DAO
-                  </Text>
-                  <Text type="lb1" weight="semibold" className={s.btnText}>
-                    Yield Farming
-                  </Text>
-                </div>
-              </NavLink>
-            </Tooltip>
-          )}
-          {features.dao && (
-            <Tooltip title={displayTooltip && 'Governance'} placement="right">
-              <NavLink to="/governance" className={s.button} activeClassName={s.active}>
-                <Icon name="menu-dao" size={40} />
-                <div className={s.btnContent}>
-                  <Text type="lb2" weight="bold" className={s.btnLabel} color="blue">
-                    DAO
-                  </Text>
-                  <Text type="lb1" weight="semibold" className={s.btnText}>
-                    Governance
-                  </Text>
-                </div>
-              </NavLink>
-            </Tooltip>
-          )}
-          {features.smartYield && (
-            <Tooltip title={displayTooltip && 'SMART Yield'} placement="right">
-              <NavLink to="/smart-yield" className={s.button} activeClassName={s.active}>
-                <Icon name="menu-sy" size={40} />
-                <div className={s.btnContent}>
-                  <Text type="lb2" weight="bold" className={s.btnLabel} color="red">
-                    SMART
-                  </Text>
-                  <Text type="lb1" weight="semibold" className={s.btnText}>
-                    Yield
-                  </Text>
-                </div>
-              </NavLink>
-            </Tooltip>
-          )}
-          {features.smartAlpha && (
-            <Tooltip title={displayTooltip && 'SMART Alpha'} placement="right">
-              <NavLink to="/smart-alpha" className={s.button} activeClassName={s.active}>
-                <Icon name="menu-sa" size={40} />
-                <div className={s.btnContent}>
-                  <Text type="lb2" weight="bold" className={s.btnLabel} color="red">
-                    SMART
-                  </Text>
-                  <Text type="lb1" weight="semibold" className={s.btnText}>
-                    Alpha
-                  </Text>
-                </div>
-              </NavLink>
-            </Tooltip>
-          )}
-          {features.smartExposure && (
-            <Tooltip title={displayTooltip && 'SMART Exposure'} placement="right">
-              <NavLink to="/smart-exposure" className={s.button} activeClassName={s.active}>
-                <Icon name="menu-se" size={40} />
-                <div className={s.btnContent}>
-                  <Text type="lb2" weight="bold" className={s.btnLabel} color="red">
-                    SMART
-                  </Text>
-                  <Text type="lb1" weight="semibold" className={s.btnText}>
-                    Exposure
-                  </Text>
-                </div>
-              </NavLink>
-            </Tooltip>
-          )}
-        </nav>
-        <div className={s.bottom}>
-          <Tooltip title={displayTooltip && 'Docs'} placement="right">
-            <a rel="noopener noreferrer" target="_blank" href="https://docs.barnbridge.com/" className={s.button}>
-              <Icon name="menu-docs" size={40} />
-              <div className={s.btnContent}>
-                <Text type="lb1" weight="semibold" className={s.btnLabel} color="primary">
-                  Docs
-                </Text>
-              </div>
-            </a>
-          </Tooltip>
-=======
             <NavLink to="/faucets" className={s.button} activeClassName={s.active}>
               <Tooltip title={displayTooltip && 'Faucets'} placement="right">
                 <Icon name="menu-faucet" size={40} />
@@ -252,7 +149,6 @@
               </Text>
             </div>
           </a>
->>>>>>> 8f8ba18a
           <ToggleThemeButton displayTooltip={displayTooltip} />
         </div>
       </aside>
@@ -280,18 +176,6 @@
   }
 
   return (
-<<<<<<< HEAD
-    <Tooltip title={displayTooltip && text} placement="right">
-      <button type="button" onClick={toggleTheme} className={s.button}>
-        <Icon name={iconName} size={40} />
-        <div className={s.btnContent}>
-          <Text type="lb1" weight="semibold" className={s.btnLabel}>
-            {text}
-          </Text>
-        </div>
-      </button>
-    </Tooltip>
-=======
     <button type="button" onClick={toggleTheme} className={s.button}>
       <Tooltip title={displayTooltip && text} placement="right">
         <Icon name={iconName} size={40} />
@@ -302,6 +186,5 @@
         </Text>
       </div>
     </button>
->>>>>>> 8f8ba18a
   );
 };
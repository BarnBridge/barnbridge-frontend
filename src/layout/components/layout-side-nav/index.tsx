--- conflicted
+++ resolved
@@ -97,17 +97,19 @@
               </Text>
             </NavLink>
           </Tooltip>
-<<<<<<< HEAD
+          <Tooltip title={displayTooltip && 'SMART Alpha'} placement="right">
+            <NavLink to="/smart-alpha" className={s.button} activeClassName={s.active}>
+              <Icon name="paper-alpha-outlined" />
+              <Text type="p2" weight="semibold" className={s.buttonLabel}>
+                SMART Alpha
+              </Text>
+            </NavLink>
+          </Tooltip>
           <Tooltip title={displayTooltip && 'SMART Exposure'} placement="right">
             <NavLink to="/smart-exposure" className={s.button} activeClassName={s.active}>
               <Icon name="balance" />
-=======
-          <Tooltip title={displayTooltip && 'SMART Alpha'} placement="right">
-            <NavLink to="/smart-alpha" className={s.button} activeClassName={s.active}>
-              <Icon name="paper-alpha-outlined" />
->>>>>>> e56994a5
               <Text type="p2" weight="semibold" className={s.buttonLabel}>
-                SMART Alpha
+                SMART Exposure
               </Text>
             </NavLink>
           </Tooltip>
@@ -124,15 +126,11 @@
             </Tooltip>
           ) : (
             <Tooltip title={displayTooltip && 'Testnet'} placement="right">
-<<<<<<< HEAD
-              <a rel="noopener noreferrer" target="_blank" href="https://docs.barnbridge.com/" className={s.button}>
-=======
               <a
                 rel="noopener noreferrer"
                 target="_blank"
                 href="https://testnet.app.barnbridge.com/"
                 className={s.button}>
->>>>>>> e56994a5
                 <Icon name="science" />
                 <Text type="p2" weight="semibold" className={s.buttonLabel}>
                   Testnet

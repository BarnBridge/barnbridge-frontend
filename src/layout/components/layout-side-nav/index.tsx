--- conflicted
+++ resolved
@@ -46,11 +46,7 @@
   );
 };
 
-<<<<<<< HEAD
-const LayoutSideNav: React.FunctionComponent = () => {
-=======
 const LayoutSideNav: React.FC = () => {
->>>>>>> 185a43c7
   const { toggleDarkTheme, isDarkTheme } = useTheme();
   const [expanded, setExpanded] = React.useState<boolean>(false);
 
@@ -74,30 +70,9 @@
           {expanded && <Icons name="barnbridge" width="113" color="primary" />}
         </Grid>
         <Grid flow="row" gap={24}>
-<<<<<<< HEAD
-          <NavLink
-            label="Pools"
-            icon="savings-outlined"
-            path="/yield-farming"
-            expanded={expanded}
-          />
-          <NavLink
-            label="Voting"
-            icon="bank-outlined"
-            path="/governance"
-            expanded={expanded}
-          />
-          <NavLink
-            label="Bonds"
-            icon="paper-bill-outlined"
-            path="/smart-yield"
-            expanded={expanded}
-          />
-=======
           <NavLink label="Pools" icon="savings-outlined" path="/yield-farming" expanded={expanded} />
           <NavLink label="Voting" icon="bank-outlined" path="/governance" expanded={expanded} />
           <NavLink label="Bonds" icon="paper-bill-outlined" path="/bonds" expanded={expanded} />
->>>>>>> 185a43c7
         </Grid>
       </Grid>
       <Grid flow="row" gap={48} className={s.footerWrap} colsTemplate="48px">

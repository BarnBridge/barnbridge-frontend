--- conflicted
+++ resolved
@@ -72,11 +72,6 @@
           {expanded && <Icons name="barnbridge" width="113" color="grey900" />}
         </Grid>
         <Grid flow="row" gap={24}>
-<<<<<<< HEAD
-          <NavLink label="Pools" icon="savings-outlined" path="/yield-farming" expanded={expanded} />
-          <NavLink label="Voting" icon="bank-outlined" path="/governance" expanded={expanded} />
-          <NavLink label="Bonds" icon="paper-bill-outlined" path="/smart-yield" expanded={expanded} />
-=======
           <NavLink
             label="Pools"
             icon="savings-outlined"
@@ -92,10 +87,9 @@
           <NavLink
             label="Bonds"
             icon="paper-bill-outlined"
-            path="/bonds"
+            path="/smart-yield"
             expanded={expanded}
           />
->>>>>>> 85648424
         </Grid>
       </Grid>
       <Grid flow="row" gap={48} className={s.footerWrap} colsTemplate="48px">

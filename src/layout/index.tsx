--- conflicted
+++ resolved
@@ -3,16 +3,6 @@
 import * as Antd from 'antd';
 import { isMobile } from 'react-device-detect';
 
-<<<<<<< HEAD
-import YieldFarmingView from 'modules/yield-farming';
-import GovernanceView from 'modules/governance';
-import SmartYieldView from 'modules/smart-yield';
-
-import Warnings from 'components/custom/warnings';
-import MobileMenu from 'components/custom/mobile-menu';
-import ExternalLink from 'components/custom/externalLink';
-import LayoutSideNav from 'layout/components/layout-side-nav';
-=======
 import LayoutSideNav from 'layout/components/layout-side-nav';
 import { Paragraph } from 'components/custom/typography';
 import MobileMenu from 'components/custom/mobile-menu';
@@ -22,7 +12,7 @@
 
 import YieldFarmingView from 'modules/yield-farming';
 import GovernanceView from 'modules/governance';
->>>>>>> ef0e0cb1
+import SmartYieldView from 'modules/smart-yield';
 
 import { BONDTokenMeta } from 'web3/contracts/bond';
 import { USDCTokenMeta } from 'web3/contracts/usdc';
@@ -38,6 +28,8 @@
 const UNISWAP_LIQUIDITY_LINK = `https://app.uniswap.org/#/add/${BONDTokenMeta.address}/${USDCTokenMeta.address}`;
 const UNISWAP_MARKET_LINK = `https://app.uniswap.org/#/swap?inputCurrency=${BONDTokenMeta.address}&outputCurrency=${USDCTokenMeta.address}`;
 
+const isDev = process.env.NODE_ENV === 'development';
+
 const LayoutView: React.FunctionComponent = () => {
   return (
     <Antd.Layout className={s.layout}>
@@ -48,7 +40,7 @@
             <Switch>
               <Route path="/yield-farming" component={YieldFarmingView} />
               <Route path="/governance" component={GovernanceView} />
-              <Route path="/smart-yield" component={SmartYieldView} />
+              <Route path="/smart-yield" component={isDev ? SmartYieldView : StayTuned} />
               <Redirect from="/" to="/yield-farming" />
             </Switch>
           </Antd.Layout.Content>

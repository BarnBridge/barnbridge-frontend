--- conflicted
+++ resolved
@@ -2,36 +2,17 @@
 import { isMobile } from 'react-device-detect';
 import { Redirect, Route, Switch } from 'react-router-dom';
 import * as Antd from 'antd';
-<<<<<<< HEAD
-import { isMobile } from 'react-device-detect';
-
-import LayoutSideNav from 'layout/components/layout-side-nav';
-import { Paragraph } from 'components/custom/typography';
-import MobileMenu from 'components/custom/mobile-menu';
-=======
 import { BONDTokenMeta } from 'web3/contracts/bond';
 import { USDCTokenMeta } from 'web3/contracts/usdc';
 
->>>>>>> 185a43c7
 import ExternalLink from 'components/custom/externalLink';
 import MobileMenu from 'components/custom/mobile-menu';
 import StayTuned from 'components/custom/stay-tuned';
-<<<<<<< HEAD
-import WarningProvider from 'components/providers/warning-provider';
-
-import YieldFarmingView from 'modules/yield-farming';
-import GovernanceView from 'modules/governance';
-import SmartYieldView from 'modules/smart-yield';
-
-import { BONDTokenMeta } from 'web3/contracts/bond';
-import { USDCTokenMeta } from 'web3/contracts/usdc';
-=======
 import { Text } from 'components/custom/typography';
 import WarningProvider from 'components/providers/warning-provider';
 import LayoutSideNav from 'layout/components/layout-side-nav';
 import GovernanceView from 'modules/governance';
 import YieldFarmingView from 'modules/yield-farming';
->>>>>>> 185a43c7
 
 import s from './styles.module.scss';
 
@@ -44,13 +25,7 @@
 const UNISWAP_LIQUIDITY_LINK = `https://app.uniswap.org/#/add/${BONDTokenMeta.address}/${USDCTokenMeta.address}`;
 const UNISWAP_MARKET_LINK = `https://app.uniswap.org/#/swap?inputCurrency=${BONDTokenMeta.address}&outputCurrency=${USDCTokenMeta.address}`;
 
-<<<<<<< HEAD
-const isDev = process.env.NODE_ENV === 'development';
-
-const LayoutView: React.FunctionComponent = () => {
-=======
 const LayoutView: React.FC = () => {
->>>>>>> 185a43c7
   return (
     <Antd.Layout className={s.layout}>
       {!isMobile ? <LayoutSideNav /> : <MobileMenu />}
@@ -60,54 +35,13 @@
             <Switch>
               <Route path="/yield-farming" component={YieldFarmingView} />
               <Route path="/governance" component={GovernanceView} />
-              <Route path="/smart-yield/:vt(\w+)" component={isDev ? SmartYieldView : StayTuned} />
-              <Route path="/smart-yield" component={isDev ? SmartYieldView : StayTuned} />
+              <Route path="/bonds" render={() => <StayTuned />} />
               <Redirect from="/" to="/yield-farming" />
             </Switch>
           </Antd.Layout.Content>
           <Antd.Layout.Footer className={s.footer}>
             <div className="flex wrap col-gap-24 row-gap-24 justify-end">
               <ExternalLink href={WEBSITE_LINK}>
-<<<<<<< HEAD
-                <Paragraph type="p2" semiBold>
-                  Website
-                </Paragraph>
-              </ExternalLink>
-              <ExternalLink href={DISCORD_LINK}>
-                <Paragraph type="p2" semiBold>
-                  Discord
-                </Paragraph>
-              </ExternalLink>
-              <ExternalLink href={TWITTER_LINK}>
-                <Paragraph type="p2" semiBold>
-                  Twitter
-                </Paragraph>
-              </ExternalLink>
-              <ExternalLink href={WHITEPAPER_LINK}>
-                <Paragraph type="p2" semiBold>
-                  Whitepaper
-                </Paragraph>
-              </ExternalLink>
-              <ExternalLink href={GITHUB_LINK}>
-                <Paragraph type="p2" semiBold>
-                  Github
-                </Paragraph>
-              </ExternalLink>
-              <ExternalLink href={DOCS_LINK}>
-                <Paragraph type="p2" semiBold>
-                  Docs
-                </Paragraph>
-              </ExternalLink>
-              <ExternalLink href={UNISWAP_LIQUIDITY_LINK}>
-                <Paragraph type="p2" semiBold>
-                  Uniswap v2 USDC/BOND add liquidity
-                </Paragraph>
-              </ExternalLink>
-              <ExternalLink href={UNISWAP_MARKET_LINK}>
-                <Paragraph type="p2" semiBold>
-                  Uniswap v2 USDC/BOND market
-                </Paragraph>
-=======
                 <Text type="p2" weight="semibold">
                   Website
                 </Text>
@@ -146,7 +80,6 @@
                 <Text type="p2" weight="semibold">
                   Uniswap v2 USDC/BOND market
                 </Text>
->>>>>>> 185a43c7
               </ExternalLink>
             </div>
           </Antd.Layout.Footer>

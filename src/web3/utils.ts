--- conflicted
+++ resolved
@@ -1,11 +1,5 @@
 import BigNumber from 'bignumber.js';
-<<<<<<< HEAD
-
-import { TokenMeta } from 'web3/types';
-import { USDCTokenMeta } from 'web3/contracts/usdc';
-=======
 import { BONDTokenMeta } from 'web3/contracts/bond';
->>>>>>> 185a43c7
 import { DAITokenMeta } from 'web3/contracts/dai';
 import { SUSDTokenMeta } from 'web3/contracts/susd';
 import { UNISWAPTokenMeta } from 'web3/contracts/uniswap';

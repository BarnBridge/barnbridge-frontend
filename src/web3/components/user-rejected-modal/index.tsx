import React from 'react';

import Button from 'components/antd/button';
import Modal, { ModalProps } from 'components/antd/modal';
import Grid from 'components/custom/grid';
import Icons from 'components/custom/icon';
<<<<<<< HEAD
import { Heading, Paragraph } from 'components/custom/typography';
=======
import { Text } from 'components/custom/typography';
>>>>>>> 185a43c7

const UserRejectedModal: React.FC<ModalProps> = props => {
  const { ...modalProps } = props;

  return (
    <Modal width={315} {...modalProps}>
      <Grid flow="row" gap={32}>
        <Grid flow="row" gap={16} align="center">
<<<<<<< HEAD
          <Icons
            name="warning-outlined"
            width={40}
            height={40}
            color="red"
          />
          <Grid flow="row" gap={8} align="center">
            <Heading type="h3" semiBold color="primary">
              Error
            </Heading>
            <Paragraph type="p2" semiBold color="secondary">
=======
          <Icons name="warning-outlined" width={40} height={40} color="red" />
          <Grid flow="row" gap={8} align="center">
            <Text type="h3" weight="semibold" color="primary">
              Error
            </Text>
            <Text type="p2" weight="semibold" color="secondary">
>>>>>>> 185a43c7
              Transaction rejected
            </Text>
          </Grid>
        </Grid>
        <Button type="primary" onClick={modalProps.onCancel}>
          Dismiss
        </Button>
      </Grid>
    </Modal>
  );
};

export default UserRejectedModal;<|MERGE_RESOLUTION|>--- conflicted
+++ resolved
@@ -4,11 +4,7 @@
 import Modal, { ModalProps } from 'components/antd/modal';
 import Grid from 'components/custom/grid';
 import Icons from 'components/custom/icon';
-<<<<<<< HEAD
-import { Heading, Paragraph } from 'components/custom/typography';
-=======
 import { Text } from 'components/custom/typography';
->>>>>>> 185a43c7
 
 const UserRejectedModal: React.FC<ModalProps> = props => {
   const { ...modalProps } = props;
@@ -17,26 +13,12 @@
     <Modal width={315} {...modalProps}>
       <Grid flow="row" gap={32}>
         <Grid flow="row" gap={16} align="center">
-<<<<<<< HEAD
-          <Icons
-            name="warning-outlined"
-            width={40}
-            height={40}
-            color="red"
-          />
-          <Grid flow="row" gap={8} align="center">
-            <Heading type="h3" semiBold color="primary">
-              Error
-            </Heading>
-            <Paragraph type="p2" semiBold color="secondary">
-=======
           <Icons name="warning-outlined" width={40} height={40} color="red" />
           <Grid flow="row" gap={8} align="center">
             <Text type="h3" weight="semibold" color="primary">
               Error
             </Text>
             <Text type="p2" weight="semibold" color="secondary">
->>>>>>> 185a43c7
               Transaction rejected
             </Text>
           </Grid>

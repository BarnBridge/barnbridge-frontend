--- conflicted
+++ resolved
@@ -1,14 +1,16 @@
 import React from 'react';
 import BigNumber from 'bignumber.js';
+
+import { useReload } from 'hooks/useReload';
+import { useAsyncEffect } from 'hooks/useAsyncEffect';
+import { useWallet } from 'wallets/wallet';
+import { getHumanValue, ZERO_BIG_NUMBER } from 'web3/utils';
 import Web3Contract from 'web3/contract';
 import { BONDTokenMeta } from 'web3/contracts/bond';
-import { ZERO_BIG_NUMBER, getHumanValue } from 'web3/utils';
-
-import { useAsyncEffect } from 'hooks/useAsyncEffect';
-import { useReload } from 'hooks/useReload';
-import { useWallet } from 'wallets/wallet';
-
-export const CONTRACT_YIELD_FARM_ADDR = String(process.env.REACT_APP_CONTRACT_YIELD_FARM_ADDR);
+
+export const CONTRACT_YIELD_FARM_ADDR = String(
+  process.env.REACT_APP_CONTRACT_YIELD_FARM_ADDR,
+);
 
 type YieldFarmContractData = {
   isEnded?: boolean;
@@ -53,7 +55,11 @@
   const wallet = useWallet();
 
   const contract = React.useMemo<Web3Contract>(() => {
-    return new Web3Contract(require('web3/abi/yield_farm.json'), CONTRACT_YIELD_FARM_ADDR, 'YIELD_FARM');
+    return new Web3Contract(
+      require('web3/abi/yield_farm.json'),
+      CONTRACT_YIELD_FARM_ADDR,
+      'YIELD_FARM',
+    );
   }, []);
 
   const [data, setData] = React.useState<YieldFarmContractData>(InitialData);
@@ -79,12 +85,14 @@
 
     currentEpoch = Math.min(currentEpoch, totalEpochs);
 
-    const epochReward = totalEpochs !== 0 ? totalReward?.div(totalEpochs) : ZERO_BIG_NUMBER;
+    const epochReward =
+      totalEpochs !== 0 ? totalReward?.div(totalEpochs) : ZERO_BIG_NUMBER;
 
     let bondReward = ZERO_BIG_NUMBER;
 
     if (currentEpoch > 0) {
-      const bondEpoch = currentEpoch === totalEpochs ? currentEpoch : currentEpoch - 1;
+      const bondEpoch =
+        currentEpoch === totalEpochs ? currentEpoch : currentEpoch - 1;
       bondReward = epochReward.multipliedBy(bondEpoch);
     }
 
@@ -102,15 +110,6 @@
     const [poolSize, nextPoolSize] = await contract.batch([
       {
         method: 'getPoolSize',
-<<<<<<< HEAD
-        methodArgs: [currentEpoch],
-        transform: (value: string) => getHumanValue(new BigNumber(value), BONDTokenMeta.decimals),
-      },
-      {
-        method: 'getPoolSize',
-        methodArgs: [currentEpoch + 1],
-        transform: (value: string) => getHumanValue(new BigNumber(value), BONDTokenMeta.decimals),
-=======
         methodArgs: [nextCurrentEpoch],
         transform: (value: string) =>
           getHumanValue(new BigNumber(value), BONDTokenMeta.decimals),
@@ -120,7 +119,6 @@
         methodArgs: [nextCurrentEpoch + 1],
         transform: (value: string) =>
           getHumanValue(new BigNumber(value), BONDTokenMeta.decimals),
->>>>>>> d1c2e222
       },
     ]);
 
@@ -142,15 +140,6 @@
       [epochStake, nextEpochStake, currentReward] = await contract.batch([
         {
           method: 'getEpochStake',
-<<<<<<< HEAD
-          methodArgs: [wallet.account, currentEpoch],
-          transform: (value: string) => getHumanValue(new BigNumber(value), BONDTokenMeta.decimals),
-        },
-        {
-          method: 'getEpochStake',
-          methodArgs: [wallet.account, currentEpoch + 1],
-          transform: (value: string) => getHumanValue(new BigNumber(value), BONDTokenMeta.decimals),
-=======
           methodArgs: [wallet.account, nextCurrentEpoch],
           transform: (value: string) =>
             getHumanValue(new BigNumber(value), BONDTokenMeta.decimals),
@@ -160,12 +149,12 @@
           methodArgs: [wallet.account, nextCurrentEpoch + 1],
           transform: (value: string) =>
             getHumanValue(new BigNumber(value), BONDTokenMeta.decimals),
->>>>>>> d1c2e222
         },
         {
           method: 'massHarvest',
           callArgs: { from: wallet.account },
-          transform: (value: string) => getHumanValue(new BigNumber(value), BONDTokenMeta.decimals),
+          transform: (value: string) =>
+            getHumanValue(new BigNumber(value), BONDTokenMeta.decimals),
         },
       ]);
     }
@@ -183,7 +172,11 @@
 
     let potentialReward: BigNumber | undefined;
 
-    if (epochStake !== undefined && poolSize !== undefined && epochReward !== undefined) {
+    if (
+      epochStake !== undefined &&
+      poolSize !== undefined &&
+      epochReward !== undefined
+    ) {
       if (poolSize.isEqualTo(ZERO_BIG_NUMBER)) {
         potentialReward = ZERO_BIG_NUMBER;
       } else {

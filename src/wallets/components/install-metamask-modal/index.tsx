--- conflicted
+++ resolved
@@ -3,11 +3,7 @@
 import Button from 'components/antd/button';
 import Modal, { ModalProps } from 'components/antd/modal';
 import Grid from 'components/custom/grid';
-<<<<<<< HEAD
-import { Heading, Text } from 'components/custom/typography';
-=======
 import { Text } from 'components/custom/typography';
->>>>>>> 185a43c7
 
 const METAMASK_CHROME_EXT_URL = 'https://chrome.google.com/webstore/detail/metamask/nkbihfbeogaeaoehlefnkodbefgpgknn';
 
@@ -18,13 +14,6 @@
     <Modal width={568} {...modalProps}>
       <Grid flow="row" gap={24}>
         <Grid flow="row" gap={16}>
-<<<<<<< HEAD
-          <Heading type="h2" bold color="primary">
-            Install MetaMask
-          </Heading>
-          <Text type="p1" weight="semibold" color="secondary">
-            You need to have <Text tag="span" type="p1" weight="bold" color="primary">MetaMask</Text> installed to continue.
-=======
           <Text type="h2" weight="bold" color="primary">
             Install MetaMask
           </Text>
@@ -34,21 +23,12 @@
               MetaMask
             </Text>{' '}
             installed to continue.
->>>>>>> 185a43c7
             <br />
             Once you have installed it, please refresh the page
           </Text>
         </Grid>
         <Grid flow="col" justify="space-between">
-<<<<<<< HEAD
-          <Button
-            type="primary"
-            href={METAMASK_CHROME_EXT_URL}
-            rel="noopener noreferrer"
-            target="_blank">
-=======
           <Button type="primary" href={METAMASK_CHROME_EXT_URL} rel="noopener noreferrer" target="_blank">
->>>>>>> 185a43c7
             Install MetaMask
           </Button>
 

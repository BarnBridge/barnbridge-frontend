import React from 'react';
import { isMobile } from 'react-device-detect';
import * as Antd from 'antd';
import { getEtherscanAddressUrl, shortenAddr } from 'web3/utils';

import Button from 'components/antd/button';
import Card from 'components/antd/card';
<<<<<<< HEAD
import Popover from 'components/antd/popover';
import Grid from 'components/custom/grid';
import ExternalLink from 'components/custom/externalLink';
import Identicon from 'components/custom/identicon';
import Icons from 'components/custom/icon';
import { useTheme } from 'components/providers/theme-provider';

import { useWallet } from 'wallets/wallet';
import { getEtherscanAddressUrl, shortenAddr } from 'web3/utils';

import { ReactComponent as ZeroNotificationsSvg } from 'resources/svg/zero-notifications.svg';
=======
import Divider from 'components/antd/divider';
import Popover from 'components/antd/popover';
import ExternalLink from 'components/custom/externalLink';
import Grid from 'components/custom/grid';
import Icons from 'components/custom/icon';
import Identicon from 'components/custom/identicon';
import { Text } from 'components/custom/typography';
import { useTheme } from 'components/providers/theme-provider';
>>>>>>> 185a43c7
import { ReactComponent as ZeroNotificationsDarkSvg } from 'resources/svg/zero-notifications-dark.svg';
import { ReactComponent as ZeroNotificationsSvg } from 'resources/svg/zero-notifications.svg';
import { useWallet } from 'wallets/wallet';

<<<<<<< HEAD
import { Label, Paragraph } from 'components/custom/typography';

=======
>>>>>>> 185a43c7
import s from './styles.module.scss';

const ConnectedWallet: React.FC = () => {
  const { isDarkTheme } = useTheme();
  const wallet = useWallet();

  if (wallet.connecting) {
    return (
      <Popover
        placement="bottomRight"
        noPadding
        content={
          <Card noPaddingBody>
            <Grid flow="row" gap={32} padding={[32, 24]}>
              <Grid flow="col" gap={16} colsTemplate="24px 1fr auto">
                <Icons name="node-status" />
<<<<<<< HEAD
                <Paragraph type="p1" color="secondary">Status</Paragraph>
                <Label type="lb2" semiBold color="green" className={s.statusTag}>Connecting</Label>
              </Grid>
              <Grid flow="col" gap={16} colsTemplate="24px 1fr auto">
                <Icons name="wallet-outlined" />
                <Paragraph type="p1" color="secondary">Wallet</Paragraph>
                <Paragraph type="p1" semiBold color="primary">
                  {wallet.connecting?.name}
                </Paragraph>
              </Grid>
            </Grid>
            <Card.Delimiter />
=======
                <Text type="p1" color="secondary">
                  Status
                </Text>
                <Text type="lb2" weight="semibold" color="green" className={s.statusTag}>
                  Connecting
                </Text>
              </Grid>
              <Grid flow="col" gap={16} colsTemplate="24px 1fr auto">
                <Icons name="wallet-outlined" />
                <Text type="p1" color="secondary">
                  Wallet
                </Text>
                <Text type="p1" weight="semibold" color="primary">
                  {wallet.connecting?.name}
                </Text>
              </Grid>
            </Grid>
            <Divider />
>>>>>>> 185a43c7
            <Grid padding={24}>
              <Button type="ghost" onClick={() => wallet.disconnect()}>
                Disconnect
              </Button>
            </Grid>
          </Card>
        }
        trigger="click">
<<<<<<< HEAD
        <Button type="primary">
          Connecting...
        </Button>
=======
        <Button type="primary">Connecting...</Button>
>>>>>>> 185a43c7
      </Popover>
    );
  }

  if (!wallet.isActive) {
    return !isMobile ? (
<<<<<<< HEAD
      <Button
        type="primary"
        onClick={() => wallet.showWalletsModal()}>
=======
      <Button type="primary" onClick={() => wallet.showWalletsModal()}>
>>>>>>> 185a43c7
        Connect Wallet
      </Button>
    ) : null;
  }

  const NotificationSection = (
    <Popover
      className={s.notification}
      placement="bottomRight"
      trigger="click"
      noPadding
      content={
        <Card
<<<<<<< HEAD
          title={(
            <Paragraph type="p1" semiBold color="primary">
              Notifications
            </Paragraph>
          )}
=======
          title={
            <Text type="p1" weight="semibold" color="primary">
              Notifications
            </Text>
          }
>>>>>>> 185a43c7
          noPaddingBody>
          <Grid flow="row" gap={24} align="center" padding={48}>
            {isDarkTheme ? (
              <ZeroNotificationsDarkSvg width={138} height={128} />
            ) : (
              <ZeroNotificationsSvg width={138} height={128} />
            )}
<<<<<<< HEAD
            <Paragraph type="p1" color="secondary" align="center">
              There are no notifications to show
            </Paragraph>
          </Grid>
        </Card>
      }>
      <Antd.Badge
        dot
        count={0}
        showZero={false}>
=======
            <Text type="p1" color="secondary" align="center">
              There are no notifications to show
            </Text>
          </Grid>
        </Card>
      }>
      <Antd.Badge dot count={0} showZero={false}>
>>>>>>> 185a43c7
        <Icons name="bell-outlined" />
      </Antd.Badge>
    </Popover>
  );

  const AccountSection = (
    <Popover
      placement="bottomRight"
      trigger="click"
      noPadding
      content={
        <Card
          title={
            <Grid flow="col" gap={16} align="center" justify="start">
              <Identicon address={wallet.account} width={40} height={40} />
              <ExternalLink href={getEtherscanAddressUrl(wallet.account!)}>
<<<<<<< HEAD
                <Paragraph type="p1" semiBold color="blue">
                    {shortenAddr(wallet.account, 8, 8)}
                </Paragraph>
=======
                <Text type="p1" weight="semibold" color="blue">
                  {shortenAddr(wallet.account, 8, 8)}
                </Text>
>>>>>>> 185a43c7
              </ExternalLink>
            </Grid>
          }
          noPaddingBody>
          <Grid flow="row" gap={32} padding={[32, 24]}>
            <Grid flow="col" gap={16} colsTemplate="24px 1fr auto">
              <Icons name="node-status" />
<<<<<<< HEAD
              <Paragraph type="p1" color="secondary">Status</Paragraph>
              <Label type="lb2" semiBold color="green" className={s.statusTag}>
                Connected
              </Label>
            </Grid>
            <Grid flow="col" gap={16} colsTemplate="24px 1fr auto">
              <Icons name="wallet-outlined" />
              <Paragraph type="p1" color="secondary">Wallet</Paragraph>
              <Paragraph type="p1" semiBold color="primary">
                {wallet.connector?.name}
              </Paragraph>
            </Grid>
            <Grid flow="col" gap={16} colsTemplate="24px 1fr auto">
              <Icons name="network" />
              <Paragraph type="p1" color="secondary">Network</Paragraph>
              <Paragraph type="p1" semiBold color="primary">
                {wallet.networkName}
              </Paragraph>
            </Grid>
          </Grid>
          <Card.Delimiter />
=======
              <Text type="p1" color="secondary">
                Status
              </Text>
              <Text type="lb2" weight="semibold" color="green" className={s.statusTag}>
                Connected
              </Text>
            </Grid>
            <Grid flow="col" gap={16} colsTemplate="24px 1fr auto">
              <Icons name="wallet-outlined" />
              <Text type="p1" color="secondary">
                Wallet
              </Text>
              <Text type="p1" weight="semibold" color="primary">
                {wallet.connector?.name}
              </Text>
            </Grid>
            <Grid flow="col" gap={16} colsTemplate="24px 1fr auto">
              <Icons name="network" />
              <Text type="p1" color="secondary">
                Network
              </Text>
              <Text type="p1" weight="semibold" color="primary">
                {wallet.networkName}
              </Text>
            </Grid>
          </Grid>
          <Divider />
>>>>>>> 185a43c7
          <Grid padding={24}>
            <Button type="ghost" onClick={() => wallet.disconnect()}>
              Disconnect
            </Button>
          </Grid>
        </Card>
      }>
      <Button type="link" className={s.accountLink}>
        <Grid flow="col" gap={8} align="center">
          <Identicon address={wallet.account} width={24} height={24} />
<<<<<<< HEAD
          <Paragraph type="p1" semiBold color="primary">
            {shortenAddr(wallet.account)}
          </Paragraph>
=======
          <Text type="p1" weight="semibold" color="primary">
            {shortenAddr(wallet.account)}
          </Text>
>>>>>>> 185a43c7
          <Icons name="dropdown-arrow" className={s.dropdownArrow} />
        </Grid>
      </Button>
    </Popover>
  );

  return (
    <Grid flow="col" gap={24} justify="center">
      {NotificationSection}
<<<<<<< HEAD
      <div className="bb-v-divider" />
=======
      <Divider type="vertical" />
>>>>>>> 185a43c7
      {AccountSection}
    </Grid>
  );
};

export default ConnectedWallet;<|MERGE_RESOLUTION|>--- conflicted
+++ resolved
@@ -5,19 +5,6 @@
 
 import Button from 'components/antd/button';
 import Card from 'components/antd/card';
-<<<<<<< HEAD
-import Popover from 'components/antd/popover';
-import Grid from 'components/custom/grid';
-import ExternalLink from 'components/custom/externalLink';
-import Identicon from 'components/custom/identicon';
-import Icons from 'components/custom/icon';
-import { useTheme } from 'components/providers/theme-provider';
-
-import { useWallet } from 'wallets/wallet';
-import { getEtherscanAddressUrl, shortenAddr } from 'web3/utils';
-
-import { ReactComponent as ZeroNotificationsSvg } from 'resources/svg/zero-notifications.svg';
-=======
 import Divider from 'components/antd/divider';
 import Popover from 'components/antd/popover';
 import ExternalLink from 'components/custom/externalLink';
@@ -26,16 +13,10 @@
 import Identicon from 'components/custom/identicon';
 import { Text } from 'components/custom/typography';
 import { useTheme } from 'components/providers/theme-provider';
->>>>>>> 185a43c7
 import { ReactComponent as ZeroNotificationsDarkSvg } from 'resources/svg/zero-notifications-dark.svg';
 import { ReactComponent as ZeroNotificationsSvg } from 'resources/svg/zero-notifications.svg';
 import { useWallet } from 'wallets/wallet';
 
-<<<<<<< HEAD
-import { Label, Paragraph } from 'components/custom/typography';
-
-=======
->>>>>>> 185a43c7
 import s from './styles.module.scss';
 
 const ConnectedWallet: React.FC = () => {
@@ -52,20 +33,6 @@
             <Grid flow="row" gap={32} padding={[32, 24]}>
               <Grid flow="col" gap={16} colsTemplate="24px 1fr auto">
                 <Icons name="node-status" />
-<<<<<<< HEAD
-                <Paragraph type="p1" color="secondary">Status</Paragraph>
-                <Label type="lb2" semiBold color="green" className={s.statusTag}>Connecting</Label>
-              </Grid>
-              <Grid flow="col" gap={16} colsTemplate="24px 1fr auto">
-                <Icons name="wallet-outlined" />
-                <Paragraph type="p1" color="secondary">Wallet</Paragraph>
-                <Paragraph type="p1" semiBold color="primary">
-                  {wallet.connecting?.name}
-                </Paragraph>
-              </Grid>
-            </Grid>
-            <Card.Delimiter />
-=======
                 <Text type="p1" color="secondary">
                   Status
                 </Text>
@@ -84,7 +51,6 @@
               </Grid>
             </Grid>
             <Divider />
->>>>>>> 185a43c7
             <Grid padding={24}>
               <Button type="ghost" onClick={() => wallet.disconnect()}>
                 Disconnect
@@ -93,26 +59,14 @@
           </Card>
         }
         trigger="click">
-<<<<<<< HEAD
-        <Button type="primary">
-          Connecting...
-        </Button>
-=======
         <Button type="primary">Connecting...</Button>
->>>>>>> 185a43c7
       </Popover>
     );
   }
 
   if (!wallet.isActive) {
     return !isMobile ? (
-<<<<<<< HEAD
-      <Button
-        type="primary"
-        onClick={() => wallet.showWalletsModal()}>
-=======
       <Button type="primary" onClick={() => wallet.showWalletsModal()}>
->>>>>>> 185a43c7
         Connect Wallet
       </Button>
     ) : null;
@@ -126,19 +80,11 @@
       noPadding
       content={
         <Card
-<<<<<<< HEAD
-          title={(
-            <Paragraph type="p1" semiBold color="primary">
-              Notifications
-            </Paragraph>
-          )}
-=======
           title={
             <Text type="p1" weight="semibold" color="primary">
               Notifications
             </Text>
           }
->>>>>>> 185a43c7
           noPaddingBody>
           <Grid flow="row" gap={24} align="center" padding={48}>
             {isDarkTheme ? (
@@ -146,18 +92,6 @@
             ) : (
               <ZeroNotificationsSvg width={138} height={128} />
             )}
-<<<<<<< HEAD
-            <Paragraph type="p1" color="secondary" align="center">
-              There are no notifications to show
-            </Paragraph>
-          </Grid>
-        </Card>
-      }>
-      <Antd.Badge
-        dot
-        count={0}
-        showZero={false}>
-=======
             <Text type="p1" color="secondary" align="center">
               There are no notifications to show
             </Text>
@@ -165,7 +99,6 @@
         </Card>
       }>
       <Antd.Badge dot count={0} showZero={false}>
->>>>>>> 185a43c7
         <Icons name="bell-outlined" />
       </Antd.Badge>
     </Popover>
@@ -182,15 +115,9 @@
             <Grid flow="col" gap={16} align="center" justify="start">
               <Identicon address={wallet.account} width={40} height={40} />
               <ExternalLink href={getEtherscanAddressUrl(wallet.account!)}>
-<<<<<<< HEAD
-                <Paragraph type="p1" semiBold color="blue">
-                    {shortenAddr(wallet.account, 8, 8)}
-                </Paragraph>
-=======
                 <Text type="p1" weight="semibold" color="blue">
                   {shortenAddr(wallet.account, 8, 8)}
                 </Text>
->>>>>>> 185a43c7
               </ExternalLink>
             </Grid>
           }
@@ -198,29 +125,6 @@
           <Grid flow="row" gap={32} padding={[32, 24]}>
             <Grid flow="col" gap={16} colsTemplate="24px 1fr auto">
               <Icons name="node-status" />
-<<<<<<< HEAD
-              <Paragraph type="p1" color="secondary">Status</Paragraph>
-              <Label type="lb2" semiBold color="green" className={s.statusTag}>
-                Connected
-              </Label>
-            </Grid>
-            <Grid flow="col" gap={16} colsTemplate="24px 1fr auto">
-              <Icons name="wallet-outlined" />
-              <Paragraph type="p1" color="secondary">Wallet</Paragraph>
-              <Paragraph type="p1" semiBold color="primary">
-                {wallet.connector?.name}
-              </Paragraph>
-            </Grid>
-            <Grid flow="col" gap={16} colsTemplate="24px 1fr auto">
-              <Icons name="network" />
-              <Paragraph type="p1" color="secondary">Network</Paragraph>
-              <Paragraph type="p1" semiBold color="primary">
-                {wallet.networkName}
-              </Paragraph>
-            </Grid>
-          </Grid>
-          <Card.Delimiter />
-=======
               <Text type="p1" color="secondary">
                 Status
               </Text>
@@ -248,7 +152,6 @@
             </Grid>
           </Grid>
           <Divider />
->>>>>>> 185a43c7
           <Grid padding={24}>
             <Button type="ghost" onClick={() => wallet.disconnect()}>
               Disconnect
@@ -259,15 +162,9 @@
       <Button type="link" className={s.accountLink}>
         <Grid flow="col" gap={8} align="center">
           <Identicon address={wallet.account} width={24} height={24} />
-<<<<<<< HEAD
-          <Paragraph type="p1" semiBold color="primary">
-            {shortenAddr(wallet.account)}
-          </Paragraph>
-=======
           <Text type="p1" weight="semibold" color="primary">
             {shortenAddr(wallet.account)}
           </Text>
->>>>>>> 185a43c7
           <Icons name="dropdown-arrow" className={s.dropdownArrow} />
         </Grid>
       </Button>
@@ -277,11 +174,7 @@
   return (
     <Grid flow="col" gap={24} justify="center">
       {NotificationSection}
-<<<<<<< HEAD
-      <div className="bb-v-divider" />
-=======
       <Divider type="vertical" />
->>>>>>> 185a43c7
       {AccountSection}
     </Grid>
   );

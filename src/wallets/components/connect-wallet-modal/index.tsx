import React from 'react';

import Button from 'components/antd/button';
import Modal, { ModalProps } from 'components/antd/modal';
import Grid from 'components/custom/grid';
<<<<<<< HEAD
import { Heading, Paragraph } from 'components/custom/typography';
import LedgerDerivationPathModal from 'wallets/components/ledger-deriviation-path-modal';

import { useWallet, WalletConnectors } from 'wallets/wallet';
import { WalletConnector } from 'wallets/types';
import useMergeState from 'hooks/useMergeState';
=======
import { Text } from 'components/custom/typography';
import useMergeState from 'hooks/useMergeState';
import LedgerDerivationPathModal from 'wallets/components/ledger-deriviation-path-modal';
import { WalletConnectors, useWallet } from 'wallets/wallet';

import { WalletConnector } from 'wallets/types';
>>>>>>> 185a43c7

export type ConnectWalletModalProps = ModalProps & {};

type ConnectWalletModalState = {
  showLedgerModal: boolean;
};

const InitialState: ConnectWalletModalState = {
  showLedgerModal: false,
};

const ConnectWalletModal: React.FC<ConnectWalletModalProps> = props => {
  const { ...modalProps } = props;

  const wallet = useWallet();
  const [state, setState] = useMergeState<ConnectWalletModalState>(InitialState);

  function handleConnectorSelect(connector: WalletConnector) {
    if (wallet.isActive) {
      return;
    }

    if (connector.id === 'ledger') {
      setState({
        showLedgerModal: true,
      });
      return;
    }

<<<<<<< HEAD
    wallet.connect(connector)
      .catch(Error);
=======
    wallet.connect(connector).catch(Error);
>>>>>>> 185a43c7
  }

  return (
    <Modal width={568} {...modalProps}>
      <Grid flow="row" gap={32}>
        <Grid flow="row" gap={4}>
<<<<<<< HEAD
          <Heading type="h2" bold color="primary">
            Connect Wallet
          </Heading>
          <Paragraph type="p1" color="secondary">
            Please select the wallet of your liking
          </Paragraph>
=======
          <Text type="h2" weight="bold" color="primary">
            Connect Wallet
          </Text>
          <Text type="p1" color="secondary">
            Please select the wallet of your liking
          </Text>
>>>>>>> 185a43c7
        </Grid>

        <Grid gap={24} colsTemplate="repeat(auto-fit, minmax(120px, 240px))">
          {WalletConnectors.map(connector => (
            <Button
              key={connector.id}
              type="select"
              style={{ height: '96px' }}
              onClick={() => handleConnectorSelect(connector)}>
              <img src={connector.logo} alt={connector.name} height={32} />
            </Button>
          ))}
        </Grid>
      </Grid>

      {state.showLedgerModal && (
        <LedgerDerivationPathModal
          onCancel={() => {
            setState({ showLedgerModal: false });
          }}
        />
      )}
    </Modal>
  );
};

export default ConnectWalletModal;<|MERGE_RESOLUTION|>--- conflicted
+++ resolved
@@ -3,21 +3,12 @@
 import Button from 'components/antd/button';
 import Modal, { ModalProps } from 'components/antd/modal';
 import Grid from 'components/custom/grid';
-<<<<<<< HEAD
-import { Heading, Paragraph } from 'components/custom/typography';
-import LedgerDerivationPathModal from 'wallets/components/ledger-deriviation-path-modal';
-
-import { useWallet, WalletConnectors } from 'wallets/wallet';
-import { WalletConnector } from 'wallets/types';
-import useMergeState from 'hooks/useMergeState';
-=======
 import { Text } from 'components/custom/typography';
 import useMergeState from 'hooks/useMergeState';
 import LedgerDerivationPathModal from 'wallets/components/ledger-deriviation-path-modal';
 import { WalletConnectors, useWallet } from 'wallets/wallet';
 
 import { WalletConnector } from 'wallets/types';
->>>>>>> 185a43c7
 
 export type ConnectWalletModalProps = ModalProps & {};
 
@@ -47,33 +38,19 @@
       return;
     }
 
-<<<<<<< HEAD
-    wallet.connect(connector)
-      .catch(Error);
-=======
     wallet.connect(connector).catch(Error);
->>>>>>> 185a43c7
   }
 
   return (
     <Modal width={568} {...modalProps}>
       <Grid flow="row" gap={32}>
         <Grid flow="row" gap={4}>
-<<<<<<< HEAD
-          <Heading type="h2" bold color="primary">
-            Connect Wallet
-          </Heading>
-          <Paragraph type="p1" color="secondary">
-            Please select the wallet of your liking
-          </Paragraph>
-=======
           <Text type="h2" weight="bold" color="primary">
             Connect Wallet
           </Text>
           <Text type="p1" color="secondary">
             Please select the wallet of your liking
           </Text>
->>>>>>> 185a43c7
         </Grid>
 
         <Grid gap={24} colsTemplate="repeat(auto-fit, minmax(120px, 240px))">

--- conflicted
+++ resolved
@@ -27,17 +27,10 @@
   UNIV2 = 'UNI-V2',
   BTC = 'BTC',
   USD = 'USD',
-<<<<<<< HEAD
-  XSUSHI = 'xsushi',
-  LINK = 'link',
-  UNI = 'uni',
-  FEI = 'fei',
-=======
   XSUSHI = 'xSUSHI',
   LINK = 'LINK',
   UNI = 'UNI',
   FEI = 'FEI',
->>>>>>> 2f5c20f3
 }
 
 export type BaseTokenType = {

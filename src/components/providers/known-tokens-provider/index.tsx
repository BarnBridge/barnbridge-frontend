--- conflicted
+++ resolved
@@ -44,8 +44,6 @@
   contract?: Web3Contract;
 };
 
-<<<<<<< HEAD
-=======
 export const BtcToken: TokenMeta = {
   address: '0x',
   symbol: KnownTokens.BTC,
@@ -73,16 +71,10 @@
   pricePath: [KnownTokens.BTC],
 };
 
->>>>>>> e56994a5
 export const EthToken: TokenMeta = {
   address: '0x',
   symbol: KnownTokens.ETH,
   name: 'Ether',
-<<<<<<< HEAD
-  decimals: 18,
-  priceFeed: '0x5f4eC3Df9cbd43714FE2740f5E3616155c5b8419', // ETH -> $
-  icon: 'token-eth',
-=======
   icon: 'token-eth',
   decimals: 18,
   priceFeed: config.feeds.eth, // ETH -> $
@@ -105,7 +97,6 @@
   decimals: 6,
   priceFeed: config.feeds.usdc, // USDC -> $
   contract: new Erc20Contract([], config.tokens.usdc),
->>>>>>> e56994a5
 };
 
 export const BondToken: TokenMeta = {
@@ -126,15 +117,6 @@
   icon: 'token-usdt',
   decimals: 6,
   priceFeed: config.feeds.usdt, // USDT -> $
-};
-
-export const UsdtToken: TokenMeta = {
-  address: '0xdac17f958d2ee523a2206206994597c13d831ec7',
-  symbol: KnownTokens.USDT,
-  name: 'Tether USD',
-  decimals: 6,
-  priceFeed: '0x4e58ab12d2051ea2068e78e4fcee7ddee6785848', // USDT -> $
-  icon: 'token-usdt',
 };
 
 export const DaiToken: TokenMeta = {
@@ -190,78 +172,19 @@
 };
 
 const KNOWN_TOKENS: TokenMeta[] = [
-<<<<<<< HEAD
-  {
-    address: '0x',
-    symbol: KnownTokens.BTC,
-    name: 'BTC',
-    decimals: 0,
-    priceFeed: '0xF4030086522a5bEEa4988F8cA5B36dbC97BeE88c', // BTC -> $
-    icon: 'token-wbtc',
-  },
-  EthToken,
-  {
-    address: '0xc02aaa39b223fe8d0a0e5c4f27ead9083c756cc2',
-    symbol: KnownTokens.WETH,
-    name: 'Wrapped Ether',
-    decimals: 18,
-    pricePath: [KnownTokens.ETH],
-    icon: 'token-weth',
-  },
-  {
-    address: '0x2260fac5e5542a773aa44fbcfedf7c193bc2c599',
-    symbol: KnownTokens.WBTC,
-    name: 'Wrapped BTC',
-    decimals: 8,
-    pricePath: [KnownTokens.BTC],
-    icon: 'token-wbtc',
-  },
-  {
-    address: '0xEB4C2781e4ebA804CE9a9803C67d0893436bB27D',
-    symbol: KnownTokens.REN_BTC,
-    name: 'renBTC',
-    decimals: 8,
-    pricePath: [KnownTokens.BTC],
-    icon: 'token-renbtc',
-  },
-  BondToken,
-=======
   BtcToken,
   WBtcToken,
   RenBtcToken,
   EthToken,
   WEthToken,
->>>>>>> e56994a5
   UsdcToken,
   BondToken,
   UsdtToken,
   DaiToken,
   SusdToken,
   UniV2Token,
-<<<<<<< HEAD
-  UsdtToken,
-  {
-    address: '0x4B8d90D68F26DEF303Dcb6CFc9b63A1aAEC15840',
-    symbol: KnownTokens.bbcUSDC,
-    name: 'BarnBridge cUSDC',
-    decimals: 6,
-    priceFeed: '0x4B8d90D68F26DEF303Dcb6CFc9b63A1aAEC15840', // bbcUSDC -> USDC
-    pricePath: [KnownTokens.USDC],
-    icon: 'token-usdc',
-  },
-  {
-    address: '0x673f9488619821aB4f4155FdFFe06f6139De518F',
-    symbol: KnownTokens.bbcDAI,
-    name: 'BarnBridge cDAI',
-    decimals: 18,
-    priceFeed: '0x673f9488619821aB4f4155FdFFe06f6139De518F', // bbcDAI -> DAI
-    pricePath: [KnownTokens.DAI],
-    icon: 'token-dai',
-  },
-=======
   BBcUsdcToken,
   BBcDaiToken,
->>>>>>> e56994a5
 ];
 
 (window as any).KNOWN_TOKENS = KNOWN_TOKENS;

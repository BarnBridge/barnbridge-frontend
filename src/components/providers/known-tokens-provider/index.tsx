import React, { FC, createContext, useContext } from 'react';
import BigNumber from 'bignumber.js';
import { AbiItem } from 'web3-utils';
import Erc20Contract from 'web3/contracts/erc20Contract';

// import Icon, { IconNames } from 'components/custom/icon';
import { MainnetHttpsWeb3Provider } from 'components/providers/eth-web3-provider';
import { useReload } from 'hooks/useReload';

export enum KnownTokens {
  ETH = 'ETH',
  BTC = 'BTC',
  WETH = 'WETH',
  WBTC = 'WBTC',
  REN_BTC = 'renBTC',
  BOND = 'BOND',
  USDC = 'USDC',
  DAI = 'DAI',
  SUSD = 'sUSD',
  bbcUSDC = 'bb_cUSDC',
  bbcDAI = 'bb_cDAI',
}

type TokenMeta = {
  symbol: KnownTokens;
  name: string;
  address: string;
  decimals: number;
  priceFeed?: string;
  pricePath?: KnownTokens[];
  price?: BigNumber;
  icon?: React.ReactNode;
};

const KNOWN_TOKENS: TokenMeta[] = [
  {
    address: '',
    symbol: KnownTokens.BTC,
    name: 'BTC',
    decimals: 0,
    priceFeed: '0xF4030086522a5bEEa4988F8cA5B36dbC97BeE88c', // BTC -> $
    icon: 'token-wbtc',
  },
  {
    address: '0x',
    symbol: KnownTokens.ETH,
    name: 'Ether',
    decimals: 0,
    priceFeed: '0x5f4eC3Df9cbd43714FE2740f5E3616155c5b8419', // ETH -> $
    icon: 'token-eth',
  },
  {
    address: '0xc02aaa39b223fe8d0a0e5c4f27ead9083c756cc2',
    symbol: KnownTokens.WETH,
    name: 'Wrapped Ether',
    decimals: 18,
    pricePath: [KnownTokens.ETH],
    icon: 'token-weth',
  },
  {
    address: '0x2260fac5e5542a773aa44fbcfedf7c193bc2c599',
    symbol: KnownTokens.WBTC,
    name: 'Wrapped BTC',
    decimals: 8,
    pricePath: [KnownTokens.BTC],
    icon: 'token-wbtc',
  },
  {
    address: '0xEB4C2781e4ebA804CE9a9803C67d0893436bB27D',
    symbol: KnownTokens.REN_BTC,
    name: 'renBTC',
    decimals: 8,
    pricePath: [KnownTokens.BTC],
    icon: 'token-renbtc',
  },
  {
    address: '0x0391D2021f89DC339F60Fff84546EA23E337750f',
    symbol: KnownTokens.BOND,
    name: 'BarnBridge',
    decimals: 18,
    priceFeed: '0x6591c4BcD6D7A1eb4E537DA8B78676C1576Ba244', // BOND -> USDC
    pricePath: [KnownTokens.USDC],
    icon: 'token-bond',
  },
  {
    address: '0xA0b86991c6218b36c1d19D4a2e9Eb0cE3606eB48',
    symbol: KnownTokens.USDC,
    name: 'USD Coin',
    decimals: 6,
    priceFeed: '0x8fFfFfd4AfB6115b954Bd326cbe7B4BA576818f6', // USDC -> $
    icon: 'token-usdc',
  },
  {
    address: '0x6b175474e89094c44da98b954eedeac495271d0f',
    symbol: KnownTokens.DAI,
    name: 'Dai Stablecoin',
    decimals: 18,
    priceFeed: '0xAed0c38402a5d19df6E4c03F4E2DceD6e29c1ee9', // DAI -> $
    icon: 'token-dai',
  },
  {
    address: '0x57ab1ec28d129707052df4df418d58a2d46d5f51',
    symbol: KnownTokens.SUSD,
    name: 'Synth sUSD',
    decimals: 18,
    priceFeed: '0x8e0b7e6062272B5eF4524250bFFF8e5Bd3497757', // sUSD -> ETH
    pricePath: [KnownTokens.ETH],
    icon: 'token-susd',
  },
  {
    address: '0x4B8d90D68F26DEF303Dcb6CFc9b63A1aAEC15840',
    symbol: KnownTokens.bbcUSDC,
    name: 'BarnBridge cUSDC',
    decimals: 6,
    priceFeed: '0x4B8d90D68F26DEF303Dcb6CFc9b63A1aAEC15840', // bbcUSDC -> USDC
    pricePath: [KnownTokens.USDC],
    icon: 'token-usdc',
  },
  {
    address: '0x673f9488619821aB4f4155FdFFe06f6139De518F',
    symbol: KnownTokens.bbcDAI,
    name: 'BarnBridge cDAI',
    decimals: 18,
    priceFeed: '0x673f9488619821aB4f4155FdFFe06f6139De518F', // bbcDAI -> USDC
    pricePath: [KnownTokens.DAI],
    icon: 'token-dai',
  },
];

export function getKnownTokens(): TokenMeta[] {
  return [...KNOWN_TOKENS];
}

type ContextType = {
  tokens: TokenMeta[];
  getTokenBySymbol(symbol: KnownTokens | string): TokenMeta | undefined;
  getTokenByAddress(address: string): TokenMeta | undefined;
  getTokenPriceIn(source: KnownTokens, target: KnownTokens): BigNumber | undefined;
  convertTokenIn(
    amount: BigNumber | undefined,
    source: KnownTokens | string,
    target: KnownTokens | string,
  ): BigNumber | undefined;
  convertTokenInUSD(amount: BigNumber | undefined, source: KnownTokens | string): BigNumber | undefined;
};

const Context = createContext<ContextType>({
  tokens: [...KNOWN_TOKENS],
  getTokenBySymbol: () => undefined,
  getTokenByAddress: () => undefined,
  getTokenPriceIn: () => undefined,
  convertTokenIn: () => undefined,
  convertTokenInUSD: () => undefined,
});

export function useKnownTokens(): ContextType {
  return useContext<ContextType>(Context);
}

const PRICE_FEED_ABI: AbiItem[] = [
  {
    name: 'decimals',
    type: 'function',
    stateMutability: 'view',
    inputs: [],
    outputs: [{ name: 'value', type: 'int8' }],
  },
  {
    name: 'latestAnswer',
    type: 'function',
    stateMutability: 'view',
    inputs: [],
    outputs: [{ name: 'value', type: 'int256' }],
  },
];

const BOND_PRICE_FEED_ABI: AbiItem[] = [
  {
    name: 'decimals',
    type: 'function',
    stateMutability: 'view',
    inputs: [],
    outputs: [{ name: 'value', type: 'int8' }],
  },
  {
    name: 'getReserves',
    type: 'function',
    stateMutability: 'view',
    inputs: [],
    outputs: [
      { name: 'reserve1', type: 'uint112' },
      { name: 'reserve2', type: 'uint112' },
    ],
  },
];

const J_PRICE_FEED_ABI: AbiItem[] = [
  {
    name: 'price',
    type: 'function',
    stateMutability: 'nonpayable',
    inputs: [],
    outputs: [{ name: 'value', type: 'uint256' }],
  },
];

export function getTokenBySymbol(symbol: KnownTokens | string): TokenMeta | undefined {
  return KNOWN_TOKENS.find(token => token.symbol === symbol);
}

export function getTokenByAddress(address: string): TokenMeta | undefined {
  return KNOWN_TOKENS.find(token => token.address === address);
}

async function getFeedPrice(symbol: KnownTokens): Promise<BigNumber> {
  const token = getTokenBySymbol(symbol);

  if (!token || !token.priceFeed) {
    return Promise.reject();
  }

  const priceFeedContract = new Erc20Contract(PRICE_FEED_ABI, token.priceFeed);
  priceFeedContract.setCallProvider(MainnetHttpsWeb3Provider);

  const [decimals, latestAnswer] = await priceFeedContract.batch([{ method: 'decimals' }, { method: 'latestAnswer' }]);

  return new BigNumber(latestAnswer).dividedBy(10 ** decimals);
}

async function getBondPrice(): Promise<BigNumber> {
  const token = getTokenBySymbol(KnownTokens.BOND);

  if (!token || !token.priceFeed) {
    return Promise.reject();
  }

  const priceFeedContract = new Erc20Contract(BOND_PRICE_FEED_ABI, token.priceFeed);
  priceFeedContract.setCallProvider(MainnetHttpsWeb3Provider);

  const [decimals, { reserve1, reserve2 }] = await priceFeedContract.batch([
    { method: 'decimals' },
    { method: 'getReserves' },
  ]);

  const bondReserve = new BigNumber(reserve1).dividedBy(10 ** decimals);
  const usdcReserve = new BigNumber(reserve2).dividedBy(1e6); // usdc decimals

  return usdcReserve.dividedBy(bondReserve);
}

async function getJTokenPrice(symbol: KnownTokens): Promise<BigNumber> {
  const token = getTokenBySymbol(symbol);

  if (!token || !token.priceFeed) {
    return Promise.reject();
  }

  const priceFeedContract = new Erc20Contract(J_PRICE_FEED_ABI, token.priceFeed);
  priceFeedContract.setCallProvider(MainnetHttpsWeb3Provider);

  const price = await priceFeedContract.call('price');

  return new BigNumber(price).dividedBy(1e18);
}

export function getTokenPrice(symbol: KnownTokens): BigNumber | undefined {
  return getTokenBySymbol(symbol)?.price;
}

export function getTokenPriceIn(source: KnownTokens, target: KnownTokens): BigNumber | undefined {
  const sourcePrice = getTokenPrice(source);
  const targetPrice = getTokenPrice(target);

  if (!sourcePrice || !targetPrice) {
    return undefined;
  }

  return sourcePrice.dividedBy(targetPrice);
}

export function convertTokenIn(
  amount: BigNumber | number | undefined,
  source: KnownTokens | string,
  target: KnownTokens | string,
): BigNumber | undefined {
  if (!amount) {
    return undefined;
  }

  const bnAmount = new BigNumber(amount);

  if (source === target) {
    return bnAmount;
  }

  const price = getTokenPriceIn(source as KnownTokens, target as KnownTokens);

  if (!price) {
    return undefined;
  }

  return bnAmount.multipliedBy(price);
}

export function convertTokenInUSD(
  amount: BigNumber | number | undefined,
  source: KnownTokens | string,
): BigNumber | undefined {
  return convertTokenIn(amount, source, KnownTokens.USDC);
}

const KnownTokensProvider: FC = props => {
  const { children } = props;

  const [reload] = useReload();

  React.useEffect(() => {
    (async () => {
      await Promise.allSettled(
        KNOWN_TOKENS.map(async token => {
<<<<<<< HEAD
          switch (token.symbol) {
            case KnownTokens.BOND:
              token.price = await getBondPrice();
              break;
            case KnownTokens.bbcUSDC:
            case KnownTokens.bbcDAI:
              token.price = await getJTokenPrice(token.symbol);
              break;
            default:
              token.price = await getFeedPrice(token.symbol);
              break;
=======
          if (token.priceFeed) {
            if (token.symbol === KnownTokens.BOND) {
              const priceFeedContract = new Erc20Contract(BOND_PRICE_FEED_ABI, token.priceFeed);
              priceFeedContract.setCallProvider(MainnetHttpsWeb3Provider);

              const [decimals, { reserve1, reserve2 }] = await priceFeedContract.batch([
                { method: 'decimals' },
                { method: 'getReserves' },
              ]);

              const bondReserve = new BigNumber(reserve1).dividedBy(10 ** decimals);
              const usdcReserve = new BigNumber(reserve2).dividedBy(1e6); // usdc decimals

              token.price = usdcReserve.dividedBy(bondReserve);
            } else if (token.symbol === KnownTokens.bbcUSDC || token.symbol === KnownTokens.bbcDAI) {
              const priceFeedContract = new Erc20Contract(J_PRICE_FEED_ABI, token.priceFeed);
              priceFeedContract.setCallProvider(MainnetHttpsWeb3Provider);

              const price = await priceFeedContract.call('price');
              token.price = new BigNumber(price).dividedBy(1e18);
            } else {
              const priceFeedContract = new Erc20Contract(PRICE_FEED_ABI, token.priceFeed);
              priceFeedContract.setCallProvider(MainnetHttpsWeb3Provider);

              const [decimals, latestAnswer] = await priceFeedContract.batch([
                { method: 'decimals' },
                { method: 'latestAnswer' },
              ]);

              token.price = new BigNumber(latestAnswer).dividedBy(10 ** decimals);
            }
>>>>>>> feae7945
          }
        }),
      );

      KNOWN_TOKENS.forEach(token => {
        if (token.pricePath) {
          for (let path of token.pricePath) {
            const tk = getTokenBySymbol(path);

            if (!tk || !tk.price) {
              token.price = undefined;
              break;
            }

            token.price = token.price?.multipliedBy(tk.price) ?? tk.price;
          }
        }

        reload();
      });
    })();
  }, []);

  const value = {
    tokens: [...KNOWN_TOKENS],
    getTokenBySymbol,
    getTokenByAddress,
    getTokenPriceIn,
    convertTokenIn,
    convertTokenInUSD,
  };

  return <Context.Provider value={value}>{children}</Context.Provider>;
};

export default KnownTokensProvider;<|MERGE_RESOLUTION|>--- conflicted
+++ resolved
@@ -318,7 +318,6 @@
     (async () => {
       await Promise.allSettled(
         KNOWN_TOKENS.map(async token => {
-<<<<<<< HEAD
           switch (token.symbol) {
             case KnownTokens.BOND:
               token.price = await getBondPrice();
@@ -330,39 +329,6 @@
             default:
               token.price = await getFeedPrice(token.symbol);
               break;
-=======
-          if (token.priceFeed) {
-            if (token.symbol === KnownTokens.BOND) {
-              const priceFeedContract = new Erc20Contract(BOND_PRICE_FEED_ABI, token.priceFeed);
-              priceFeedContract.setCallProvider(MainnetHttpsWeb3Provider);
-
-              const [decimals, { reserve1, reserve2 }] = await priceFeedContract.batch([
-                { method: 'decimals' },
-                { method: 'getReserves' },
-              ]);
-
-              const bondReserve = new BigNumber(reserve1).dividedBy(10 ** decimals);
-              const usdcReserve = new BigNumber(reserve2).dividedBy(1e6); // usdc decimals
-
-              token.price = usdcReserve.dividedBy(bondReserve);
-            } else if (token.symbol === KnownTokens.bbcUSDC || token.symbol === KnownTokens.bbcDAI) {
-              const priceFeedContract = new Erc20Contract(J_PRICE_FEED_ABI, token.priceFeed);
-              priceFeedContract.setCallProvider(MainnetHttpsWeb3Provider);
-
-              const price = await priceFeedContract.call('price');
-              token.price = new BigNumber(price).dividedBy(1e18);
-            } else {
-              const priceFeedContract = new Erc20Contract(PRICE_FEED_ABI, token.priceFeed);
-              priceFeedContract.setCallProvider(MainnetHttpsWeb3Provider);
-
-              const [decimals, latestAnswer] = await priceFeedContract.batch([
-                { method: 'decimals' },
-                { method: 'latestAnswer' },
-              ]);
-
-              token.price = new BigNumber(latestAnswer).dividedBy(10 ** decimals);
-            }
->>>>>>> feae7945
           }
         }),
       );

import { FC, createContext, useCallback, useContext, useEffect, useMemo, useState } from 'react';
import { useSessionStorage } from 'react-use-storage';

import { ArbitrumNetwork } from 'networks/arbitrum';
import { ArbitrumTestnetNetwork } from 'networks/arbitrum-testnet';
import { AvalancheNetwork } from 'networks/avalanche';
import { AvalancheTestnetNetwork } from 'networks/avalanche-testnet';
import { BinanceNetwork } from 'networks/binance';
import { BinanceTestnetNetwork } from 'networks/binance-testnet';
import { KovanNetwork } from 'networks/kovan';
import { MainnetNetwork } from 'networks/mainnet';
import { OptimisticKovanNetwork } from 'networks/optimistic-kovan';
import { OptimisticMainnetNetwork } from 'networks/optimistic-mainnet';
import { PolygonNetwork } from 'networks/polygon';
import { TestnetNetwork } from 'networks/testnet';

import { isDevelopmentMode, isProductionMode } from 'utils';
import { InvariantContext } from 'utils/context';

import { Web3Network } from 'networks/types';

export type NetworkType = {
  networks: Web3Network[];
  defaultNetwork: Web3Network;
  activeNetwork: Web3Network;
  findNetwork: (networkId: string) => Web3Network | undefined;
  findNetworkByChainId: (chainId: number) => Web3Network | undefined;
  changeNetwork: (networkId: string) => Web3Network | undefined;
};

const Context = createContext<NetworkType>(InvariantContext('NetworkProvider'));

export function useNetwork(): NetworkType {
  return useContext(Context);
}

const networks: Web3Network[] = (() => {
  if (isDevelopmentMode) {
    return [
      KovanNetwork,
      TestnetNetwork,
      OptimisticKovanNetwork,
      MainnetNetwork,
      OptimisticMainnetNetwork,
      PolygonNetwork,
      AvalancheTestnetNetwork,
      AvalancheNetwork,
      BinanceTestnetNetwork,
      BinanceNetwork,
      ArbitrumTestnetNetwork,
      ArbitrumNetwork,
    ];
  }

  if (isProductionMode) {
<<<<<<< HEAD
    return [MainnetNetwork, PolygonNetwork, AvalancheNetwork, BinanceNetwork, ArbitrumNetwork];
=======
    return [MainnetNetwork, OptimisticMainnetNetwork, PolygonNetwork, AvalancheNetwork, BinanceNetwork, ArbitrumNetwork];
>>>>>>> ae7b5aec
  }

  return [];
})();

const NetworkProvider: FC = props => {
  const { children } = props;

  const [lastNetwork, setLastNetwork] = useSessionStorage<string | undefined>('last_network');

  const initialNetwork = useMemo<Web3Network>(() => {
    let network: Web3Network | undefined;

    try {
      if (lastNetwork) {
        const networkId = lastNetwork?.toLowerCase();
        network = networks.find(n => n.id.toLowerCase() === networkId);
      }
    } catch {}

    return network ?? networks[0];
  }, [lastNetwork]);

  const [activeNetwork] = useState<Web3Network>(initialNetwork);

  const findNetwork = useCallback((networkId: string): Web3Network | undefined => {
    return networks.find(n => n.id.toLowerCase() === networkId.toLowerCase());
  }, []);

  const findNetworkByChainId = useCallback((chainId: number): Web3Network | undefined => {
    return networks.find(n => n.meta.chainId === chainId);
  }, []);

  const changeNetwork = useCallback((networkId: string): Web3Network | undefined => {
    const network = findNetwork(networkId);

    if (network) {
      setLastNetwork(network.id.toLowerCase());
      window.location.reload();
    }

    return network;
  }, []);

  useEffect(() => {
    window.document.title = activeNetwork.config.title;
  }, [activeNetwork]);

  const value: NetworkType = {
    networks,
    defaultNetwork: networks[0],
    activeNetwork,
    findNetwork,
    findNetworkByChainId,
    changeNetwork,
  };

  return <Context.Provider value={value}>{children}</Context.Provider>;
};

export default NetworkProvider;<|MERGE_RESOLUTION|>--- conflicted
+++ resolved
@@ -53,11 +53,7 @@
   }
 
   if (isProductionMode) {
-<<<<<<< HEAD
-    return [MainnetNetwork, PolygonNetwork, AvalancheNetwork, BinanceNetwork, ArbitrumNetwork];
-=======
     return [MainnetNetwork, OptimisticMainnetNetwork, PolygonNetwork, AvalancheNetwork, BinanceNetwork, ArbitrumNetwork];
->>>>>>> ae7b5aec
   }
 
   return [];

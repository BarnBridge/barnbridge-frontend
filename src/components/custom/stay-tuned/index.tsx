import React from 'react';

import Grid from 'components/custom/grid';
<<<<<<< HEAD
import { Heading, Paragraph } from 'components/custom/typography';

import { ReactComponent as RocketSvg } from 'resources/svg/rocket.svg';

const StayTuned: React.FunctionComponent = () => {
=======
import { Text } from 'components/custom/typography';
import { ReactComponent as RocketSvg } from 'resources/svg/rocket.svg';

const StayTuned: React.FC = () => {
>>>>>>> 185a43c7
  return (
    <Grid className="full-height" flow="row" gap={48} align="center" justify="center">
      <RocketSvg style={{ maxWidth: '310px', maxHeight: '377px' }} />
      <Grid flow="row" gap={8}>
<<<<<<< HEAD
        <Heading type="h1" bold color="primary">
          Stay tuned!
        </Heading>
        <Paragraph type="p1" semiBold color="secondary">
          We are launching soon
        </Paragraph>
=======
        <Text type="h1" weight="bold" color="primary">
          Stay tuned!
        </Text>
        <Text type="p1" weight="semibold" color="secondary">
          We are launching soon
        </Text>
>>>>>>> 185a43c7
      </Grid>
    </Grid>
  );
};

export default StayTuned;<|MERGE_RESOLUTION|>--- conflicted
+++ resolved
@@ -1,37 +1,20 @@
 import React from 'react';
 
 import Grid from 'components/custom/grid';
-<<<<<<< HEAD
-import { Heading, Paragraph } from 'components/custom/typography';
-
-import { ReactComponent as RocketSvg } from 'resources/svg/rocket.svg';
-
-const StayTuned: React.FunctionComponent = () => {
-=======
 import { Text } from 'components/custom/typography';
 import { ReactComponent as RocketSvg } from 'resources/svg/rocket.svg';
 
 const StayTuned: React.FC = () => {
->>>>>>> 185a43c7
   return (
     <Grid className="full-height" flow="row" gap={48} align="center" justify="center">
       <RocketSvg style={{ maxWidth: '310px', maxHeight: '377px' }} />
       <Grid flow="row" gap={8}>
-<<<<<<< HEAD
-        <Heading type="h1" bold color="primary">
-          Stay tuned!
-        </Heading>
-        <Paragraph type="p1" semiBold color="secondary">
-          We are launching soon
-        </Paragraph>
-=======
         <Text type="h1" weight="bold" color="primary">
           Stay tuned!
         </Text>
         <Text type="p1" weight="semibold" color="secondary">
           We are launching soon
         </Text>
->>>>>>> 185a43c7
       </Grid>
     </Grid>
   );

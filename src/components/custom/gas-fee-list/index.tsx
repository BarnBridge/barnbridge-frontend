import React from 'react';
import * as Antd from 'antd';
import { RadioChangeEvent, RadioGroupProps } from 'antd/lib/radio';

import RadioButton from 'components/antd/radio-button';
import Grid from 'components/custom/grid';
import { Text } from 'components/custom/typography';
import useMergeState from 'hooks/useMergeState';

type GasFeeOption = {
  key: string;
  name: string;
  value: number;
};

type GasFeeListState = {
  options: GasFeeOption[];
  loading: boolean;
  selected?: GasFeeOption;
};

export type GasFeeListProps = RadioGroupProps & {
  value?: GasFeeOption;
  onChange?: (value: GasFeeOption) => void;
};

const GasFeeList: React.FC<GasFeeListProps> = props => {
  const { className, value, onChange, ...groupProps } = props;

  const [state, setState] = useMergeState<GasFeeListState>({
    options: [],
    loading: false,
    selected: undefined,
  });

  React.useEffect(() => {
    setState({
      loading: true,
    });

    fetch('https://ethgasstation.info/api/ethgasAPI.json')
      .then(result => result.json())
      .then(result => {
        const options = [
          {
            key: 'fastest',
            name: 'Very fast',
            value: Math.round(result.fastest / 10),
          },
          {
            key: 'fast',
            name: 'Fast',
            value: Math.round(result.fast / 10),
          },
          {
            key: 'average',
            name: 'Standard',
            value: Math.round(result.average / 10),
          },
          {
            key: 'safeLow',
            name: 'Slow',
            value: Math.round(result.safeLow / 10),
          },
        ];

        setState({
          loading: false,
          options,
        });
      })
      .catch(() => {
        setState({
          loading: false,
        });
      });
  }, []);

  React.useEffect(() => {
    if (value === undefined && state.options.length > 2) {
      props.onChange?.(state.options[2]);
    }
  }, [value, state.options]);

  function handleChange(ev: RadioChangeEvent) {
    props.onChange?.(ev.target.value);
  }

  React.useEffect(() => {
    setState({
      selected: value,
    });
  }, [value]);

  return (
    <Antd.Radio.Group
      className={className}
      style={{ width: '100%' }}
      {...groupProps}
      value={state.selected}
      onChange={handleChange}>
      {state.loading ? (
        <Antd.Spin />
      ) : (
        <Grid gap={16} colsTemplate="minmax(166px, 1fr) minmax(166px, 1fr)">
          {state.options.map(option => (
            <RadioButton
              key={option.key}
              label={
<<<<<<< HEAD
                <Paragraph type="p1" semiBold color="primary">
=======
                <Text type="p1" weight="semibold" color="primary">
>>>>>>> 185a43c7
                  {option.name}
                </Text>
              }
              hint={
                <Grid flow="col" gap={4}>
<<<<<<< HEAD
                  <Paragraph type="p1" semiBold color="primary">
                    {option.value}
                  </Paragraph>
                  <Paragraph type="p2" color="secondary">
=======
                  <Text type="p1" weight="semibold" color="primary">
                    {option.value}
                  </Text>
                  <Text type="p2" weight="semibold" color="secondary">
>>>>>>> 185a43c7
                    Gwei
                  </Text>
                </Grid>
              }
              value={option}
            />
          ))}
        </Grid>
      )}
    </Antd.Radio.Group>
  );
};

export default GasFeeList;<|MERGE_RESOLUTION|>--- conflicted
+++ resolved
@@ -107,27 +107,16 @@
             <RadioButton
               key={option.key}
               label={
-<<<<<<< HEAD
-                <Paragraph type="p1" semiBold color="primary">
-=======
                 <Text type="p1" weight="semibold" color="primary">
->>>>>>> 185a43c7
                   {option.name}
                 </Text>
               }
               hint={
                 <Grid flow="col" gap={4}>
-<<<<<<< HEAD
-                  <Paragraph type="p1" semiBold color="primary">
-                    {option.value}
-                  </Paragraph>
-                  <Paragraph type="p2" color="secondary">
-=======
                   <Text type="p1" weight="semibold" color="primary">
                     {option.value}
                   </Text>
                   <Text type="p2" weight="semibold" color="secondary">
->>>>>>> 185a43c7
                     Gwei
                   </Text>
                 </Grid>

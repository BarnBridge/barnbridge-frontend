import React, { CSSProperties } from 'react';
import cx from 'classnames';

import Sprite from 'resources/svg/icons-sprite.svg';

import s from './styles.module.scss';

export type LogoIconNames = 'barnbridge';
<<<<<<< HEAD
export type TokenIconNames = 'bond-token' | 'bond-square-token' | 'dai-token' | 'susd-token' |
  'usdc-token' | 'uniswap-token' | 'compound' | 'aave' | 'cream_finance' | 'yearn_finance';
export type NavIconNames = 'paper-bill-outlined' | 'chats-outlined' | 'bar-charts-outlined' |
  'savings-outlined' | 'proposal-outlined' | 'bank-outlined' | 'wallet-outlined';
=======
export type TokenIconNames =
  | 'bond-token'
  | 'bond-square-token'
  | 'dai-token'
  | 'susd-token'
  | 'usdc-token'
  | 'uniswap-token';
export type NavIconNames =
  | 'paper-bill-outlined'
  | 'chats-outlined'
  | 'bar-charts-outlined'
  | 'savings-outlined'
  | 'proposal-outlined'
  | 'bank-outlined'
  | 'wallet-outlined';
>>>>>>> 85648424
export type ThemeIconNames = 'moon' | 'sun';

export type IconNames =
  | LogoIconNames
  | TokenIconNames
  | NavIconNames
  | ThemeIconNames
  | 'right-arrow-circle-outlined'
  | 'left-arrow'
  | 'bell'
  | 'chevron-right'
  | 'close-circle-outlined'
  | 'check-circle-outlined'
  | 'history-circle-outlined'
  | 'close'
  | 'dropdown-arrow'
  | 'warning-outlined'
  | 'gear'
  | 'earth'
  | 'info-outlined'
  | 'network'
  | 'pencil-outlined'
  | 'rate-outlined'
  | 'plus-circle-outlined'
  | 'plus-square-outlined'
  | 'ribbon-outlined'
  | 'bin-outlined'
  | 'add-user'
  | 'search-outlined'
  | 'link-outlined'
  | 'arrow-top-right'
  | 'handshake-outlined'
  | 'stamp-outlined'
  | 'circle-plus-outlined'
  | 'circle-minus-outlined';

export type IconsProps = {
  name: IconNames;
  width?: number | string;
  height?: number | string;
  color?: string;
  rotate?: 0 | 90 | 180 | 270;
  className?: string;
  style?: CSSProperties;
};

const Icons: React.FunctionComponent<IconsProps> = props => {
  const { name, width = 24, height = 24, rotate, color, className, style } = props;

  return (
    <svg
      className={cx(
        s.component,
        className,
        rotate && `rotate-${rotate}`,
        color && `clr-${color}`,
      )}
      width={width}
      height={height ?? width}
      style={style}>
      <use xlinkHref={`${Sprite}#icon__${name}`} />
    </svg>
  );
};

export default Icons;<|MERGE_RESOLUTION|>--- conflicted
+++ resolved
@@ -6,19 +6,18 @@
 import s from './styles.module.scss';
 
 export type LogoIconNames = 'barnbridge';
-<<<<<<< HEAD
-export type TokenIconNames = 'bond-token' | 'bond-square-token' | 'dai-token' | 'susd-token' |
-  'usdc-token' | 'uniswap-token' | 'compound' | 'aave' | 'cream_finance' | 'yearn_finance';
-export type NavIconNames = 'paper-bill-outlined' | 'chats-outlined' | 'bar-charts-outlined' |
-  'savings-outlined' | 'proposal-outlined' | 'bank-outlined' | 'wallet-outlined';
-=======
+
 export type TokenIconNames =
   | 'bond-token'
   | 'bond-square-token'
   | 'dai-token'
   | 'susd-token'
   | 'usdc-token'
-  | 'uniswap-token';
+  | 'uniswap-token'
+  | 'compound'
+  | 'aave'
+  | 'cream_finance'
+  | 'yearn_finance';
 export type NavIconNames =
   | 'paper-bill-outlined'
   | 'chats-outlined'
@@ -27,7 +26,7 @@
   | 'proposal-outlined'
   | 'bank-outlined'
   | 'wallet-outlined';
->>>>>>> 85648424
+
 export type ThemeIconNames = 'moon' | 'sun';
 
 export type IconNames =

--- conflicted
+++ resolved
@@ -58,11 +58,7 @@
       <span>{children}</span>
       <Tooltip title={text} className={s.tooltip}>
         <span>
-<<<<<<< HEAD
-          <Icon name="info-outlined" width={16} height={16} />
-=======
-          <Icons name="info-outlined" width={16} height={16} className={s.icon} />
->>>>>>> e7a3bd8e
+          <Icon name="info-outlined" width={16} height={16} className={s.icon} />
         </span>
       </Tooltip>
     </div>

@import 'src/styles/text';

.heading {
  display: block;
  width: auto;
  color: var(--theme-default-color);
}

h1.heading {
  @include font-h1-regular;

  &.bold {
    @include font-h1-bold;
  }

  &.semiBold {
    @include font-h1-semi-bold;
  }
}

h2.heading {
  @include font-h2-regular;

  &.bold {
    @include font-h2-bold;
  }

  &.semiBold {
    @include font-h2-semi-bold;
  }
}

h3.heading {
  @include font-h3-regular;

  &.bold {
    @include font-h3-bold;
  }

  &.semiBold {
    @include font-h3-semi-bold;
  }
}

.paragraph {
  display: block;
  width: auto;
  color: var(--theme-default-color);

  &.block {
    display: grid;
  }

  &.p1 {
    @include font-p1-regular;

    &.bold {
      @include font-p1-bold;
    }

    &.semiBold {
      @include font-p1-semi-bold;
    }
  }

  &.p2 {
    @include font-p2-regular;

    &.bold {
      @include font-p2-bold;
    }

    &.semiBold {
      @include font-p2-semi-bold;
    }
  }
}

.label {
  display: block;
  width: auto;
  color: var(--theme-default-color);

  &.block {
    display: grid;
  }

  &.lb1 {
    @include font-lb1-regular;

    &.bold {
      @include font-lb1-bold;
    }

    &.semiBold {
      @include font-lb1-semi-bold;
    }
  }

  &.lb2 {
    @include font-lb2-regular;

    &.bold {
      @include font-lb2-bold;
    }

    &.semiBold {
      @include font-lb2-semi-bold;
    }
  }
}

.small {
  display: block;
  width: auto;
  @include font-sm-regular;
  color: var(--theme-default-color);

  &.bold {
    @include font-sm-bold;
  }

  &.semiBold {
    @include font-sm-semi-bold;
  }
}

.text {
  font-weight: normal;
  color: var(--theme-default-color);

  &.weight-semibold {
    font-weight: 600;
  }

  &.weight-bold {
    font-weight: bold;
  }

  &.h1 {
    font-size: var(--font-size-h1);
    line-height: calc(var(--font-size-h1) + 8px);
  }

  &.h2 {
    font-size: var(--font-size-h2);
    line-height: calc(var(--font-size-h2) + 8px);
  }

  &.h3 {
    font-size: var(--font-size-h3);
    line-height: calc(var(--font-size-h3) + 6px);
  }

  &.p1 {
    font-size: var(--font-size-p1);
    line-height: calc(var(--font-size-p1) + 8px);
  }

  &.p2 {
    font-size: var(--font-size-p2);
    line-height: calc(var(--font-size-p2) + 10px);
  }

  &.lb1 {
    font-size: var(--font-size-lb1);
    line-height: calc(var(--font-size-lb1) + 10px);
    letter-spacing: 0.04em;
    text-transform: uppercase;
  }

  &.lb2 {
    font-size: var(--font-size-lb2);
    line-height: calc(var(--font-size-lb2) + 4px);
    letter-spacing: 0.04em;
    text-transform: uppercase;
  }

  &.small {
    font-size: var(--font-size-sm);
    line-height: calc(var(--font-size-sm) + 4px);
  }
}

.primary-color {
  color: var(--theme-primary-color);
}

.secondary-color {
  color: var(--theme-secondary-color);
}

.red-color {
  color: var(--theme-red-color);
}

.green-color {
  color: var(--theme-green-color);
}

.blue-color {
  color: var(--theme-blue-color);
}

div.hint {
  display: inline-grid;
  grid-auto-flow: column;
  grid-template-columns: repeat(auto-fit, minmax(0, max-content));
  column-gap: 8px;
  align-items: center;
  width: auto;

<<<<<<< HEAD
  &.block {
    display: grid;
  }

  :global(.ant-skeleton-content .ant-skeleton-title) {
    margin: 2px 0;
    height: var(--font-size-sm);
=======
  .tooltip {
    align-self: start;
>>>>>>> ef0e0cb1
  }
}<|MERGE_RESOLUTION|>--- conflicted
+++ resolved
@@ -47,10 +47,6 @@
   width: auto;
   color: var(--theme-default-color);
 
-  &.block {
-    display: grid;
-  }
-
   &.p1 {
     @include font-p1-regular;
 
@@ -80,10 +76,6 @@
   display: block;
   width: auto;
   color: var(--theme-default-color);
-
-  &.block {
-    display: grid;
-  }
 
   &.lb1 {
     @include font-lb1-regular;
@@ -200,6 +192,10 @@
 
 .blue-color {
   color: var(--theme-blue-color);
+}
+
+.purple-color {
+  color: var(--theme-purple-color);
 }
 
 div.hint {
@@ -210,17 +206,7 @@
   align-items: center;
   width: auto;
 
-<<<<<<< HEAD
-  &.block {
-    display: grid;
-  }
-
-  :global(.ant-skeleton-content .ant-skeleton-title) {
-    margin: 2px 0;
-    height: var(--font-size-sm);
-=======
   .tooltip {
     align-self: start;
->>>>>>> ef0e0cb1
   }
 }
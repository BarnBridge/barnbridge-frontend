import React, { FC } from 'react';
import { NavLink } from 'react-router-dom';
import cn from 'classnames';

import s from './s.module.scss';

function isExternal(href: string) {
  let parser = document.createElement('a');
  parser.href = href;
  return window.location.host !== parser.host;
}

type NavTabProps = React.HTMLProps<HTMLAnchorElement> & {
  href: string;
};

type NavTabsProps = {
  tabs: NavTabProps[];
  className?: string;
  /**
   * @example
   * <Tabs shadows="--theme-card-color" /> in case of string, place background color variable,
   * <Tabs shadows /> `--theme-body-color` will be used in case of `true`
   */
  shadows?: boolean | string;
};

export const NavTabs: FC<NavTabsProps> = ({ className, tabs, shadows = false }) => {
  return (
    <div
      className={cn(s.tabs, className, {
        [s.shadows]: shadows,
      })}
      style={
        {
          '--tabs-bg': `var(${typeof shadows === 'string' ? shadows : '--theme-body-color'})`,
        } as React.CSSProperties
      }>
      {tabs.map(({ href, className, children, ...restTab }, idx) => {
        if (isExternal(href)) {
          return (
            <a
              key={idx}
              href={href}
              className={cn(s.tab, className)}
              rel="noopener noreferrer"
              target="_blank"
              {...restTab}>
              {children}
            </a>
          );
        }

        return (
          // @ts-ignore
          <NavLink key={idx} to={href} className={cn(s.tab, className)} exact activeClassName={s.active} {...restTab}>
            {children}
          </NavLink>
        );
      })}
    </div>
  );
};

type TabProps = {
  children: React.ReactNode;
  id: string;
  className?: string;
  onClick?: Function;
};

type TabsProps = {
  tabs: TabProps[];
  className?: string;
  active: TabProps['id'];
  onClick: (id: TabProps['id']) => void;
  variation: 'normal' | 'elastic';
  size?: 'normal' | 'small';
  style?: React.CSSProperties;
};

<<<<<<< HEAD
export const Tabs: FC<TabsProps> = props => {
  return (
    <div
      className={cn(props.className, {
        [s.tabs]: props.variation === 'normal',
        [s.elasticTabs]: props.variation === 'elastic',
      })}
      style={props.style}>
=======
export const ElasticTabs: FC<ElasticTabsProps> = props => {
  const totalTabs = props.tabs.length;
  const activeIndex = props.tabs.findIndex(t => t.id === props.active);

  return (
    <div className={cn(s.elasticTabs, props.className)} style={props.style}>
      <div
        className={s.elasticToggle}
        style={{ left: `calc(${activeIndex} * 100% / ${totalTabs} + 4px)`, width: `calc(100% / ${totalTabs} - 8px)` }}
      />
>>>>>>> 79e8face
      {props.tabs.map(({ id, className, onClick, ...tabRest }) => (
        <button
          key={id}
          className={cn(s.tab, className, {
            [s.active]: id === props.active,
            [s.small]: props.size === 'small',
          })}
          style={{ width: `calc(100% / ${totalTabs})` }}
          type="button"
          onClick={() => {
            props.onClick(id);
            if (typeof onClick === 'function') {
              onClick();
            }
          }}
          {...tabRest}
        />
      ))}
    </div>
  );
};<|MERGE_RESOLUTION|>--- conflicted
+++ resolved
@@ -79,7 +79,6 @@
   style?: React.CSSProperties;
 };
 
-<<<<<<< HEAD
 export const Tabs: FC<TabsProps> = props => {
   return (
     <div
@@ -88,18 +87,6 @@
         [s.elasticTabs]: props.variation === 'elastic',
       })}
       style={props.style}>
-=======
-export const ElasticTabs: FC<ElasticTabsProps> = props => {
-  const totalTabs = props.tabs.length;
-  const activeIndex = props.tabs.findIndex(t => t.id === props.active);
-
-  return (
-    <div className={cn(s.elasticTabs, props.className)} style={props.style}>
-      <div
-        className={s.elasticToggle}
-        style={{ left: `calc(${activeIndex} * 100% / ${totalTabs} + 4px)`, width: `calc(100% / ${totalTabs} - 8px)` }}
-      />
->>>>>>> 79e8face
       {props.tabs.map(({ id, className, onClick, ...tabRest }) => (
         <button
           key={id}

--- conflicted
+++ resolved
@@ -9,13 +9,7 @@
   noPadding?: boolean;
 };
 
-<<<<<<< HEAD
-const Popover: React.FunctionComponent<
-  AntdPopoverProps & PopoverProps
-> = props => {
-=======
 const Popover: React.FC<AntdPopoverProps & PopoverProps> = props => {
->>>>>>> 185a43c7
   const { noPadding, children, ...popoverProps } = props;
 
   return (

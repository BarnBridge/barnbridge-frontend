--- conflicted
+++ resolved
@@ -71,15 +71,6 @@
     }
   }
 
-<<<<<<< HEAD
-  .delimiter {
-    width: 100%;
-    height: 1px;
-    background: var(--theme-border-color);
-  }
-
-=======
->>>>>>> 185a43c7
   .arrow {
     width: 40px;
     height: 40px !important;

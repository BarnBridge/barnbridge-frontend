import React from 'react';
import * as Antd from 'antd';
import { ModalProps as AntdModalProps } from 'antd/lib/modal';
import cx from 'classnames';

import Button from 'components/antd/button';
import Grid from 'components/custom/grid';
import Icons from 'components/custom/icon';
import { Text } from 'components/custom/typography';

import s from './styles.module.scss';

export type ModalProps = AntdModalProps & {
  confirmClose?: boolean;
  confirmText?: React.ReactNode;
  onCancel: (e?: React.MouseEvent<HTMLElement>) => void;
};

const Modal: React.FC<ModalProps> = props => {
  const { className, children, confirmClose = false, confirmText, onCancel, ...modalProps } = props;

  const [confirmVisible, showConfirm] = React.useState<boolean>(false);

  function handleCancel() {
    if (confirmClose) {
      showConfirm(true);
    } else {
      onCancel?.();
    }
  }

  return (
    <Antd.Modal
      zIndex={1}
      className={cx(s.component, className)}
      visible
      centered
      footer={null}
      closeIcon={<Icons name="close-circle-outlined" />}
      onCancel={handleCancel}
      {...modalProps}>
      {children}

      {confirmVisible && (
        <Antd.Modal
          zIndex={2}
          className={s.component}
          visible
          centered
          footer={null}
          closeIcon={<></>}
          onCancel={() => showConfirm(false)}>
          <Grid flow="row" gap={32}>
<<<<<<< HEAD
            <Paragraph type="p2" semiBold color="secondary">{confirmText}</Paragraph>
=======
            <Text type="p2" weight="semibold" color="secondary">
              {confirmText}
            </Text>
>>>>>>> 185a43c7
            <Grid flow="col" justify="space-between">
              <Button type="ghost" onClick={() => showConfirm(false)}>
                No
              </Button>
              <Button type="primary" onClick={onCancel}>
                Yes
              </Button>
            </Grid>
          </Grid>
        </Antd.Modal>
      )}
    </Antd.Modal>
  );
};

export default Modal;<|MERGE_RESOLUTION|>--- conflicted
+++ resolved
@@ -51,13 +51,9 @@
           closeIcon={<></>}
           onCancel={() => showConfirm(false)}>
           <Grid flow="row" gap={32}>
-<<<<<<< HEAD
-            <Paragraph type="p2" semiBold color="secondary">{confirmText}</Paragraph>
-=======
             <Text type="p2" weight="semibold" color="secondary">
               {confirmText}
             </Text>
->>>>>>> 185a43c7
             <Grid flow="col" justify="space-between">
               <Button type="ghost" onClick={() => showConfirm(false)}>
                 No
